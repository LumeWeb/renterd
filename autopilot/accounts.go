package autopilot

import (
	"context"
	"fmt"
	"math/big"
	"sync"
	"time"

	"go.opentelemetry.io/otel/attribute"
	"go.opentelemetry.io/otel/codes"
	"go.sia.tech/core/types"
	"go.sia.tech/renterd/api"
	"go.sia.tech/renterd/internal/tracing"
	"go.uber.org/zap"
)

var (
	minBalance  = types.Siacoins(1).Div64(2).Big()
	maxBalance  = types.Siacoins(1)
	maxNegDrift = new(big.Int).Neg(types.Siacoins(10).Big())
)

type accounts struct {
	logger  *zap.SugaredLogger
	b       Bus
	workers *workerPool

	refillInterval time.Duration

	mu                sync.Mutex
	fundingContracts  []api.ContractMetadata
	inProgressRefills map[types.Hash256]struct{}
}

func newAccounts(l *zap.SugaredLogger, b Bus, workers *workerPool, interval time.Duration) *accounts {
	return &accounts{
		b:                 b,
		inProgressRefills: make(map[types.Hash256]struct{}),
		logger:            l.Named("accounts"),
		refillInterval:    interval,
		workers:           workers,
	}
}

func (a *accounts) markRefillInProgress(workerID string, host types.PublicKey) bool {
	a.mu.Lock()
	defer a.mu.Unlock()
	k := types.HashBytes(append([]byte(workerID), host[:]...))
	_, inProgress := a.inProgressRefills[k]
	if inProgress {
		return false
	}
	a.inProgressRefills[k] = struct{}{}
	return true
}

func (a *accounts) markRefillDone(workerID string, host types.PublicKey) {
	a.mu.Lock()
	defer a.mu.Unlock()
	k := types.HashBytes(append([]byte(workerID), host[:]...))
	_, inProgress := a.inProgressRefills[k]
	if !inProgress {
		panic("releasing a refill that hasn't been in progress")
	}
	delete(a.inProgressRefills, k)
}

func (a *accounts) UpdateContracts(ctx context.Context, cfg api.AutopilotConfig) {
	contracts, err := a.b.Contracts(ctx, cfg.Contracts.Set)
	if err != nil {
		a.logger.Errorw(fmt.Sprintf("failed to fetch contract set for refill: %v", err))
		return
	}
	a.mu.Lock()
	defer a.mu.Unlock()
	a.fundingContracts = append(a.fundingContracts[:0], contracts...)
}

func (a *accounts) refillWorkersAccountsLoop(stopChan <-chan struct{}) {
	ticker := time.NewTicker(a.refillInterval)

	for {
		select {
		case <-stopChan:
			return // shutdown
		case <-ticker.C:
		}

		a.workers.withWorkers(func(workers []Worker) {
			for _, w := range workers {
				a.refillWorkerAccounts(w)
			}
		})
	}
}

// refillWorkerAccounts refills all accounts on a worker that require a refill.
// To avoid slow hosts preventing refills for fast hosts, a separate goroutine
// is used for every host. If a slow host's account is still being refilled by a
// goroutine from a previous call, refillWorkerAccounts will skip that account
// until the previously launched goroutine returns.
func (a *accounts) refillWorkerAccounts(w Worker) {
	ctx, span := tracing.Tracer.Start(context.Background(), "refillWorkerAccounts")
	defer span.End()

	workerID, err := w.ID(ctx)
	if err != nil {
		span.RecordError(err)
		span.SetStatus(codes.Error, "failed to fetch worker id")
		a.logger.Errorw(fmt.Sprintf("failed to fetch worker id for refill: %v", err))
		return
	}

	// Map hosts to contracts to use for funding.
	a.mu.Lock()
	contractForHost := make(map[types.PublicKey]api.ContractMetadata, len(a.fundingContracts))
	for _, c := range a.fundingContracts {
		contractForHost[c.HostKey] = c
	}
	a.mu.Unlock()

	// Fund an account for every contract we have.
	for _, contract := range contractForHost {
		// Only launch a refill goroutine if no refill is in progress.
		if !a.markRefillInProgress(workerID, contract.HostKey) {
			continue // refill already in progress
		}
		go func(contract api.ContractMetadata) (err error) {
			// Remove from in-progress refills once done.
			defer a.markRefillDone(workerID, contract.HostKey)

			// Limit the time a refill can take.
			ctx, cancel := context.WithTimeout(ctx, time.Minute)
			defer cancel()

			// Add tracing.
			ctx, span := tracing.Tracer.Start(ctx, "refillAccount")
			defer span.End()
			span.SetAttributes(attribute.Stringer("host", contract.HostKey))
			defer func() {
				if err != nil {
					span.RecordError(err)
					span.SetStatus(codes.Error, "failed to refill account")
				}
			}()

			// Fetch the account.
			account, err := w.Account(ctx, contract.HostKey)
			if err != nil {
				return err
			}

			// Add more tracing info.
			span.SetAttributes(attribute.Stringer("account", account.ID))
			span.SetAttributes(attribute.Stringer("balance", account.Balance))

			// Check if a host is potentially cheating before refilling.
			// We only check against the max drift if the account's drift is
			// negative because we don't care if we have more money than
			// expected.
			if account.Drift.Cmp(maxNegDrift) < 0 {
				a.logger.Error("not refilling account since host is potentially cheating",
					"account", account.ID,
					"host", contract.HostKey,
					"balance", account.Balance,
					"drift", account.Drift)
				return fmt.Errorf("drift on account is too large - not funding")
			}

			// Check if a resync is needed.
			if account.RequiresSync {
<<<<<<< HEAD
				err := w.RHPSync(ctx, contract.ID, contract.HostKey, contract.SiamuxAddr)
=======
				err := w.RHPSync(ctx, contract.ID, contract.HostKey, contract.HostIP, contract.SiamuxAddr)
>>>>>>> bfbee3fe
				if err != nil {
					a.logger.Errorw(fmt.Sprintf("failed to sync account's balance: %s", err),
						"account", account.ID,
						"host", contract.HostKey)
					return err
				}
				// Re-fetch account after sync.
				account, err = w.Account(ctx, contract.HostKey)
				if err != nil {
					return err
				}
			}

			// Check if refill is needed and perform it if necessary.
			if account.Balance.Cmp(minBalance) >= 0 {
				return nil // nothing to do
			}

			if err := w.RHPFund(ctx, contract.ID, contract.HostKey, contract.HostIP, contract.SiamuxAddr, maxBalance); err != nil {
				a.logger.Errorw(fmt.Sprintf("failed to fund account: %s", err),
					"account", account.ID,
					"host", contract.HostKey,
					"balance", account.Balance,
					"expected", maxBalance)
				return err
			}
			a.logger.Infow("Successfully funded account",
				"account", account.ID,
				"host", contract.HostKey,
				"balance", maxBalance)
			return nil
		}(contract)
	}
}<|MERGE_RESOLUTION|>--- conflicted
+++ resolved
@@ -170,11 +170,7 @@
 
 			// Check if a resync is needed.
 			if account.RequiresSync {
-<<<<<<< HEAD
-				err := w.RHPSync(ctx, contract.ID, contract.HostKey, contract.SiamuxAddr)
-=======
 				err := w.RHPSync(ctx, contract.ID, contract.HostKey, contract.HostIP, contract.SiamuxAddr)
->>>>>>> bfbee3fe
 				if err != nil {
 					a.logger.Errorw(fmt.Sprintf("failed to sync account's balance: %s", err),
 						"account", account.ID,
