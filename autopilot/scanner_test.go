--- conflicted
+++ resolved
@@ -95,11 +95,7 @@
 	s := newTestScanner(b, w)
 
 	// assert it started a host scan
-<<<<<<< HEAD
-	s.tryPerformHostScan(context.Background())
-=======
-	s.tryPerformHostScan(context.Background(), w, cfg)
->>>>>>> f7e826e6
+	s.tryPerformHostScan(context.Background(), w)
 	if !s.isScanning() {
 		t.Fatal("unexpected")
 	}
@@ -127,11 +123,7 @@
 	}
 
 	// assert we prevent starting a host scan immediately after a scan was done
-<<<<<<< HEAD
-	s.tryPerformHostScan(context.Background())
-=======
-	s.tryPerformHostScan(context.Background(), w, cfg)
->>>>>>> f7e826e6
+	s.tryPerformHostScan(context.Background(), w)
 	if s.isScanning() {
 		t.Fatal("unexpected")
 	}
@@ -140,11 +132,7 @@
 	s.scanningLastStart = time.Time{}
 
 	// assert it started a host scan
-<<<<<<< HEAD
-	s.tryPerformHostScan(context.Background())
-=======
-	s.tryPerformHostScan(context.Background(), w, cfg)
->>>>>>> f7e826e6
+	s.tryPerformHostScan(context.Background(), w)
 	if !s.isScanning() {
 		t.Fatal("unexpected")
 	}
