--- conflicted
+++ resolved
@@ -34,19 +34,14 @@
 }
 
 // HostInfo returns information about the host with given host key.
-func (c *Client) HostInfo(hostKey types.PublicKey) (resp api.HostInfoResponse, err error) {
+func (c *Client) HostInfo(hostKey types.PublicKey) (resp api.HostResponse, err error) {
 	err = c.c.GET(fmt.Sprintf("/host/%s", hostKey), &resp)
 	return
 }
 
 // HostInfo returns information about all hosts.
-<<<<<<< HEAD
-func (c *Client) HostInfos(ctx context.Context, filterMode, usabilityMode string, addressContains string, keyIn []types.PublicKey, offset, limit int) (resp []api.HostInfoResponse, err error) {
-	err = c.c.POST("/hosts", api.HostInfosRequest{
-=======
 func (c *Client) HostInfos(ctx context.Context, filterMode, usabilityMode, addressContains string, keyIn []types.PublicKey, offset, limit int) (resp []api.HostHandlerResponse, err error) {
 	err = c.c.POST("/hosts", api.SearchHostsRequest{
->>>>>>> 14ddedbb
 		Offset:          offset,
 		Limit:           limit,
 		FilterMode:      filterMode,
