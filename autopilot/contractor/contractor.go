--- conflicted
+++ resolved
@@ -87,17 +87,13 @@
 }
 
 type contractChecker interface {
-<<<<<<< HEAD
-	isUsableContract(cfg api.AutopilotConfig, contract contract, inSet bool, bh uint64, f *hostSet) (usable, refresh, renew bool, reasons []string)
-=======
-	isUsableContract(cfg api.AutopilotConfig, s rhpv2.HostSettings, pt rhpv3.HostPriceTable, rs api.RedundancySettings, contract contract, bh uint64) (usable, refresh, renew bool, reasons []string)
->>>>>>> 50c650a8
+	isUsableContract(cfg api.AutopilotConfig, contract contract, bh uint64) (usable, refresh, renew bool, reasons []string)
 	pruneContractRefreshFailures(contracts []api.ContractMetadata)
 	shouldArchive(c contract, bh uint64, network consensus.Network) error
 }
 
 type contractReviser interface {
-	formContract(ctx *mCtx, hs HostScanner, host api.Host, minInitialContractFunds types.Currency, logger *zap.SugaredLogger) (ourFault bool, err error)
+	formContract(ctx *mCtx, hs HostScanner, host api.Host, minInitialContractFunds types.Currency, logger *zap.SugaredLogger) (cm api.ContractMetadata, ourFault bool, err error)
 	renewContract(ctx *mCtx, c contract, h api.Host, logger *zap.SugaredLogger) (cm api.ContractMetadata, ourFault bool, err error)
 	refreshContract(ctx *mCtx, c contract, h api.Host, logger *zap.SugaredLogger) (cm api.ContractMetadata, ourFault bool, err error)
 }
@@ -151,7 +147,7 @@
 	return performContractMaintenance(newMaintenanceCtx(ctx, state), c.alerter, c.bus, c.churn, c, c, c, c.allowRedundantHostIPs, c.logger)
 }
 
-func (c *Contractor) formContract(ctx *mCtx, hs HostScanner, host api.Host, minInitialContractFunds types.Currency, logger *zap.SugaredLogger) (proceed bool, err error) {
+func (c *Contractor) formContract(ctx *mCtx, hs HostScanner, host api.Host, minInitialContractFunds types.Currency, logger *zap.SugaredLogger) (cm api.ContractMetadata, proceed bool, err error) {
 	logger = logger.With("hk", host.PublicKey, "hostVersion", host.Settings.Version, "hostRelease", host.Settings.Release)
 
 	// convenience variables
@@ -161,13 +157,13 @@
 	scan, err := hs.ScanHost(ctx, hk, 0)
 	if err != nil {
 		logger.Infow(err.Error(), "hk", hk)
-		return true, err
+		return api.ContractMetadata{}, true, err
 	}
 
 	// fetch consensus state
 	cs, err := c.bus.ConsensusState(ctx)
 	if err != nil {
-		return false, err
+		return api.ContractMetadata{}, false, err
 	}
 
 	// version specific costs
@@ -186,9 +182,8 @@
 	txnFee := ctx.state.Fee.Mul64(estimatedFileContractTransactionSetSize)
 	renterFunds := initialContractFunding(contractPrice, txnFee, minInitialContractFunds)
 
-<<<<<<< HEAD
 	// calculate the expected storage
-	endHeight := ctx.EndHeight()
+	endHeight := ctx.EndHeight(cs.BlockHeight)
 	var expectedStorage uint64
 	if host.IsV2() {
 		expectedStorage = renterFundsToExpectedStorageV2(renterFunds, endHeight-cs.BlockHeight, scan.V2Settings.Prices)
@@ -207,18 +202,12 @@
 	if hostCollateral.Cmp(minCollateral) < 0 {
 		hostCollateral = minCollateral
 	}
-=======
-	// calculate the host collateral
-	endHeight := ctx.EndHeight(cs.BlockHeight)
-	expectedStorage := renterFundsToExpectedStorage(renterFunds, endHeight-cs.BlockHeight, scan.PriceTable)
-	hostCollateral := rhpv2.ContractFormationCollateral(ctx.Period(), expectedStorage, scan.Settings)
->>>>>>> 50c650a8
 
 	// form contract
 	contract, err := c.bus.FormContract(ctx, ctx.state.Address, renterFunds, hk, hostCollateral, endHeight)
 	if err != nil {
 		logger.Errorw(fmt.Sprintf("contract formation failed, err: %v", err), "hk", hk)
-		return !utils.IsErr(err, wallet.ErrNotEnoughFunds), err
+		return api.ContractMetadata{}, !utils.IsErr(err, wallet.ErrNotEnoughFunds), err
 	}
 
 	logger.Infow("formation succeeded",
@@ -226,7 +215,7 @@
 		"renterFunds", renterFunds.String(),
 		"collateral", hostCollateral.String(),
 	)
-	return true, nil
+	return contract, true, nil
 }
 
 func (c *Contractor) pruneContractRefreshFailures(contracts []api.ContractMetadata) {
@@ -323,17 +312,10 @@
 	renterFunds := renewFundingEstimate(minRenterFunds, contract.InitialRenterFunds, contract.RenterFunds(), logger)
 
 	// sanity check the endheight is not the same on renewals
-<<<<<<< HEAD
-	endHeight := ctx.EndHeight()
+	endHeight := ctx.EndHeight(cs.BlockHeight)
 	if endHeight <= contract.ProofHeight {
-		logger.Infow("invalid renewal endheight", "oldEndheight", contract.EndHeight(), "newEndHeight", endHeight, "period", ctx.state.Period, "bh", cs.BlockHeight)
+		logger.Infow("invalid renewal endheight", "oldEndheight", contract.EndHeight(), "newEndHeight", endHeight, "bh", cs.BlockHeight)
 		return api.ContractMetadata{}, false, fmt.Errorf("renewal endheight should surpass the current contract endheight, %v <= %v", endHeight, contract.EndHeight())
-=======
-	endHeight := ctx.EndHeight(cs.BlockHeight)
-	if endHeight <= rev.ProofHeight {
-		logger.Infow("invalid renewal endheight", "oldEndheight", rev.EndHeight(), "newEndHeight", endHeight, "period", ctx.state.ContractsConfig().Period, "bh", cs.BlockHeight)
-		return api.ContractMetadata{}, false, fmt.Errorf("renewal endheight should surpass the current contract endheight, %v <= %v", endHeight, rev.EndHeight())
->>>>>>> 50c650a8
 	}
 
 	// calculate the expected new storage
@@ -669,7 +651,6 @@
 	return expectedStorage.Big().Uint64()
 }
 
-<<<<<<< HEAD
 // renterFundsToExpectedStorageV2 returns how much storage a renter is expected to
 // be able to afford given the provided 'renterFunds'.
 func renterFundsToExpectedStorageV2(renterFunds types.Currency, duration uint64, hp rhpv4.HostPrices) uint64 {
@@ -688,27 +669,11 @@
 	return expectedStorage.Big().Uint64()
 }
 
-// performContractChecks performs maintenance on existing contracts,
-// renewing/refreshing any that need it and filtering out contracts that should
-// no longer be used. The 'ipFilter' is updated to contain all hosts that we
-// keep contracts with and the 'dropOutReasons' map is updated with the reasons
-// for dropping out of the set. If a contract is refreshed or renewed, the
-// 'remainingFunds' are adjusted.
-func performContractChecks(ctx *mCtx, alerter alerts.Alerter, bus Bus, cc contractChecker, cr contractReviser, ipFilter *hostSet, logger *zap.SugaredLogger) ([]api.ContractMetadata, map[types.FileContractID]string, error) {
-	var filteredContracts []api.ContractMetadata
-	keepContract := func(c api.ContractMetadata, h api.Host) {
-		filteredContracts = append(filteredContracts, c)
-		ipFilter.Add(ctx, h)
-	}
-	churnReasons := make(map[types.FileContractID]string)
-
-=======
 // performContractChecks checks existing contracts, renewing/refreshing any that
 // need it and marking contracts that should no longer be used as bad. The
-// 'ipFilter' is updated to contain all hosts that we keep contracts with. If a
+// host filter is updated to contain all hosts that we keep contracts with. If a
 // contract is refreshed or renewed, the 'remainingFunds' are adjusted.
 func performContractChecks(ctx *mCtx, alerter alerts.Alerter, bus Bus, churn accumulatedChurn, cc contractChecker, cr contractReviser, hf hostFilter, logger *zap.SugaredLogger) (uint64, error) {
->>>>>>> 50c650a8
 	// fetch network
 	network, err := bus.ConsensusNetwork(ctx)
 	if err != nil {
@@ -743,7 +708,7 @@
 		}
 
 		if usability == api.ContractUsabilityGood {
-			hf.Add(h)
+			hf.Add(ctx, h)
 		}
 	}
 
@@ -795,13 +760,7 @@
 		}
 
 		// extend logger
-<<<<<<< HEAD
 		logger = logger.With("blocked", host.Blocked)
-=======
-		logger = logger.
-			With("addresses", host.ResolvedAddresses).
-			With("blocked", host.Blocked)
->>>>>>> 50c650a8
 
 		// check if host is blocked
 		if host.Blocked {
@@ -811,11 +770,7 @@
 		}
 
 		// check if host has a redundant ip
-<<<<<<< HEAD
-		if ctx.ShouldFilterRedundantIPs() && ipFilter.HasRedundantIP(ctx, host) {
-=======
-		if hf.HasRedundantIP(host) {
->>>>>>> 50c650a8
+		if hf.HasRedundantIP(ctx, host) {
 			logger.Info("host has redundant IP")
 			updateUsability(ctx, host, cm, api.ContractUsabilityBad, api.ErrUsabilityHostRedundantIP.Error())
 			continue
@@ -852,11 +807,7 @@
 		}
 
 		// check if contract is usable
-<<<<<<< HEAD
-		usable, needsRefresh, needsRenew, reasons := cc.isUsableContract(ctx.AutopilotConfig(), c, inSet, bh, ipFilter)
-=======
-		usable, needsRefresh, needsRenew, reasons := cc.isUsableContract(ctx.AutopilotConfig(), host.Settings, host.PriceTable.HostPriceTable, ctx.state.RS, c, cs.BlockHeight)
->>>>>>> 50c650a8
+		usable, needsRefresh, needsRenew, reasons := cc.isUsableContract(ctx.AutopilotConfig(), c, cs.BlockHeight)
 
 		// extend logger
 		logger = logger.With("usable", usable).
@@ -875,13 +826,8 @@
 
 				// don't register an alert for hosts that are out of funds since the
 				// user can't do anything about it
-<<<<<<< HEAD
 				if !(utils.IsErrHost(err) && utils.IsErr(err, wallet.ErrNotEnoughFunds)) {
-					alerter.RegisterAlert(ctx, newContractRenewalFailedAlert(contract, !ourFault, err))
-=======
-				if !(rhp3.IsErrHost(err) && utils.IsErr(err, wallet.ErrNotEnoughFunds)) {
 					alerter.RegisterAlert(ctx, newContractRenewalFailedAlert(cm, !ourFault, err))
->>>>>>> 50c650a8
 				}
 			} else {
 				logger.Info("successfully renewed contract")
@@ -899,13 +845,8 @@
 
 				// don't register an alert for hosts that are out of funds since the
 				// user can't do anything about it
-<<<<<<< HEAD
 				if !(utils.IsErrHost(err) && utils.IsErr(err, wallet.ErrNotEnoughFunds)) {
-					alerter.RegisterAlert(ctx, newContractRenewalFailedAlert(contract, !ourFault, err))
-=======
-				if !(rhp3.IsErrHost(err) && utils.IsErr(err, wallet.ErrNotEnoughFunds)) {
 					alerter.RegisterAlert(ctx, newContractRenewalFailedAlert(cm, !ourFault, err))
->>>>>>> 50c650a8
 				}
 			} else {
 				logger.Info("successfully refreshed contract")
@@ -955,25 +896,8 @@
 
 // performContractFormations forms up to 'wanted' new contracts with hosts. The
 // 'ipFilter' and 'remainingFunds' are updated with every new contract.
-<<<<<<< HEAD
-func performContractFormations(ctx *mCtx, bus Bus, cr contractReviser, ipFilter *hostSet, logger *zap.SugaredLogger, wanted int) ([]api.ContractMetadata, error) {
-	var formedContracts []api.ContractMetadata
-	addContract := func(c api.ContractMetadata, h api.Host) {
-		formedContracts = append(formedContracts, c)
-		wanted--
-		ipFilter.Add(ctx, h)
-	}
-
-	// early check to avoid fetching all candidates
-	if wanted <= 0 {
-		logger.Info("already have enough contracts, no need to form new ones")
-		return formedContracts, nil // nothing to do
-	}
-	logger.With("wanted", wanted).Info("trying to form more contracts to fill set")
-=======
 func performContractFormations(ctx *mCtx, bus Bus, cr contractReviser, hf hostFilter, logger *zap.SugaredLogger) (uint64, error) {
 	wanted := int(ctx.WantedContracts())
->>>>>>> 50c650a8
 
 	// fetch all active contracts
 	contracts, err := bus.Contracts(ctx, api.ContractsOpts{})
@@ -1052,16 +976,12 @@
 		logger := logger.With("hostKey", candidate.host.PublicKey)
 
 		// check if we already have a contract with a host on that address
-<<<<<<< HEAD
-		if ctx.ShouldFilterRedundantIPs() && ipFilter.HasRedundantIP(ctx, candidate.host) {
-=======
-		if hf.HasRedundantIP(candidate.host) {
->>>>>>> 50c650a8
+		if hf.HasRedundantIP(ctx, candidate.host) {
 			logger.Info("host has redundant IP")
 			continue
 		}
 
-		proceed, err := cr.formContract(ctx, bus, candidate.host, minInitialContractFunds, logger)
+		_, proceed, err := cr.formContract(ctx, bus, candidate.host, minInitialContractFunds, logger)
 		if err != nil {
 			logger.With(zap.Error(err)).Error("failed to form contract")
 			continue
@@ -1072,7 +992,7 @@
 		}
 
 		// add new contract and host
-		hf.Add(candidate.host)
+		hf.Add(ctx, candidate.host)
 		nFormed++
 		wanted--
 	}
@@ -1111,13 +1031,8 @@
 	}
 	for _, h := range scoredHosts {
 		h.host.PriceTable.HostBlockHeight = cs.BlockHeight // ignore HostBlockHeight
-<<<<<<< HEAD
 		hc := checkHost(ctx.GougingChecker(cs), h, minScore, ctx.Period())
-		if err := bus.UpdateHostCheck(ctx, ctx.ApID(), h.host.PublicKey, *hc); err != nil {
-=======
-		hc := checkHost(ctx.GougingChecker(cs), h, minScore)
 		if err := bus.UpdateHostCheck(ctx, h.host.PublicKey, *hc); err != nil {
->>>>>>> 50c650a8
 			return fmt.Errorf("failed to update host check for host %v: %w", h.host.PublicKey, err)
 		}
 		usabilityBreakdown.track(hc.UsabilityBreakdown)
@@ -1177,7 +1092,6 @@
 	return nil
 }
 
-<<<<<<< HEAD
 // performV2ContractMigration migrates v1 contracts to v2 contracts once the v2
 // allow height is reached. That means:
 // - we form a v2 contract with all hosts that we currently have a v1 contract with
@@ -1254,10 +1168,7 @@
 	}
 }
 
-func performContractMaintenance(ctx *mCtx, alerter alerts.Alerter, bus Bus, churn *accumulatedChurn, cc contractChecker, cr contractReviser, rb revisionBroadcaster, logger *zap.SugaredLogger) (bool, error) {
-=======
 func performContractMaintenance(ctx *mCtx, alerter alerts.Alerter, bus Bus, churn accumulatedChurn, cc contractChecker, cr contractReviser, rb revisionBroadcaster, allowRedundantHostIPs bool, logger *zap.SugaredLogger) (bool, error) {
->>>>>>> 50c650a8
 	logger = logger.Named("performContractMaintenance").
 		Named(hex.EncodeToString(frand.Bytes(16))) // uuid for this iteration
 
@@ -1281,13 +1192,8 @@
 	performV2ContractMigration(ctx, bus, cr, logger)
 
 	// STEP 2: perform contract maintenance
-<<<<<<< HEAD
-	ipFilter := newHostSet(logger.Named("ipFilter"))
-	keptContracts, churnReasons, err := performContractChecks(ctx, alerter, bus, cc, cr, ipFilter, logger)
-=======
 	hf := newHostFilter(allowRedundantHostIPs, logger)
 	nUpdated, err := performContractChecks(ctx, alerter, bus, churn, cc, cr, hf, logger)
->>>>>>> 50c650a8
 	if err != nil {
 		return false, err
 	}
