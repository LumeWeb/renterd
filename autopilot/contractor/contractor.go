--- conflicted
+++ resolved
@@ -14,11 +14,7 @@
 	rhpv2 "go.sia.tech/core/rhp/v2"
 	rhpv3 "go.sia.tech/core/rhp/v3"
 	"go.sia.tech/core/types"
-<<<<<<< HEAD
 	"go.sia.tech/coreutils/wallet"
-=======
-	cwallet "go.sia.tech/coreutils/wallet"
->>>>>>> a4f7d297
 	"go.sia.tech/renterd/alerts"
 	"go.sia.tech/renterd/api"
 	"go.sia.tech/renterd/internal/utils"
@@ -988,7 +984,7 @@
 		if err != nil {
 			// don't register an alert for hosts that are out of funds since the
 			// user can't do anything about it
-			if !(worker.IsErrHost(err) && utils.IsErr(err, cwallet.ErrNotEnoughFunds)) {
+			if !(worker.IsErrHost(err) && utils.IsErr(err, wallet.ErrNotEnoughFunds)) {
 				c.alerter.RegisterAlert(ctx, newContractRenewalFailedAlert(contract, !proceed, err))
 			}
 			c.logger.With(zap.Error(err)).
