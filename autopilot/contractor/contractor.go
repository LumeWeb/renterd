--- conflicted
+++ resolved
@@ -620,11 +620,7 @@
 // need it and marking contracts that should no longer be used as bad. The
 // 'ipFilter' is updated to contain all hosts that we keep contracts with. If a
 // contract is refreshed or renewed, the 'remainingFunds' are adjusted.
-<<<<<<< HEAD
-func performContractChecks(ctx *mCtx, alerter alerts.Alerter, bus Bus, churn accumulatedChurn, cc contractChecker, cr contractReviser, hf hostFilter, logger *zap.SugaredLogger) (uint64, uint64, error) {
-=======
-func performContractChecks(ctx *mCtx, alerter alerts.Alerter, bus Bus, churn accumulatedChurn, cc contractChecker, cr contractReviser, ipFilter *hostSet, logger *zap.SugaredLogger) (uint64, error) {
->>>>>>> 965a8a8d
+func performContractChecks(ctx *mCtx, alerter alerts.Alerter, bus Bus, churn accumulatedChurn, cc contractChecker, cr contractReviser, hf hostFilter, logger *zap.SugaredLogger) (uint64, error) {
 	// fetch network
 	network, err := bus.ConsensusNetwork(ctx)
 	if err != nil {
@@ -656,7 +652,7 @@
 			log.Errorf("failed to update usability to %s: %v", usability, err)
 			return
 		} else if usability == api.ContractUsabilityGood {
-			ipFilter.Add(h)
+			hf.Add(h)
 		}
 
 		log.Infof("successfully updated usability to %s", usability)
@@ -741,13 +737,14 @@
 		// In that case, we ignore the fact that the host is not scanned for now
 		// to avoid churn.
 		if c.IsGood() && host.Checks.UsabilityBreakdown.NotCompletingScan {
-<<<<<<< HEAD
-			hf.Add(host)
-=======
->>>>>>> 965a8a8d
 			logger.Info("ignoring contract with unscanned host")
-			updateUsability(ctx, host, cm, api.ContractUsabilityGood, "not completing scan")
 			continue // no more checks until host is scanned
+		}
+
+		// check if revision is available
+		if c.Revision == nil {
+			logger.Info("ignoring contract with missing revision")
+			continue // no more checks without revision
 		}
 
 		// check usability
@@ -755,13 +752,6 @@
 			logger.Info("unusable host")
 			updateUsability(ctx, host, cm, api.ContractUsabilityBad, host.Checks.UsabilityBreakdown.String())
 			continue
-		}
-
-		// check if revision is available
-		if c.Revision == nil {
-			logger.Info("missing revision")
-			updateUsability(ctx, host, cm, api.ContractUsabilityBad, errContractNoRevision.Error())
-			continue // no more checks without revision
 		}
 
 		// check if contract is usable
@@ -831,12 +821,7 @@
 
 		// we keep the contract, add the host to the filter
 		logger.Debug("contract is usable")
-<<<<<<< HEAD
-		updateUsability(ctx, cm, api.ContractUsabilityGood, "contract is usable", usability)
-		hf.Add(host)
-=======
 		updateUsability(ctx, host, cm, api.ContractUsabilityGood, "contract is usable")
->>>>>>> 965a8a8d
 	}
 
 	// update churn and register alert
@@ -859,18 +844,8 @@
 
 // performContracdtFormations forms up to 'wanted' new contracts with hosts. The
 // 'ipFilter' and 'remainingFunds' are updated with every new contract.
-<<<<<<< HEAD
-func performContractFormations(ctx *mCtx, bus Bus, cr contractReviser, hf hostFilter, logger *zap.SugaredLogger, wanted uint64) (uint64, error) {
-	// early check to avoid fetching all candidates
-	if wanted <= 0 {
-		logger.Info("already have enough contracts, no need to form new ones")
-		return 0, nil // nothing to do
-	}
-	logger.With("wanted", wanted).Info("trying to form more contracts to fill set")
-=======
-func performContractFormations(ctx *mCtx, bus Bus, cr contractReviser, ipFilter *hostSet, logger *zap.SugaredLogger) (uint64, error) {
+func performContractFormations(ctx *mCtx, bus Bus, cr contractReviser, hf hostFilter, logger *zap.SugaredLogger) (uint64, error) {
 	wanted := int(ctx.WantedContracts())
->>>>>>> 965a8a8d
 
 	// fetch all active contracts
 	contracts, err := bus.Contracts(ctx, api.ContractsOpts{})
@@ -966,12 +941,7 @@
 		}
 
 		// add new contract and host
-<<<<<<< HEAD
-		usability.With("contractID", formedContract.ID).Info("formed contract, usability set to good")
 		hf.Add(candidate.host)
-=======
-		ipFilter.Add(candidate.host)
->>>>>>> 965a8a8d
 		nFormed++
 		wanted--
 	}
@@ -1092,30 +1062,14 @@
 	}
 
 	// STEP 2: perform contract maintenance
-<<<<<<< HEAD
 	hf := newHostFilter(allowRedundantHostIPs, logger)
-	nGood, nUpdated, err := performContractChecks(ctx, alerter, bus, churn, cc, cr, hf, logger)
-=======
-	ipFilter := &hostSet{
-		logger:          logger.Named("ipFilter"),
-		subnetToHostKey: make(map[string]string),
-	}
-	nUpdated, err := performContractChecks(ctx, alerter, bus, churn, cc, cr, ipFilter, logger)
->>>>>>> 965a8a8d
+	nUpdated, err := performContractChecks(ctx, alerter, bus, churn, cc, cr, hf, logger)
 	if err != nil {
 		return false, err
 	}
 
 	// STEP 3: perform contract formation
-<<<<<<< HEAD
-	var wanted uint64
-	if ctx.WantedContracts() > nGood {
-		wanted = ctx.WantedContracts() - nGood
-	}
-	nFormed, err := performContractFormations(ctx, bus, cr, hf, logger, wanted)
-=======
-	nFormed, err := performContractFormations(ctx, bus, cr, ipFilter, logger)
->>>>>>> 965a8a8d
+	nFormed, err := performContractFormations(ctx, bus, cr, hf, logger)
 	if err != nil {
 		return false, err
 	}
