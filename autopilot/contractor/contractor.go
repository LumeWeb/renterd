--- conflicted
+++ resolved
@@ -891,7 +891,7 @@
 		// NOTE: if we have a contract with a host that is not scanned, we either
 		// added the host and contract manually or reset the host scans. In that case,
 		// we ignore the fact that the host is not scanned for now to avoid churn.
-		if inSet && check.Usability.NotCompletingScan {
+		if inSet && check.UsabilityBreakdown.NotCompletingScan {
 			keepContract(c.ContractMetadata, host)
 			logger.Info("ignoring contract with unscanned host")
 			continue // no more checks until host is scanned
@@ -1030,16 +1030,11 @@
 	for _, c := range contracts {
 		usedHosts[c.HostKey] = struct{}{}
 	}
-<<<<<<< HEAD
-	allHosts, err := bus.SearchHosts(ctx, api.SearchHostOptions{
+	allHosts, err := bus.Hosts(ctx, api.HostOptions{
 		AutopilotID:   ctx.ApID(),
-		Limit:         -1,
 		FilterMode:    api.HostFilterModeAllowed,
 		UsabilityMode: api.UsabilityFilterModeUsable,
 	})
-=======
-	allHosts, err := bus.Hosts(ctx, api.HostOptions{})
->>>>>>> ce6eb6b1
 	if err != nil {
 		return nil, fmt.Errorf("failed to fetch usable hosts: %w", err)
 	}
