package contractor

import (
	"context"
	"encoding/hex"
	"errors"
	"fmt"
	"math"
	"sort"
	"strings"
	"sync"
	"time"

	"github.com/montanaflynn/stats"
	"go.sia.tech/core/consensus"
	rhpv2 "go.sia.tech/core/rhp/v2"
	rhpv3 "go.sia.tech/core/rhp/v3"
	"go.sia.tech/core/types"
	"go.sia.tech/coreutils/wallet"
	"go.sia.tech/renterd/alerts"
	"go.sia.tech/renterd/api"
	rhp3 "go.sia.tech/renterd/internal/rhp/v3"
	"go.sia.tech/renterd/internal/utils"
	"go.uber.org/zap"
	"lukechampine.com/frand"
)

const (
	// broadcastRevisionRetriesPerInterval is the number of chances we give a
	// contract that fails to broadcst to be broadcasted again within a single
	// contract broadcast interval.
	broadcastRevisionRetriesPerInterval = 5

	// estimatedFileContractTransactionSetSize is the estimated blockchain size
	// of a transaction set between a renter and a host that contains a file
	// contract.
	estimatedFileContractTransactionSetSize = 2048

	// failedRenewalForgivenessPeriod is the amount of time we wait before
	// punishing a contract for not being able to refresh
	failedRefreshForgivenessPeriod = 24 * time.Hour

	// leewayPctRequiredContracts is the leeway we apply on the amount of
	// contracts the config dictates we should have, we'll only form new
	// contracts if the number of contracts dips below 90% of the required
	// contracts
	//
	// NOTE: updating this value indirectly affects 'maxKeepLeeway'
	leewayPctRequiredContracts = 0.9

	// minAllowedScoreLeeway is a factor by which a host can be under the lowest
	// score found in a random sample of scores before being considered not
	// usable.
	minAllowedScoreLeeway = 500

	// targetBlockTime is the average block time of the Sia network
	targetBlockTime = 10 * time.Minute

	// timeoutHostRevision is the amount of time we wait to receive the latest
	// revision from the host. This is set to 4 minutes since siad currently
	// blocks for 3 minutes when trying to fetch a revision and not having
	// enough funds in the account used for fetching it. That way we are
	// guaranteed to receive the host's ErrBalanceInsufficient.
	// TODO: This can be lowered once the network uses hostd.
	timeoutHostRevision = 4 * time.Minute

	// timeoutBroadcastRevision is the amount of time we wait for the broadcast
	// of a revision to succeed.
	timeoutBroadcastRevision = time.Minute
)

var (
	InitialContractFunding = types.Siacoins(10)
)

type Bus interface {
	HostScanner

	AncestorContracts(ctx context.Context, id types.FileContractID, minStartHeight uint64) ([]api.ContractMetadata, error)
	ArchiveContracts(ctx context.Context, toArchive map[types.FileContractID]string) error
	BroadcastContract(ctx context.Context, fcid types.FileContractID) (types.TransactionID, error)
	ConsensusState(ctx context.Context) (api.ConsensusState, error)
	ConsensusNetwork(ctx context.Context) (consensus.Network, error)
	Contract(ctx context.Context, id types.FileContractID) (api.ContractMetadata, error)
	Contracts(ctx context.Context, opts api.ContractsOpts) (contracts []api.ContractMetadata, err error)
	FileContractTax(ctx context.Context, payout types.Currency) (types.Currency, error)
	FormContract(ctx context.Context, renterAddress types.Address, renterFunds types.Currency, hostKey types.PublicKey, hostIP string, hostCollateral types.Currency, endHeight uint64) (api.ContractMetadata, error)
	ContractRevision(ctx context.Context, fcid types.FileContractID) (api.Revision, error)
	RenewContract(ctx context.Context, fcid types.FileContractID, endHeight uint64, renterFunds, minNewCollateral types.Currency, expectedNewStorage uint64) (api.ContractMetadata, error)
	Host(ctx context.Context, hostKey types.PublicKey) (api.Host, error)
	Hosts(ctx context.Context, opts api.HostOptions) ([]api.Host, error)
	RecordContractSetChurnMetric(ctx context.Context, metrics ...api.ContractSetChurnMetric) error
	UpdateContractSet(ctx context.Context, set string, toAdd, toRemove []types.FileContractID) error
	UpdateHostCheck(ctx context.Context, autopilotID string, hostKey types.PublicKey, hostCheck api.HostCheck) error
}

type HostScanner interface {
	ScanHost(ctx context.Context, hostKey types.PublicKey, timeout time.Duration) (api.HostScanResponse, error)
}

type Worker interface {
<<<<<<< HEAD
	RHPPriceTable(ctx context.Context, hostKey types.PublicKey, siamuxAddr string, timeout time.Duration) (api.HostPriceTable, error)
=======
	Contracts(ctx context.Context, hostTimeout time.Duration) (api.ContractsResponse, error)
>>>>>>> 62577b8f
}

type contractChecker interface {
	isUsableContract(cfg api.AutopilotConfig, s rhpv2.HostSettings, pt rhpv3.HostPriceTable, rs api.RedundancySettings, contract contract, inSet bool, bh uint64, f *hostSet) (usable, refresh, renew bool, reasons []string)
	pruneContractRefreshFailures(contracts []api.ContractMetadata)
	shouldArchive(c contract, bh uint64, network consensus.Network) error
}

type contractReviser interface {
	formContract(ctx *mCtx, hs HostScanner, host api.Host, minInitialContractFunds types.Currency, logger *zap.SugaredLogger) (cm api.ContractMetadata, ourFault bool, err error)
	renewContract(ctx *mCtx, w Worker, c contract, h api.Host, logger *zap.SugaredLogger) (cm api.ContractMetadata, ourFault bool, err error)
	refreshContract(ctx *mCtx, w Worker, c contract, h api.Host, logger *zap.SugaredLogger) (cm api.ContractMetadata, ourFault bool, err error)
}

type revisionBroadcaster interface {
	broadcastRevisions(ctx context.Context, w Worker, contracts []api.ContractMetadata, logger *zap.SugaredLogger)
}

type (
	Contractor struct {
		alerter alerts.Alerter
		bus     Bus
		churn   *accumulatedChurn
		logger  *zap.SugaredLogger

		revisionBroadcastInterval time.Duration
		revisionLastBroadcast     map[types.FileContractID]time.Time
		revisionSubmissionBuffer  uint64

		firstRefreshFailure map[types.FileContractID]time.Time
	}

	scoredHost struct {
		host  api.Host
		sb    api.HostScoreBreakdown
		score float64
	}

	contractSetAdditions struct {
		HostKey   types.PublicKey       `json:"hostKey"`
		Additions []contractSetAddition `json:"additions"`
	}

	contractSetAddition struct {
		Size uint64          `json:"size"`
		Time api.TimeRFC3339 `json:"time"`
	}

	contractSetRemovals struct {
		HostKey  types.PublicKey      `json:"hostKey"`
		Removals []contractSetRemoval `json:"removals"`
	}

	contractSetRemoval struct {
		Size   uint64          `json:"size"`
		Reason string          `json:"reasons"`
		Time   api.TimeRFC3339 `json:"time"`
	}
)

func New(bus Bus, alerter alerts.Alerter, logger *zap.SugaredLogger, revisionSubmissionBuffer uint64, revisionBroadcastInterval time.Duration) *Contractor {
	logger = logger.Named("contractor")
	return &Contractor{
		bus:     bus,
		alerter: alerter,
		churn:   newAccumulatedChurn(),
		logger:  logger,

		revisionBroadcastInterval: revisionBroadcastInterval,
		revisionLastBroadcast:     make(map[types.FileContractID]time.Time),
		revisionSubmissionBuffer:  revisionSubmissionBuffer,

		firstRefreshFailure: make(map[types.FileContractID]time.Time),
	}
}

func (c *Contractor) PerformContractMaintenance(ctx context.Context, w Worker, state *MaintenanceState) (bool, error) {
	return performContractMaintenance(newMaintenanceCtx(ctx, state), c.alerter, c.bus, c.churn, w, c, c, c, c.logger)
}

func (c *Contractor) formContract(ctx *mCtx, hs HostScanner, host api.Host, minInitialContractFunds types.Currency, logger *zap.SugaredLogger) (cm api.ContractMetadata, proceed bool, err error) {
	logger = logger.With("hk", host.PublicKey, "hostVersion", host.Settings.Version, "hostRelease", host.Settings.Release)

	// convenience variables
	hk := host.PublicKey

	// fetch host settings
	scan, err := hs.ScanHost(ctx, hk, 0)
	if err != nil {
		logger.Infow(err.Error(), "hk", hk)
		return api.ContractMetadata{}, true, err
	}

	// fetch consensus state
	cs, err := c.bus.ConsensusState(ctx)
	if err != nil {
		return api.ContractMetadata{}, false, err
	}

	// check our budget
	txnFee := ctx.state.Fee.Mul64(estimatedFileContractTransactionSetSize)
	renterFunds := initialContractFunding(scan.Settings, txnFee, minInitialContractFunds)

	// calculate the host collateral
	endHeight := ctx.EndHeight()
	expectedStorage := renterFundsToExpectedStorage(renterFunds, endHeight-cs.BlockHeight, scan.PriceTable)
	hostCollateral := rhpv2.ContractFormationCollateral(ctx.Period(), expectedStorage, scan.Settings)

	// form contract
	contract, err := c.bus.FormContract(ctx, ctx.state.Address, renterFunds, hk, host.NetAddress, hostCollateral, endHeight)
	if err != nil {
		// TODO: keep track of consecutive failures and break at some point
		logger.Errorw(fmt.Sprintf("contract formation failed, err: %v", err), "hk", hk)
		if utils.IsErr(err, wallet.ErrNotEnoughFunds) {
			return api.ContractMetadata{}, false, err
		}
		return api.ContractMetadata{}, true, err
	}

	logger.Infow("formation succeeded",
		"fcid", contract.ID,
		"renterFunds", renterFunds.String(),
		"collateral", hostCollateral.String(),
	)
	return contract, true, nil
}

func (c *Contractor) pruneContractRefreshFailures(contracts []api.ContractMetadata) {
	contractMap := make(map[types.FileContractID]struct{})
	for _, contract := range contracts {
		contractMap[contract.ID] = struct{}{}
	}
	for fcid := range c.firstRefreshFailure {
		if _, ok := contractMap[fcid]; !ok {
			delete(c.firstRefreshFailure, fcid)
		}
	}
}

func (c *Contractor) refreshContract(ctx *mCtx, w Worker, contract contract, host api.Host, logger *zap.SugaredLogger) (cm api.ContractMetadata, proceed bool, err error) {
	if contract.Revision == nil {
		return api.ContractMetadata{}, true, errors.New("can't refresh contract without a revision")
	}
	logger = logger.With("to_renew", contract.ID, "hk", contract.HostKey, "hostVersion", host.Settings.Version, "hostRelease", host.Settings.Release)

	// convenience variables
	settings := host.Settings
	pt := host.PriceTable.HostPriceTable
	fcid := contract.ID
	hk := contract.HostKey
	rev := contract.Revision

	// fetch consensus state
	cs, err := c.bus.ConsensusState(ctx)
	if err != nil {
		return api.ContractMetadata{}, false, err
	}

	// calculate the renter funds
	var renterFunds types.Currency
	if isOutOfFunds(ctx.AutopilotConfig(), pt, contract) {
		renterFunds = c.refreshFundingEstimate(contract, logger)
	} else {
		renterFunds = rev.RenterOutput.Value // don't increase funds
	}

	expectedNewStorage := renterFundsToExpectedStorage(renterFunds, contract.EndHeight()-cs.BlockHeight, pt)
	unallocatedCollateral := contract.RemainingCollateral()

	// a refresh should always result in a contract that has enough collateral
	minNewCollateral := minRemainingCollateral(ctx.AutopilotConfig(), ctx.state.RS, renterFunds, settings, pt).Mul64(2)

	// renew the contract
	renewal, err := c.bus.RenewContract(ctx, contract.ID, contract.EndHeight(), renterFunds, minNewCollateral, expectedNewStorage)
	if err != nil {
		if strings.Contains(err.Error(), "new collateral is too low") {
			logger.Infow("refresh failed: contract wouldn't have enough collateral after refresh",
				"hk", hk,
				"fcid", fcid,
				"unallocatedCollateral", unallocatedCollateral.String(),
				"minNewCollateral", minNewCollateral.String(),
			)
			return api.ContractMetadata{}, true, err
		}
		logger.Errorw("refresh failed", zap.Error(err), "hk", hk, "fcid", fcid)
		if utils.IsErr(err, wallet.ErrNotEnoughFunds) && !rhp3.IsErrHost(err) {
			return api.ContractMetadata{}, false, err
		}
		return api.ContractMetadata{}, true, err
	}

	// add to renewed set
	logger.Infow("refresh succeeded",
		"fcid", renewal.ID,
		"renewedFrom", renewal.RenewedFrom,
		"renterFunds", renterFunds.String(),
		"minNewCollateral", minNewCollateral.String(),
	)
	return renewal, true, nil
}

func (c *Contractor) renewContract(ctx *mCtx, w Worker, contract contract, host api.Host, logger *zap.SugaredLogger) (cm api.ContractMetadata, proceed bool, err error) {
	if contract.Revision == nil {
		return api.ContractMetadata{}, true, errors.New("can't renew contract without a revision")
	}
	logger = logger.With("to_renew", contract.ID, "hk", contract.HostKey, "hostVersion", host.Settings.Version, "hostRelease", host.Settings.Release)

	// convenience variables
	pt := host.PriceTable.HostPriceTable
	fcid := contract.ID
	rev := contract.Revision

	// fetch consensus state
	cs, err := c.bus.ConsensusState(ctx)
	if err != nil {
		return api.ContractMetadata{}, false, err
	}

	// calculate the renter funds for the renewal a.k.a. the funds the renter will
	// be able to spend
	minRenterFunds := InitialContractFunding
	renterFunds := renewFundingEstimate(minRenterFunds, contract.InitialRenterFunds, contract.RenterFunds(), logger)

	// sanity check the endheight is not the same on renewals
	endHeight := ctx.EndHeight()
	if endHeight <= rev.ProofHeight {
		logger.Infow("invalid renewal endheight", "oldEndheight", rev.EndHeight(), "newEndHeight", endHeight, "period", ctx.state.Period, "bh", cs.BlockHeight)
		return api.ContractMetadata{}, false, fmt.Errorf("renewal endheight should surpass the current contract endheight, %v <= %v", endHeight, rev.EndHeight())
	}

	// calculate the expected new storage
	expectedNewStorage := renterFundsToExpectedStorage(renterFunds, endHeight-cs.BlockHeight, pt)

	// renew the contract
	renewal, err := c.bus.RenewContract(ctx, fcid, endHeight, renterFunds, types.ZeroCurrency, expectedNewStorage)
	if err != nil {
		logger.Errorw(
			"renewal failed",
			zap.Error(err),
			"endHeight", endHeight,
			"renterFunds", renterFunds,
			"expectedNewStorage", expectedNewStorage,
		)
		if utils.IsErr(err, wallet.ErrNotEnoughFunds) && !rhp3.IsErrHost(err) {
			return api.ContractMetadata{}, false, err
		}
		return api.ContractMetadata{}, true, err
	}

	logger.Infow(
		"renewal succeeded",
		"fcid", renewal.ID,
		"renewedFrom", renewal.RenewedFrom,
		"renterFunds", renterFunds.String(),
	)
	return renewal, true, nil
}

// broadcastRevisions broadcasts contract revisions from the current set of
// contracts. Since we are migrating away from all contracts not in the set and
// are not uploading to those contracts anyway, we only worry about contracts in
// the set.
func (c *Contractor) broadcastRevisions(ctx context.Context, w Worker, contracts []api.ContractMetadata, logger *zap.SugaredLogger) {
	if c.revisionBroadcastInterval == 0 {
		return // not enabled
	}

	cs, err := c.bus.ConsensusState(ctx)
	if err != nil {
		logger.Warnf("revision broadcast failed to fetch blockHeight: %v", err)
		return
	}
	bh := cs.BlockHeight

	successful, failed := 0, 0
	for _, contract := range contracts {
		// check whether broadcasting is necessary
		timeSinceRevisionHeight := targetBlockTime * time.Duration(bh-contract.RevisionHeight)
		timeSinceLastTry := time.Since(c.revisionLastBroadcast[contract.ID])
		if contract.RevisionHeight == math.MaxUint64 || timeSinceRevisionHeight < c.revisionBroadcastInterval || timeSinceLastTry < c.revisionBroadcastInterval/broadcastRevisionRetriesPerInterval {
			continue // nothing to do
		}

		// remember that we tried to broadcast this contract now
		c.revisionLastBroadcast[contract.ID] = time.Now()

		// broadcast revision
		ctx, cancel := context.WithTimeout(ctx, timeoutBroadcastRevision)
		_, err := c.bus.BroadcastContract(ctx, contract.ID)
		cancel()
		if utils.IsErr(err, errors.New("transaction has a file contract with an outdated revision number")) {
			continue // don't log - revision was already broadcasted
		} else if err != nil {
			logger.Warnw(fmt.Sprintf("failed to broadcast contract revision: %v", err),
				"hk", contract.HostKey,
				"fcid", contract.ID)
			failed++
			delete(c.revisionLastBroadcast, contract.ID) // reset to try again
			continue
		}
		successful++
	}
	logger.Infow("revision broadcast completed",
		"successful", successful,
		"failed", failed)

	// prune revisionLastBroadcast
	contractMap := make(map[types.FileContractID]struct{})
	for _, contract := range contracts {
		contractMap[contract.ID] = struct{}{}
	}
	for contractID := range c.revisionLastBroadcast {
		if _, ok := contractMap[contractID]; !ok {
			delete(c.revisionLastBroadcast, contractID)
		}
	}
}

func (c *Contractor) refreshFundingEstimate(contract contract, logger *zap.SugaredLogger) types.Currency {
	// refresh with 1.2x the funds
	refreshAmount := contract.InitialRenterFunds.Mul64(6).Div64(5)

	// check for a sane minimum that is equal to the initial contract funding
	// but without an upper cap.
	minimum := InitialContractFunding
	refreshAmountCapped := refreshAmount
	if refreshAmountCapped.Cmp(minimum) < 0 {
		refreshAmountCapped = minimum
	}
	logger.Infow("refresh estimate",
		"fcid", contract.ID,
		"refreshAmount", refreshAmount,
		"refreshAmountCapped", refreshAmountCapped)
	return refreshAmountCapped
}

func (c *Contractor) shouldArchive(contract contract, bh uint64, n consensus.Network) (err error) {
	if bh > contract.EndHeight()-c.revisionSubmissionBuffer {
		return errContractExpired
	} else if contract.Revision != nil && contract.Revision.RevisionNumber == math.MaxUint64 {
		return errContractMaxRevisionNumber
	} else if contract.RevisionNumber == math.MaxUint64 {
		return errContractMaxRevisionNumber
	} else if contract.State == api.ContractStatePending && bh-contract.StartHeight > ContractConfirmationDeadline {
		return errContractNotConfirmed
	} else if !contract.V2 && bh >= n.HardforkV2.RequireHeight {
		return errContractBeyondV2RequireHeight
	}
	return nil
}

func (c *Contractor) shouldForgiveFailedRefresh(fcid types.FileContractID) bool {
	lastFailure, exists := c.firstRefreshFailure[fcid]
	if !exists {
		lastFailure = time.Now()
		c.firstRefreshFailure[fcid] = lastFailure
	}
	return time.Since(lastFailure) < failedRefreshForgivenessPeriod
}

func addLeeway(n uint64, pct float64) uint64 {
	if pct < 0 {
		panic("given leeway percent has to be positive")
	}
	return uint64(math.Ceil(float64(n) * pct))
}

func calculateMinScore(candidates []scoredHost, numContracts uint64, logger *zap.SugaredLogger) float64 {
	logger = logger.Named("calculateMinScore")

	// return early if there's no hosts
	if len(candidates) == 0 {
		logger.Warn("min host score is set to the smallest non-zero float because there are no candidate hosts")
		return minValidScore
	}

	// determine the number of random hosts we fetch per iteration when
	// calculating the min score - it contains a constant factor in case the
	// number of contracts is very low and a linear factor to make sure the
	// number is relative to the number of contracts we want to form
	randSetSize := 2*int(numContracts) + 50

	// do multiple rounds to select the lowest score
	var lowestScores []float64
	for r := 0; r < 5; r++ {
		lowestScore := math.MaxFloat64
		for _, host := range scoredHosts(candidates).randSelectByScore(randSetSize) {
			if score := host.score; score < lowestScore && score > 0 {
				lowestScore = score
			}
		}
		if lowestScore != math.MaxFloat64 {
			lowestScores = append(lowestScores, lowestScore)
		}
	}
	if len(lowestScores) == 0 {
		logger.Warn("min host score is set to the smallest non-zero float because the lowest score couldn't be determined")
		return minValidScore
	}

	// compute the min score
	var lowestScore float64
	lowestScore, err := stats.Float64Data(lowestScores).Median()
	if err != nil {
		panic("never fails since len(candidates) > 0 so len(lowestScores) > 0 as well")
	}
	minScore := lowestScore / minAllowedScoreLeeway

	// make sure the min score allows for 'numContracts' contracts to be formed
	sort.Slice(candidates, func(i, j int) bool {
		return candidates[i].score > candidates[j].score
	})
	if len(candidates) < int(numContracts) {
		return minValidScore
	} else if cutoff := candidates[numContracts-1].score; minScore > cutoff {
		minScore = cutoff
	}

	logger.Infow("finished computing minScore",
		"candidates", len(candidates),
		"minScore", minScore,
		"numContracts", numContracts,
		"lowestScore", lowestScore)
	return minScore
}

func canSkipContractMaintenance(ctx context.Context, cfg api.ContractsConfig) (string, bool) {
	select {
	case <-ctx.Done():
		return "interrupted", true
	default:
	}

	// no maintenance if no hosts are requested
	//
	// NOTE: this is an important check because we assume Contracts.Amount is
	// not zero in several places
	if cfg.Amount == 0 {
		return "contracts is set to zero, skipping contract maintenance", true
	}

	// no maintenance if no period was set
	if cfg.Period == 0 {
		return "period is set to zero, skipping contract maintenance", true
	}
	return "", false
}

func computeContractSetChanged(ctx *mCtx, alerter alerts.Alerter, bus Bus, churn *accumulatedChurn, logger *zap.SugaredLogger, oldSet, newSet []api.ContractMetadata, toStopUsing map[types.FileContractID]string) (bool, error) {
	name := ctx.ContractSet()

	allContracts, err := bus.Contracts(ctx, api.ContractsOpts{})
	if err != nil {
		return false, fmt.Errorf("failed to fetch all contracts: %w", err)
	}
	contractData := make(map[types.FileContractID]uint64)
	for _, c := range allContracts {
		contractData[c.ID] = c.Size
	}

	// build set lookups
	inOldSet := make(map[types.FileContractID]struct{})
	for _, c := range oldSet {
		inOldSet[c.ID] = struct{}{}
	}
	inNewSet := make(map[types.FileContractID]struct{})
	for _, c := range newSet {
		inNewSet[c.ID] = struct{}{}
	}

	// build renewal lookups
	renewalsFromTo := make(map[types.FileContractID]types.FileContractID)
	renewalsToFrom := make(map[types.FileContractID]types.FileContractID)
	for _, c := range allContracts {
		if c.RenewedFrom != (types.FileContractID{}) {
			renewalsFromTo[c.RenewedFrom] = c.ID
			renewalsToFrom[c.ID] = c.RenewedFrom
		}
	}

	// log added and removed contracts
	setAdditions := make(map[types.FileContractID]contractSetAdditions)
	setRemovals := make(map[types.FileContractID]contractSetRemovals)
	now := api.TimeNow()
	for _, contract := range oldSet {
		_, exists := inNewSet[contract.ID]
		_, renewed := inNewSet[renewalsFromTo[contract.ID]]
		if !exists && !renewed {
			reason, ok := toStopUsing[contract.ID]
			if !ok {
				reason = "unknown"
			}

			if _, exists := setRemovals[contract.ID]; !exists {
				setRemovals[contract.ID] = contractSetRemovals{
					HostKey: contract.HostKey,
				}
			}
			removals := setRemovals[contract.ID]
			removals.Removals = append(removals.Removals, contractSetRemoval{
				Size:   contractData[contract.ID],
				Reason: reason,
				Time:   now,
			})
			setRemovals[contract.ID] = removals
			logger.Infof("contract %v was removed from the contract set, size: %v, reason: %v", contract.ID, contractData[contract.ID], reason)
		}
	}
	for _, contract := range newSet {
		_, existed := inOldSet[contract.ID]
		_, renewed := inOldSet[renewalsToFrom[contract.ID]]
		if !existed && !renewed {
			if _, exists := setAdditions[contract.ID]; !exists {
				setAdditions[contract.ID] = contractSetAdditions{
					HostKey: contract.HostKey,
				}
			}
			additions := setAdditions[contract.ID]
			additions.Additions = append(additions.Additions, contractSetAddition{
				Size: contractData[contract.ID],
				Time: now,
			})
			setAdditions[contract.ID] = additions
			logger.Infof("contract %v was added to the contract set, size: %v", contract.ID, contractData[contract.ID])
		}
	}

	// log a warning if the contract set does not contain enough contracts
	logFn := logger.Infow
	if len(newSet) < int(ctx.state.RS.TotalShards) {
		logFn = logger.Warnw
	}

	// record churn metrics
	var metrics []api.ContractSetChurnMetric
	for fcid := range setAdditions {
		metrics = append(metrics, api.ContractSetChurnMetric{
			Name:       ctx.ContractSet(),
			ContractID: fcid,
			Direction:  api.ChurnDirAdded,
			Timestamp:  now,
		})
	}
	for fcid, removal := range setRemovals {
		metrics = append(metrics, api.ContractSetChurnMetric{
			Name:       ctx.ContractSet(),
			ContractID: fcid,
			Direction:  api.ChurnDirRemoved,
			Reason:     removal.Removals[0].Reason,
			Timestamp:  now,
		})
	}
	if len(metrics) > 0 {
		if err := bus.RecordContractSetChurnMetric(ctx, metrics...); err != nil {
			logger.Error("failed to record contract set churn metric:", err)
		}
	}

	// log the contract set after maintenance
	logFn(
		"contractset after maintenance",
		"contracts", len(newSet),
		"added", len(setAdditions),
		"removed", len(setRemovals),
	)

	hasAlert := func(id types.Hash256) bool {
		ar, err := alerter.Alerts(ctx, alerts.AlertsOpts{Offset: 0, Limit: -1})
		if err != nil {
			logger.Errorf("failed to fetch alerts: %v", err)
			return false
		}
		for _, alert := range ar.Alerts {
			if alert.ID == id {
				return true
			}
		}
		return false
	}

	hasChanged := len(setAdditions)+len(setRemovals) > 0
	if hasChanged {
		if !hasAlert(alertChurnID) {
			churn.Reset()
		}
		churn.Apply(setAdditions, setRemovals)
		alerter.RegisterAlert(ctx, churn.Alert(name))
	}
	return hasChanged, nil
}

func initialContractFunding(settings rhpv2.HostSettings, txnFee, minFunding types.Currency) types.Currency {
	funding := settings.ContractPrice.Add(txnFee).Mul64(10) // TODO arbitrary multiplier
	if !minFunding.IsZero() && funding.Cmp(minFunding) < 0 {
		return minFunding
	}
	return funding
}

// renewFundingEstimate computes the funds the renter should use to renew a
// contract. 'minRenterFunds' is the minimum amount the renter should use to
// renew a contract, 'initRenterFunds' is the amount the renter used to form the
// contract we are about to renew, and 'remainingRenterFunds' is the amount the
// contract currently has left.
func renewFundingEstimate(minRenterFunds, initRenterFunds, remainingRenterFunds types.Currency, log *zap.SugaredLogger) types.Currency {
	log = log.With("minRenterFunds", minRenterFunds, "initRenterFunds", initRenterFunds, "remainingRenterFunds", remainingRenterFunds)

	// compute the funds used
	usedFunds := types.ZeroCurrency
	if initRenterFunds.Cmp(remainingRenterFunds) >= 0 {
		usedFunds = initRenterFunds.Sub(remainingRenterFunds)
	}
	log = log.With("usedFunds", usedFunds)

	var renterFunds types.Currency
	if usedFunds.IsZero() {
		// if no funds were used, we use a fraction of the previous funding
		log.Info("no funds were used, using half the funding from before")
		renterFunds = initRenterFunds.Div64(2) // half the funds from before
	} else {
		// otherwise we use the remaining funds from before because a renewal
		// shouldn't add more funds, that's what a refresh is for
		renterFunds = remainingRenterFunds
	}

	// but the funds should not drop below the amount we'd fund a new contract with
	if renterFunds.Cmp(minRenterFunds) < 0 {
		log.Info("funds would drop below the minimum, using the minimum")
		renterFunds = minRenterFunds
	}
	return renterFunds
}

// renterFundsToExpectedStorage returns how much storage a renter is expected to
// be able to afford given the provided 'renterFunds'.
func renterFundsToExpectedStorage(renterFunds types.Currency, duration uint64, pt rhpv3.HostPriceTable) uint64 {
	costPerSector := sectorUploadCost(pt, duration)
	// Handle free storage.
	if costPerSector.IsZero() {
		costPerSector = types.NewCurrency64(1)
	}
	// Catch overflow.
	expectedStorage := renterFunds.Div(costPerSector).Mul64(rhpv2.SectorSize)
	if expectedStorage.Cmp(types.NewCurrency64(math.MaxUint64)) > 0 {
		expectedStorage = types.NewCurrency64(math.MaxUint64)
	}
	return expectedStorage.Big().Uint64()
}

// performContractChecks performs maintenance on existing contracts,
// renewing/refreshing any that need it and filtering out contracts that should
// no longer be used. The 'ipFilter' is updated to contain all hosts that we
// keep contracts with and the 'dropOutReasons' map is updated with the reasons
// for dropping out of the set. If a contract is refreshed or renewed, the
// 'remainingFunds' are adjusted.
func performContractChecks(ctx *mCtx, alerter alerts.Alerter, bus Bus, w Worker, cc contractChecker, cr contractReviser, ipFilter *hostSet, logger *zap.SugaredLogger) ([]api.ContractMetadata, map[types.FileContractID]string, error) {
	var filteredContracts []api.ContractMetadata
	keepContract := func(c api.ContractMetadata, h api.Host) {
		filteredContracts = append(filteredContracts, c)
		ipFilter.Add(h)
	}
	churnReasons := make(map[types.FileContractID]string)

	// fetch network
	network, err := bus.ConsensusNetwork(ctx)
	if err != nil {
		return nil, nil, err
	}

	// fetch all contracts we already have
	logger.Info("fetching existing contracts")
	start := time.Now()
	contractMetadatas, err := bus.Contracts(ctx, api.ContractsOpts{FilterMode: api.ContractFilterModeAll})
	if err != nil {
		return nil, nil, err
	}
	logger.With("elapsed", time.Since(start)).Info("done fetching existing contracts")

	// fetch the revision for each contract
	var wg sync.WaitGroup
	revisionCtx, cancel := context.WithTimeout(ctx, timeoutHostRevision)
	defer cancel()

	contracts := make([]contract, len(contractMetadatas))
	for i, c := range contractMetadatas {
		contracts[i].ContractMetadata = c

		wg.Add(1)
		go func(i int) {
			defer wg.Done()
			rev, err := bus.ContractRevision(revisionCtx, c.ID)
			if err != nil {
				// print the reason for the missing revisions
				logger.With(zap.Error(err)).
					With("hostKey", c.HostKey).
					With("contractID", c.ID).Debug("failed to fetch contract revision")
			} else {
				contracts[i].Revision = &rev
			}
		}(i)
	}
	wg.Wait()

	// sort them by whether they are in the current set and their size
	ctx.SortContractsForMaintenance(contracts)

	// allow for a leeway of 10% of the required contracts for special cases such as failing to fetch
	remainingLeeway := addLeeway(ctx.WantedContracts(), 1-leewayPctRequiredContracts)

	// perform checks on contracts one-by-one renewing/refreshing
	// contracts as necessary and filtering out contracts that should no
	// longer be used
	logger.With("contracts", len(contracts)).Info("checking existing contracts")
	var renewed, refreshed int
	for _, c := range contracts {
		inSet := c.InSet(ctx.Set())

		logger := logger.With("contractID", c.ID).
			With("inSet", inSet).
			With("hostKey", c.HostKey).
			With("revisionNumber", c.RevisionNumber).
			With("size", c.FileSize()).
			With("state", c.State).
			With("remainingLeeway", remainingLeeway).
			With("revisionAvailable", c.Revision != nil).
			With("filteredContracts", len(filteredContracts)).
			With("wantedContracts", ctx.WantedContracts())

		logger.Debug("checking contract")

		// abort if we have enough contracts
		if uint64(len(filteredContracts)) >= ctx.WantedContracts() {
			churnReasons[c.ID] = "truncated"
			logger.Debug("ignoring contract since we have enough contracts")
			continue
		}

		// fetch recent consensus state
		cs, err := bus.ConsensusState(ctx)
		if err != nil {
			return nil, nil, fmt.Errorf("failed to fetch consensus state: %w", err)
		}
		bh := cs.BlockHeight
		logger = logger.With("blockHeight", bh)

		// check if contract is ready to be archived.
		if reason := cc.shouldArchive(c, bh, network); reason != nil {
			if err := bus.ArchiveContracts(ctx, map[types.FileContractID]string{
				c.ID: reason.Error(),
			}); err != nil {
				logger.With(zap.Error(err)).Error("failed to archive contract")
			} else {
				logger.Debug("successfully archived contract")
			}
			churnReasons[c.ID] = reason.Error()
			continue
		}

		// fetch host
		host, err := bus.Host(ctx, c.HostKey)
		if err != nil {
			logger.With(zap.Error(err)).Warn("missing host")
			churnReasons[c.ID] = api.ErrUsabilityHostNotFound.Error()
			continue
		}

		// extend logger
		logger = logger.With("addresses", host.ResolvedAddresses).
			With("blocked", host.Blocked)

		// check if host is blocked
		if host.Blocked {
			logger.Info("host is blocked")
			churnReasons[c.ID] = api.ErrUsabilityHostBlocked.Error()
			continue
		}

		// check if host has a redundant ip
		if ctx.ShouldFilterRedundantIPs() && ipFilter.HasRedundantIP(host) {
			logger.Info("host has redundant IP")
			churnReasons[c.ID] = api.ErrUsabilityHostRedundantIP.Error()
			continue
		}

		// get check
		check, ok := host.Checks[ctx.ApID()]
		if !ok {
			logger.Warn("missing host check")
			churnReasons[c.ID] = api.ErrUsabilityHostNotFound.Error()
			continue
		}

		// check usability
		if !check.UsabilityBreakdown.IsUsable() {
			reasons := strings.Join(check.UsabilityBreakdown.UnusableReasons(), ",")
			logger.With("reasons", reasons).Info("unusable host")
			churnReasons[c.ID] = reasons
			continue
		}

		// check if revision is available
		if c.Revision == nil {
			if inSet && remainingLeeway > 0 {
				logger.Debug("keeping contract due to leeway")
				keepContract(c.ContractMetadata, host)
				remainingLeeway--
			} else {
				logger.Debug("ignoring contract without revision")
				churnReasons[c.ID] = errContractNoRevision.Error()
			}
			continue // no more checks without revision
		}

		// check if contract is usable
		usable, needsRefresh, needsRenew, reasons := cc.isUsableContract(ctx.AutopilotConfig(), host.Settings, host.PriceTable.HostPriceTable, ctx.state.RS, c, inSet, bh, ipFilter)

		// extend logger
		logger = logger.With("usable", usable).
			With("needsRefresh", needsRefresh).
			With("needsRenew", needsRenew).
			With("reasons", reasons)

			// remember reason for potential drop of contract
		if len(reasons) > 0 {
			churnReasons[c.ID] = strings.Join(reasons, ",")
		}

		contract := c.ContractMetadata

		// renew/refresh as necessary
		var ourFault bool
		if needsRenew {
			var renewedContract api.ContractMetadata
			renewedContract, ourFault, err = cr.renewContract(ctx, w, c, host, logger)
			if err != nil {
				logger = logger.With(zap.Error(err)).With("ourFault", ourFault)

				// don't register an alert for hosts that are out of funds since the
				// user can't do anything about it
				if !(rhp3.IsErrHost(err) && utils.IsErr(err, wallet.ErrNotEnoughFunds)) {
					alerter.RegisterAlert(ctx, newContractRenewalFailedAlert(contract, !ourFault, err))
				}
				logger.Error("failed to renew contract")
			} else {
				logger.Info("successfully renewed contract")
				alerter.DismissAlerts(ctx, alerts.IDForContract(alertRenewalFailedID, contract.ID))
				contract = renewedContract
				usable = true
				renewed++
			}
		} else if needsRefresh {
			var refreshedContract api.ContractMetadata
			refreshedContract, ourFault, err = cr.refreshContract(ctx, w, c, host, logger)
			if err != nil {
				logger = logger.With(zap.Error(err)).With("ourFault", ourFault)

				// don't register an alert for hosts that are out of funds since the
				// user can't do anything about it
				if !(rhp3.IsErrHost(err) && utils.IsErr(err, wallet.ErrNotEnoughFunds)) {
					alerter.RegisterAlert(ctx, newContractRenewalFailedAlert(contract, !ourFault, err))
				}
				logger.Error("failed to refresh contract")
			} else {
				logger.Info("successfully refreshed contract")
				alerter.DismissAlerts(ctx, alerts.IDForContract(alertRenewalFailedID, contract.ID))
				contract = refreshedContract
				usable = true
				refreshed++
			}
		}

		// if the renewal/refresh failing was our fault (e.g. we ran out of
		// funds), we should not drop the contract
		if !usable && ourFault {
			logger.Info("keeping contract even though renewal/refresh failed")
			usable = true
		}

		// if the contract is not usable we ignore it
		if !usable {
			if inSet {
				logger.Info("contract is not usable, removing from set")
			} else {
				logger.Debug("contract is not usable, remains out of set")
			}
			continue
		}

		// we keep the contract, add the host to the filter
		logger.Debug("contract is usable and is added / stays in set")
		keepContract(contract, host)
	}
	logger.With("refreshed", refreshed).
		With("renewed", renewed).
		With("filteredContracts", len(filteredContracts)).
		Info("checking existing contracts done")
	return filteredContracts, churnReasons, nil
}

// performContracdtFormations forms up to 'wanted' new contracts with hosts. The
// 'ipFilter' and 'remainingFunds' are updated with every new contract.
func performContractFormations(ctx *mCtx, bus Bus, w Worker, cr contractReviser, ipFilter *hostSet, logger *zap.SugaredLogger, wanted int) ([]api.ContractMetadata, error) {
	var formedContracts []api.ContractMetadata
	addContract := func(c api.ContractMetadata, h api.Host) {
		formedContracts = append(formedContracts, c)
		wanted--
		ipFilter.Add(h)
	}

	// early check to avoid fetching all candidates
	if wanted <= 0 {
		logger.Info("already have enough contracts, no need to form new ones")
		return formedContracts, nil // nothing to do
	}
	logger.With("wanted", wanted).Info("trying to form more contracts to fill set")

	// get list of hosts that we already have contracts with
	contracts, err := bus.Contracts(ctx, api.ContractsOpts{})
	if err != nil {
		return nil, fmt.Errorf("failed to fetch contracts: %w", err)
	}
	usedHosts := make(map[types.PublicKey]struct{})
	for _, c := range contracts {
		usedHosts[c.HostKey] = struct{}{}
	}
	allHosts, err := bus.Hosts(ctx, api.HostOptions{})
	if err != nil {
		return nil, fmt.Errorf("failed to fetch usable hosts: %w", err)
	}

	// filter them
	var candidates scoredHosts
	for _, host := range allHosts {
		logger := logger.With("hostKey", host.PublicKey)
		hc, ok := host.Checks[ctx.ApID()]
		if !ok {
			logger.Warn("missing host check")
			continue
		} else if _, used := usedHosts[host.PublicKey]; used {
			logger.Debug("host already used")
			continue
		} else if score := hc.ScoreBreakdown.Score(); score == 0 {
			logger.Error("host has a score of 0")
			continue
		}
		candidates = append(candidates, newScoredHost(host, hc.ScoreBreakdown))
	}
	logger = logger.With("candidates", len(candidates))

	// select hosts, since we already have all of them in memory we select
	// len(candidates)
	candidates = candidates.randSelectByScore(len(candidates))
	if len(candidates) < wanted {
		logger.Warn("not enough candidates to form new contracts")
	}

	// get the initial contract funds
	minInitialContractFunds := InitialContractFunding

	// form contracts until the new set has the desired size
	for _, candidate := range candidates {
		if wanted == 0 {
			return formedContracts, nil // done
		}

		// break if the autopilot is stopped
		select {
		case <-ctx.Done():
			return nil, context.Cause(ctx)
		default:
		}

		// prepare a logger
		logger := logger.With("hostKey", candidate.host.PublicKey).
			With("addresses", candidate.host.ResolvedAddresses)

		// check if we already have a contract with a host on that address
		if ctx.ShouldFilterRedundantIPs() && ipFilter.HasRedundantIP(candidate.host) {
			logger.Info("host has redundant IP")
			continue
		}

		formedContract, proceed, err := cr.formContract(ctx, bus, candidate.host, minInitialContractFunds, logger)
		if err != nil {
			logger.With(zap.Error(err)).Error("failed to form contract")
			continue
		}
		if !proceed {
			logger.Error("not proceeding with contract formation")
			break
		}

		// add new contract and host
		addContract(formedContract, candidate.host)
	}
	logger.With("formedContracts", len(formedContracts)).Info("done forming contracts")
	return formedContracts, nil
}

// performHostChecks performs scoring and usability checks on all hosts,
// updating their state in the database.
func performHostChecks(ctx *mCtx, bus Bus, logger *zap.SugaredLogger) error {
	var usabilityBreakdown unusableHostsBreakdown
	// fetch all hosts that are not blocked
	hosts, err := bus.Hosts(ctx, api.HostOptions{})
	if err != nil {
		return fmt.Errorf("failed to fetch all hosts: %w", err)
	}

	var scoredHosts []scoredHost
	for _, host := range hosts {
		// score host
		sb, err := ctx.HostScore(host)
		if err != nil {
			logger.With(zap.Error(err)).Info("failed to score host")
			continue
		}
		scoredHosts = append(scoredHosts, newScoredHost(host, sb))
	}

	// compute minimum score for usable hosts
	minScore := calculateMinScore(scoredHosts, ctx.WantedContracts(), logger)

	// run host checks using the latest consensus state
	cs, err := bus.ConsensusState(ctx)
	if err != nil {
		return fmt.Errorf("failed to fetch consensus state: %w", err)
	}
	for _, h := range scoredHosts {
		h.host.PriceTable.HostBlockHeight = cs.BlockHeight // ignore HostBlockHeight
		hc := checkHost(ctx.GougingChecker(cs), h, minScore)
		if err := bus.UpdateHostCheck(ctx, ctx.ApID(), h.host.PublicKey, *hc); err != nil {
			return fmt.Errorf("failed to update host check for host %v: %w", h.host.PublicKey, err)
		}
		usabilityBreakdown.track(hc.UsabilityBreakdown)

		if !hc.UsabilityBreakdown.IsUsable() {
			logger.With("hostKey", h.host.PublicKey).
				With("reasons", strings.Join(hc.UsabilityBreakdown.UnusableReasons(), ",")).
				Debug("host is not usable")
		}
	}

	logger.Infow("host checks completed", usabilityBreakdown.keysAndValues()...)
	return nil
}

func performPostMaintenanceTasks(ctx *mCtx, bus Bus, w Worker, alerter alerts.Alerter, cc contractChecker, rb revisionBroadcaster, logger *zap.SugaredLogger) error {
	// fetch some contract and host info
	allContracts, err := bus.Contracts(ctx, api.ContractsOpts{})
	if err != nil {
		return fmt.Errorf("failed to fetch all contracts: %w", err)
	}
	setContracts, err := bus.Contracts(ctx, api.ContractsOpts{ContractSet: ctx.ContractSet()})
	if err != nil {
		return fmt.Errorf("failed to fetch contracts: %w", err)
	}
	allHosts, err := bus.Hosts(ctx, api.HostOptions{})
	if err != nil {
		return fmt.Errorf("failed to fetch all hosts: %w", err)
	}
	usedHosts := make(map[types.PublicKey]struct{})
	for _, c := range allContracts {
		usedHosts[c.HostKey] = struct{}{}
	}

	// run revision broadcast on contracts in the new set
	rb.broadcastRevisions(ctx, w, setContracts, logger)

	// register alerts for used hosts with lost sectors
	var toDismiss []types.Hash256
	for _, h := range allHosts {
		if _, used := usedHosts[h.PublicKey]; !used {
			continue
		} else if registerLostSectorsAlert(h.Interactions.LostSectors*rhpv2.SectorSize, h.StoredData) {
			alerter.RegisterAlert(ctx, newLostSectorsAlert(h.PublicKey, h.Settings.Version, h.Settings.Release, h.Interactions.LostSectors))
		} else {
			toDismiss = append(toDismiss, alerts.IDForHost(alertLostSectorsID, h.PublicKey))
		}
	}
	if len(toDismiss) > 0 {
		alerter.DismissAlerts(ctx, toDismiss...)
	}

	// prune refresh failures
	cc.pruneContractRefreshFailures(allContracts)
	return nil
}

func performContractMaintenance(ctx *mCtx, alerter alerts.Alerter, bus Bus, churn *accumulatedChurn, w Worker, cc contractChecker, cr contractReviser, rb revisionBroadcaster, logger *zap.SugaredLogger) (bool, error) {
	logger = logger.Named("performContractMaintenance").
		Named(hex.EncodeToString(frand.Bytes(16))). // uuid for this iteration
		With("contractSet", ctx.ContractSet())

	// check if we want to run maintenance
	if reason, skip := canSkipContractMaintenance(ctx, ctx.ContractsConfig()); skip {
		logger.With("reason", reason).Info("skipping contract maintenance")
		if err := alerter.RegisterAlert(ctx, newContractMaintenanceSkippedAlert(reason)); err != nil {
			logger.With(zap.Error(err)).Error("failed to register skipped contract maintenance alert")
		}
		return false, nil
	}

	logger.Infow("performing contract maintenance")

	// STEP 1: perform host checks
	if err := performHostChecks(ctx, bus, logger); err != nil {
		return false, err
	}

	// STEP 2: perform contract maintenance
	ipFilter := &hostSet{
		logger:          logger.Named("ipFilter"),
		subnetToHostKey: make(map[string]string),
	}
	keptContracts, churnReasons, err := performContractChecks(ctx, alerter, bus, w, cc, cr, ipFilter, logger)
	if err != nil {
		return false, err
	}

	// STEP 3: perform contract formation
	formedContracts, err := performContractFormations(ctx, bus, w, cr, ipFilter, logger, int(ctx.WantedContracts())-len(keptContracts))
	if err != nil {
		return false, err
	}

	// fetch old set
	oldSet, err := bus.Contracts(ctx, api.ContractsOpts{ContractSet: ctx.ContractSet()})
	if err != nil && !utils.IsErr(err, api.ErrContractSetNotFound) {
		return false, fmt.Errorf("failed to fetch old contract set: %w", err)
	}

	// merge kept and formed contracts into new set
	newSet := make([]api.ContractMetadata, 0, len(keptContracts)+len(formedContracts))
	newSet = append(newSet, keptContracts...)
	newSet = append(newSet, formedContracts...)

	// STEP 4: update contract set
	if err := updateContractSet(ctx, bus, oldSet, newSet); err != nil {
		return false, err
	}

	// STEP 5: perform minor maintenance such as cleanups and broadcasting
	// revisions
	if err := performPostMaintenanceTasks(ctx, bus, w, alerter, cc, rb, logger); err != nil {
		return false, err
	}

	// STEP 6: log changes and register alerts
	return computeContractSetChanged(ctx, alerter, bus, churn, logger, oldSet, newSet, churnReasons)
}

func updateContractSet(ctx *mCtx, bus Bus, oldSet, newSet []api.ContractMetadata) error {
	var newSetIDs []types.FileContractID
	for _, contract := range newSet {
		newSetIDs = append(newSetIDs, contract.ID)
	}
	inOldSet := make(map[types.FileContractID]struct{})
	for _, c := range oldSet {
		inOldSet[c.ID] = struct{}{}
	}
	var toAdd []types.FileContractID
	for _, c := range newSet {
		if _, ok := inOldSet[c.ID]; !ok {
			toAdd = append(toAdd, c.ID)
		}
		// only keep contracts that are in the old but not the new set
		delete(inOldSet, c.ID)
	}

	var toRemove []types.FileContractID
	for id := range inOldSet {
		toRemove = append(toRemove, id)
	}
	if err := bus.UpdateContractSet(ctx, ctx.ContractSet(), newSetIDs, toRemove); err != nil {
		return fmt.Errorf("failed to update contract set: %w", err)
	}
	return nil
}<|MERGE_RESOLUTION|>--- conflicted
+++ resolved
@@ -98,14 +98,6 @@
 	ScanHost(ctx context.Context, hostKey types.PublicKey, timeout time.Duration) (api.HostScanResponse, error)
 }
 
-type Worker interface {
-<<<<<<< HEAD
-	RHPPriceTable(ctx context.Context, hostKey types.PublicKey, siamuxAddr string, timeout time.Duration) (api.HostPriceTable, error)
-=======
-	Contracts(ctx context.Context, hostTimeout time.Duration) (api.ContractsResponse, error)
->>>>>>> 62577b8f
-}
-
 type contractChecker interface {
 	isUsableContract(cfg api.AutopilotConfig, s rhpv2.HostSettings, pt rhpv3.HostPriceTable, rs api.RedundancySettings, contract contract, inSet bool, bh uint64, f *hostSet) (usable, refresh, renew bool, reasons []string)
 	pruneContractRefreshFailures(contracts []api.ContractMetadata)
@@ -114,12 +106,12 @@
 
 type contractReviser interface {
 	formContract(ctx *mCtx, hs HostScanner, host api.Host, minInitialContractFunds types.Currency, logger *zap.SugaredLogger) (cm api.ContractMetadata, ourFault bool, err error)
-	renewContract(ctx *mCtx, w Worker, c contract, h api.Host, logger *zap.SugaredLogger) (cm api.ContractMetadata, ourFault bool, err error)
-	refreshContract(ctx *mCtx, w Worker, c contract, h api.Host, logger *zap.SugaredLogger) (cm api.ContractMetadata, ourFault bool, err error)
+	renewContract(ctx *mCtx, c contract, h api.Host, logger *zap.SugaredLogger) (cm api.ContractMetadata, ourFault bool, err error)
+	refreshContract(ctx *mCtx, c contract, h api.Host, logger *zap.SugaredLogger) (cm api.ContractMetadata, ourFault bool, err error)
 }
 
 type revisionBroadcaster interface {
-	broadcastRevisions(ctx context.Context, w Worker, contracts []api.ContractMetadata, logger *zap.SugaredLogger)
+	broadcastRevisions(ctx context.Context, contracts []api.ContractMetadata, logger *zap.SugaredLogger)
 }
 
 type (
@@ -180,8 +172,8 @@
 	}
 }
 
-func (c *Contractor) PerformContractMaintenance(ctx context.Context, w Worker, state *MaintenanceState) (bool, error) {
-	return performContractMaintenance(newMaintenanceCtx(ctx, state), c.alerter, c.bus, c.churn, w, c, c, c, c.logger)
+func (c *Contractor) PerformContractMaintenance(ctx context.Context, state *MaintenanceState) (bool, error) {
+	return performContractMaintenance(newMaintenanceCtx(ctx, state), c.alerter, c.bus, c.churn, c, c, c, c.logger)
 }
 
 func (c *Contractor) formContract(ctx *mCtx, hs HostScanner, host api.Host, minInitialContractFunds types.Currency, logger *zap.SugaredLogger) (cm api.ContractMetadata, proceed bool, err error) {
@@ -243,7 +235,7 @@
 	}
 }
 
-func (c *Contractor) refreshContract(ctx *mCtx, w Worker, contract contract, host api.Host, logger *zap.SugaredLogger) (cm api.ContractMetadata, proceed bool, err error) {
+func (c *Contractor) refreshContract(ctx *mCtx, contract contract, host api.Host, logger *zap.SugaredLogger) (cm api.ContractMetadata, proceed bool, err error) {
 	if contract.Revision == nil {
 		return api.ContractMetadata{}, true, errors.New("can't refresh contract without a revision")
 	}
@@ -305,7 +297,7 @@
 	return renewal, true, nil
 }
 
-func (c *Contractor) renewContract(ctx *mCtx, w Worker, contract contract, host api.Host, logger *zap.SugaredLogger) (cm api.ContractMetadata, proceed bool, err error) {
+func (c *Contractor) renewContract(ctx *mCtx, contract contract, host api.Host, logger *zap.SugaredLogger) (cm api.ContractMetadata, proceed bool, err error) {
 	if contract.Revision == nil {
 		return api.ContractMetadata{}, true, errors.New("can't renew contract without a revision")
 	}
@@ -366,7 +358,7 @@
 // contracts. Since we are migrating away from all contracts not in the set and
 // are not uploading to those contracts anyway, we only worry about contracts in
 // the set.
-func (c *Contractor) broadcastRevisions(ctx context.Context, w Worker, contracts []api.ContractMetadata, logger *zap.SugaredLogger) {
+func (c *Contractor) broadcastRevisions(ctx context.Context, contracts []api.ContractMetadata, logger *zap.SugaredLogger) {
 	if c.revisionBroadcastInterval == 0 {
 		return // not enabled
 	}
@@ -759,7 +751,7 @@
 // keep contracts with and the 'dropOutReasons' map is updated with the reasons
 // for dropping out of the set. If a contract is refreshed or renewed, the
 // 'remainingFunds' are adjusted.
-func performContractChecks(ctx *mCtx, alerter alerts.Alerter, bus Bus, w Worker, cc contractChecker, cr contractReviser, ipFilter *hostSet, logger *zap.SugaredLogger) ([]api.ContractMetadata, map[types.FileContractID]string, error) {
+func performContractChecks(ctx *mCtx, alerter alerts.Alerter, bus Bus, cc contractChecker, cr contractReviser, ipFilter *hostSet, logger *zap.SugaredLogger) ([]api.ContractMetadata, map[types.FileContractID]string, error) {
 	var filteredContracts []api.ContractMetadata
 	keepContract := func(c api.ContractMetadata, h api.Host) {
 		filteredContracts = append(filteredContracts, c)
@@ -937,7 +929,7 @@
 		var ourFault bool
 		if needsRenew {
 			var renewedContract api.ContractMetadata
-			renewedContract, ourFault, err = cr.renewContract(ctx, w, c, host, logger)
+			renewedContract, ourFault, err = cr.renewContract(ctx, c, host, logger)
 			if err != nil {
 				logger = logger.With(zap.Error(err)).With("ourFault", ourFault)
 
@@ -956,7 +948,7 @@
 			}
 		} else if needsRefresh {
 			var refreshedContract api.ContractMetadata
-			refreshedContract, ourFault, err = cr.refreshContract(ctx, w, c, host, logger)
+			refreshedContract, ourFault, err = cr.refreshContract(ctx, c, host, logger)
 			if err != nil {
 				logger = logger.With(zap.Error(err)).With("ourFault", ourFault)
 
@@ -1005,7 +997,7 @@
 
 // performContracdtFormations forms up to 'wanted' new contracts with hosts. The
 // 'ipFilter' and 'remainingFunds' are updated with every new contract.
-func performContractFormations(ctx *mCtx, bus Bus, w Worker, cr contractReviser, ipFilter *hostSet, logger *zap.SugaredLogger, wanted int) ([]api.ContractMetadata, error) {
+func performContractFormations(ctx *mCtx, bus Bus, cr contractReviser, ipFilter *hostSet, logger *zap.SugaredLogger, wanted int) ([]api.ContractMetadata, error) {
 	var formedContracts []api.ContractMetadata
 	addContract := func(c api.ContractMetadata, h api.Host) {
 		formedContracts = append(formedContracts, c)
@@ -1151,7 +1143,7 @@
 	return nil
 }
 
-func performPostMaintenanceTasks(ctx *mCtx, bus Bus, w Worker, alerter alerts.Alerter, cc contractChecker, rb revisionBroadcaster, logger *zap.SugaredLogger) error {
+func performPostMaintenanceTasks(ctx *mCtx, bus Bus, alerter alerts.Alerter, cc contractChecker, rb revisionBroadcaster, logger *zap.SugaredLogger) error {
 	// fetch some contract and host info
 	allContracts, err := bus.Contracts(ctx, api.ContractsOpts{})
 	if err != nil {
@@ -1171,7 +1163,7 @@
 	}
 
 	// run revision broadcast on contracts in the new set
-	rb.broadcastRevisions(ctx, w, setContracts, logger)
+	rb.broadcastRevisions(ctx, setContracts, logger)
 
 	// register alerts for used hosts with lost sectors
 	var toDismiss []types.Hash256
@@ -1193,7 +1185,7 @@
 	return nil
 }
 
-func performContractMaintenance(ctx *mCtx, alerter alerts.Alerter, bus Bus, churn *accumulatedChurn, w Worker, cc contractChecker, cr contractReviser, rb revisionBroadcaster, logger *zap.SugaredLogger) (bool, error) {
+func performContractMaintenance(ctx *mCtx, alerter alerts.Alerter, bus Bus, churn *accumulatedChurn, cc contractChecker, cr contractReviser, rb revisionBroadcaster, logger *zap.SugaredLogger) (bool, error) {
 	logger = logger.Named("performContractMaintenance").
 		Named(hex.EncodeToString(frand.Bytes(16))). // uuid for this iteration
 		With("contractSet", ctx.ContractSet())
@@ -1219,13 +1211,13 @@
 		logger:          logger.Named("ipFilter"),
 		subnetToHostKey: make(map[string]string),
 	}
-	keptContracts, churnReasons, err := performContractChecks(ctx, alerter, bus, w, cc, cr, ipFilter, logger)
+	keptContracts, churnReasons, err := performContractChecks(ctx, alerter, bus, cc, cr, ipFilter, logger)
 	if err != nil {
 		return false, err
 	}
 
 	// STEP 3: perform contract formation
-	formedContracts, err := performContractFormations(ctx, bus, w, cr, ipFilter, logger, int(ctx.WantedContracts())-len(keptContracts))
+	formedContracts, err := performContractFormations(ctx, bus, cr, ipFilter, logger, int(ctx.WantedContracts())-len(keptContracts))
 	if err != nil {
 		return false, err
 	}
@@ -1248,7 +1240,7 @@
 
 	// STEP 5: perform minor maintenance such as cleanups and broadcasting
 	// revisions
-	if err := performPostMaintenanceTasks(ctx, bus, w, alerter, cc, rb, logger); err != nil {
+	if err := performPostMaintenanceTasks(ctx, bus, alerter, cc, rb, logger); err != nil {
 		return false, err
 	}
 
