--- conflicted
+++ resolved
@@ -240,11 +240,7 @@
 	}
 
 	// fetch all hosts
-<<<<<<< HEAD
-	hosts, err := c.ap.bus.Hosts(ctx, api.HostsOptions{FilterMode: api.HostFilterModeAll})
-=======
 	hosts, err := c.ap.bus.SearchHosts(ctx, api.SearchHostOptions{Limit: -1, FilterMode: api.HostFilterModeAllowed})
->>>>>>> f27362f3
 	if err != nil {
 		return false, err
 	}
