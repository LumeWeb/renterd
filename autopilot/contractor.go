package autopilot

import (
	"context"
	"errors"
	"fmt"
	"math"
	"sort"
	"sync"
	"time"

	"go.opentelemetry.io/otel/attribute"
	"go.opentelemetry.io/otel/codes"
	rhpv2 "go.sia.tech/core/rhp/v2"
	"go.sia.tech/core/types"
	"go.sia.tech/renterd/api"
	"go.sia.tech/renterd/hostdb"
	"go.sia.tech/renterd/internal/tracing"
	"go.sia.tech/renterd/wallet"
	"go.sia.tech/renterd/worker"
	"go.uber.org/zap"
)

const (
	// contractHostPriceTableTimeout is the amount of time we wait to receive a
	// price table from the host
	contractHostPriceTableTimeout = 30 * time.Second

	// contractHostTimeout is the amount of time we wait to receive the latest
	// revision from the host
	contractHostTimeout = 30 * time.Second

	// estimatedFileContractTransactionSetSize is the estimated blockchain size
	// of a transaction set between a renter and a host that contains a file
	// contract.
	estimatedFileContractTransactionSetSize = 2048

	// leewayPctCandidateHosts is the leeway we apply when fetching candidate
	// hosts, we fetch ~10% more than required
	leewayPctCandidateHosts = 1.1

	// leewayPctRequiredContracts is the leeway we apply on the amount of
	// contracts the config dictates we should have, we'll only form new
	// contracts if the number of active contracts dips below 87.5% of the
	// required contracts
	leewayPctRequiredContracts = 0.875

	// maxInitialContractFundingDivisor and minInitialContractFundingDivisor
	// define a range we use when calculating the initial contract funding
	maxInitialContractFundingDivisor = uint64(10)
	minInitialContractFundingDivisor = uint64(20)

	// minAllowedScoreLeeway is a factor by which a host can be under the lowest
	// score found in a random sample of scores before being considered not
	// usable.
	minAllowedScoreLeeway = 500
)

type (
	contractor struct {
		ap     *Autopilot
		logger *zap.SugaredLogger

		maintenanceTxnID types.TransactionID

		mu               sync.Mutex
		cachedDataStored map[types.PublicKey]uint64
		cachedMinScore   float64
		currPeriod       uint64
	}

	contractInfo struct {
		contract api.Contract
		settings rhpv2.HostSettings
	}
)

func newContractor(ap *Autopilot) *contractor {
	return &contractor{
		ap:     ap,
		logger: ap.logger.Named("contractor"),
	}
}

func (c *contractor) HostInfo(ctx context.Context, hostKey types.PublicKey) (api.HostHandlerGET, error) {
	cfg := c.ap.Config()
	if cfg.Contracts.Allowance.IsZero() {
		return api.HostHandlerGET{}, fmt.Errorf("can not score hosts because contracts allowance is zero")
	}
	if cfg.Contracts.Amount == 0 {
		return api.HostHandlerGET{}, fmt.Errorf("can not score hosts because contracts amount is zero")
	}
	if cfg.Contracts.Period == 0 {
		return api.HostHandlerGET{}, fmt.Errorf("can not score hosts because contract period is zero")
	}

	host, err := c.ap.bus.Host(ctx, hostKey)
	if err != nil {
		return api.HostHandlerGET{}, fmt.Errorf("failed to fetch requested host from bus: %w", err)
	}
	gs, err := c.ap.bus.GougingSettings(ctx)
	if err != nil {
		return api.HostHandlerGET{}, fmt.Errorf("failed to fetch gouging settings from bus: %w", err)
	}
	rs, err := c.ap.bus.RedundancySettings(ctx)
	if err != nil {
		return api.HostHandlerGET{}, fmt.Errorf("failed to fetch redundancy settings from bus: %w", err)
	}
	cs, err := c.ap.bus.ConsensusState(ctx)
	if err != nil {
		return api.HostHandlerGET{}, fmt.Errorf("failed to fetch consensus state from bus: %w", err)
	}
	fee, err := c.ap.bus.RecommendedFee(ctx)
	if err != nil {
		return api.HostHandlerGET{}, fmt.Errorf("failed to fetch recommended fee from bus: %w", err)
	}
	c.mu.Lock()
	storedData := c.cachedDataStored[hostKey]
	minScore := c.cachedMinScore
	c.mu.Unlock()

	f := newIPFilter(c.logger)
<<<<<<< HEAD

=======
>>>>>>> b405fd04
	isUsable, unusableResult := isUsableHost(cfg, gs, rs, cs, f, host.Host, minScore, storedData, fee, true)
	return api.HostHandlerGET{
		Host:            host.Host,
		Score:           unusableResult.scoreBreakdown.Score(),
		ScoreBreakdown:  unusableResult.scoreBreakdown,
		Usable:          isUsable,
		UnusableReasons: unusableResult.reasons(),
	}, nil
}

func (c *contractor) HostInfos(ctx context.Context, filterMode, addressContains string, keyIn []types.PublicKey, offset, limit int) ([]api.HostHandlerGET, error) {
	cfg := c.ap.Config()
	if cfg.Contracts.Allowance.IsZero() {
		return nil, fmt.Errorf("can not score hosts because contracts allowance is zero")
	}
	if cfg.Contracts.Amount == 0 {
		return nil, fmt.Errorf("can not score hosts because contracts amount is zero")
	}
	if cfg.Contracts.Period == 0 {
		return nil, fmt.Errorf("can not score hosts because contract period is zero")
	}

	hosts, err := c.ap.bus.SearchHosts(ctx, filterMode, addressContains, keyIn, offset, limit)
	if err != nil {
		return nil, fmt.Errorf("failed to fetch requested hosts from bus: %w", err)
	}
	gs, err := c.ap.bus.GougingSettings(ctx)
	if err != nil {
		return nil, fmt.Errorf("failed to fetch gouging settings from bus: %w", err)
	}
	rs, err := c.ap.bus.RedundancySettings(ctx)
	if err != nil {
		return nil, fmt.Errorf("failed to fetch redundancy settings from bus: %w", err)
	}
	cs, err := c.ap.bus.ConsensusState(ctx)
	if err != nil {
		return nil, fmt.Errorf("failed to fetch consensus state from bus: %w", err)
	}
	fee, err := c.ap.bus.RecommendedFee(ctx)
	if err != nil {
		return nil, fmt.Errorf("failed to fetch recommended fee from bus: %w", err)
	}

	f := newIPFilter(c.logger)

	c.mu.Lock()
	storedData := make(map[types.PublicKey]uint64)
	for _, host := range hosts {
		storedData[host.PublicKey] = c.cachedDataStored[host.PublicKey]
	}
	minScore := c.cachedMinScore
	c.mu.Unlock()

	var hostInfos []api.HostHandlerGET
	for _, host := range hosts {
		isUsable, unusableResult := isUsableHost(cfg, gs, rs, cs, f, host, minScore, storedData[host.PublicKey], fee, true)
		hostInfos = append(hostInfos, api.HostHandlerGET{
			Host:            host,
			Score:           unusableResult.scoreBreakdown.Score(),
			ScoreBreakdown:  unusableResult.scoreBreakdown,
			Usable:          isUsable,
			UnusableReasons: unusableResult.reasons(),
		})
	}
	return hostInfos, nil
}

func (c *contractor) performContractMaintenance(ctx context.Context, w Worker) error {
	ctx, span := tracing.Tracer.Start(ctx, "contractor.performContractMaintenance")
	defer span.End()

	if c.ap.isStopped() || !c.ap.isSynced() {
		return nil // skip contract maintenance if we're not synced
	}

	c.logger.Info("performing contract maintenance")

	// convenience variables
	state := c.ap.state

	// no maintenance if no hosts are requested
	if state.cfg.Contracts.Amount == 0 {
		c.logger.Warn("contracts is set to zero, skipping contract maintenance")
		return nil
	}

	// no maintenance if no allowance was set
	if state.cfg.Contracts.Allowance.IsZero() {
		c.logger.Warn("allowance is set to zero, skipping contract maintenance")
		return nil
	}

	// no maintenance if no period was set
	if state.cfg.Contracts.Period == 0 {
		c.logger.Warn("period is set to zero, skipping contract maintenance")
		return nil
	}

	// fetch our wallet address
	address, err := c.ap.bus.WalletAddress(ctx)
	if err != nil {
		return err
	}

	// fetch all active contracts from the worker
	start := time.Now()
	resp, err := w.ActiveContracts(ctx, contractHostTimeout)
	if err != nil {
		return err
	}
	if resp.Error != "" {
		c.logger.Error(resp.Error)
	}
	c.logger.Debugf("fetched %d active contracts, took %v", len(resp.Contracts), time.Since(start))
	active := resp.Contracts

	// fetch all hosts
	hosts, err := c.ap.bus.Hosts(ctx, 0, -1)
	if err != nil {
		return err
	}

	// compile map of stored data per host
	storedData := make(map[types.PublicKey]uint64)
	for _, c := range active {
		storedData[c.HostKey()] += c.FileSize()
	}

	// min score to pass checks.
	var minScore float64
	if len(hosts) > 0 {
		minScore, err = c.managedFindMinAllowedHostScores(ctx, w, hosts, storedData)
		if err != nil {
			return fmt.Errorf("failed to determine min score for contract check: %w", err)
		}
	} else {
		c.logger.Warn("could not calculate min score, no hosts found")
	}

	// update cache.
	c.mu.Lock()
	c.cachedDataStored = storedData
	c.cachedMinScore = minScore
	c.mu.Unlock()

	// run checks
	toDelete, toIgnore, toRefresh, toRenew, err := c.runContractChecks(ctx, w, active, minScore)
	if err != nil {
		return fmt.Errorf("failed to run contract checks, err: %v", err)
	}

	// delete contracts
	if len(toDelete) > 0 {
		c.logger.Debugf("deleting %d contracts: %+v", len(toDelete), toDelete)
		if err := c.ap.bus.DeleteContracts(ctx, toDelete); err != nil {
			c.logger.Errorf("failed to delete contracts, err: %v", err) // continue
		}
	}

	// calculate remaining funds
	remaining, err := c.remainingFunds(active)
	if err != nil {
		return err
	}

	// run renewals
	renewed, err := c.runContractRenewals(ctx, w, &remaining, address, toRenew)
	if err != nil {
		c.logger.Errorf("failed to renew contracts, err: %v", err) // continue
	}

	// run contract refreshes
	refreshed, err := c.runContractRefreshes(ctx, w, &remaining, address, toRefresh)
	if err != nil {
		c.logger.Errorf("failed to refresh contracts, err: %v", err) // continue
	}

	// build the new contract set (excluding formed contracts)
	contractset := buildContractSet(active, toDelete, toIgnore, toRefresh, toRenew, append(renewed, refreshed...))
	numContracts := uint64(len(contractset))

	// check if we need to form contracts and add them to the contract set
	var formed []types.FileContractID
	if numContracts < addLeeway(state.cfg.Contracts.Amount, leewayPctRequiredContracts) {
		if formed, err = c.runContractFormations(ctx, w, hosts, active, state.cfg.Contracts.Amount-numContracts, &remaining, address, minScore); err != nil {
			c.logger.Errorf("failed to form contracts, err: %v", err) // continue
		}
	}
	contractset = append(contractset, formed...)

	c.logger.Debugw(
		"contracts after maintenance",
		"formed", len(formed),
		"renewed", len(renewed),
		"contractset", len(contractset),
	)

	// update contract set
	if !c.ap.isStopped() {
		if len(contractset) < int(state.rs.TotalShards) {
			c.logger.Warnf("contractset does not have enough contracts, %v<%v", len(contractset), state.rs.TotalShards)
		}
		return c.ap.bus.SetContractSet(ctx, state.cfg.Contracts.Set, contractset)
	}
	return nil
}

func (c *contractor) performWalletMaintenance(ctx context.Context) error {
	ctx, span := tracing.Tracer.Start(ctx, "contractor.performWalletMaintenance")
	defer span.End()

	if c.ap.isStopped() || !c.ap.isSynced() {
		return nil // skip contract maintenance if we're not synced
	}

	c.logger.Info("performing wallet maintenance")
	b := c.ap.bus
	l := c.logger

	// no contracts - nothing to do
	cfg := c.ap.state.cfg
	if cfg.Contracts.Amount == 0 {
		l.Warn("wallet maintenance skipped, no contracts wanted")
		return nil
	}

	// no allowance - nothing to do
	if cfg.Contracts.Allowance.IsZero() {
		l.Warn("wallet maintenance skipped, no allowance set")
		return nil
	}

	// pending maintenance transaction - nothing to do
	pending, err := b.WalletPending(ctx)
	if err != nil {
		return nil
	}
	for _, txn := range pending {
		if c.maintenanceTxnID == txn.ID() {
			l.Debugf("wallet maintenance skipped, pending transaction found with id %v", c.maintenanceTxnID)
			return nil
		}
	}

	// enough outputs - nothing to do
	available, err := b.WalletOutputs(ctx)
	if err != nil {
		return err
	}
	if uint64(len(available)) >= cfg.Contracts.Amount {
		l.Debugf("no wallet maintenance needed, plenty of outputs available (%v>=%v)", len(available), cfg.Contracts.Amount)
		return nil
	}

	// not enough balance - nothing to do
	balance, err := b.WalletBalance(ctx)
	if err != nil {
		l.Errorf("wallet maintenance skipped, fetching wallet balance failed with err: %v", err)
		return err
	}
	amount := cfg.Contracts.Allowance.Div64(cfg.Contracts.Amount)
	outputs := balance.Div(amount).Big().Uint64()
	if outputs < 2 {
		l.Warnf("wallet maintenance skipped, wallet has insufficient balance %v", balance)
		return err
	}
	if outputs > cfg.Contracts.Amount {
		outputs = cfg.Contracts.Amount
	}

	// redistribute outputs
	id, err := b.WalletRedistribute(ctx, int(outputs), amount)
	if err != nil {
		return fmt.Errorf("failed to redistribute wallet into %d outputs of amount %v, balance %v, err %v", outputs, amount, balance, err)
	}

	l.Debugf("wallet maintenance succeeded, tx %v", id)
	c.maintenanceTxnID = id
	return nil
}

func (c *contractor) runContractChecks(ctx context.Context, w Worker, contracts []api.Contract, minScore float64) (toDelete, toIgnore []types.FileContractID, toRefresh, toRenew []contractInfo, _ error) {
	if c.ap.isStopped() {
		return
	}
	c.logger.Debug("running contract checks")

	var notfound int
	defer func() {
		c.logger.Debugw(
			"contracts checks completed",
			"active", len(contracts),
			"notfound", notfound,
			"toDelete", len(toDelete),
			"toIgnore", len(toIgnore),
			"toRefresh", len(toRefresh),
			"toRenew", len(toRenew),
		)
	}()

	// create a new ip filter
	f := newIPFilter(c.logger)

	// convenience variables
	state := c.ap.state

	// state variables
	contractIds := make([]types.FileContractID, 0, len(contracts))
	contractSizes := make(map[types.FileContractID]uint64)
	contractMap := make(map[types.FileContractID]api.ContractMetadata)
	renewIndices := make(map[types.FileContractID]int)

	// check every active contract
	for _, contract := range contracts {
		// convenience variables
		hk := contract.HostKey()
		fcid := contract.ID

		// fetch host from hostdb
		host, err := c.ap.bus.Host(ctx, hk)
		if err != nil {
			c.logger.Errorw(fmt.Sprintf("missing host, err: %v", err), "hk", hk)
			notfound++
			continue
		}

		// if the host is blocked we ignore it, it might be unblocked later
		if host.Blocked {
			c.logger.Infow("unusable host", "hk", hk, "fcid", fcid, "reasons", errHostBlocked.Error())
			toIgnore = append(toIgnore, fcid)
			continue
		}

		// fetch recent price table and attach it to host.
		host.PriceTable, err = c.priceTable(ctx, w, host.PublicKey, host.Settings.SiamuxAddr())
		if err != nil {
			c.logger.Errorf("could not fetch price table for host %v: %v", host.PublicKey, err)
			toIgnore = append(toIgnore, fcid)
			continue
		}

		// decide whether the host is still good
		usable, unusableResult := isUsableHost(state.cfg, state.gs, state.rs, state.cs, f, host.Host, minScore, contract.FileSize(), state.fee, false)
		if !usable {
			c.logger.Infow("unusable host", "hk", hk, "fcid", fcid, "reasons", unusableResult.reasons())
			toIgnore = append(toIgnore, fcid)
			continue
		}

		// grab the settings - this is safe because bad settings make an unusable host
		settings := *host.Settings

		// decide whether the contract is still good
		ci := contractInfo{contract: contract, settings: settings}
		renterFunds, err := c.renewFundingEstimate(ctx, ci, false)
		if err != nil {
			c.logger.Errorw(fmt.Sprintf("failed to compute renterFunds for contract: %v", err))
		}

		usable, refresh, renew, reasons := isUsableContract(state.cfg, ci, state.cs.BlockHeight, renterFunds)
		if !usable {
			c.logger.Infow(
				"unusable contract",
				"hk", hk,
				"fcid", fcid,
				"reasons", errStr(joinErrors(reasons)),
				"refresh", refresh,
				"renew", renew,
			)

			if renew {
				renewIndices[fcid] = len(toRenew)
				toRenew = append(toRenew, contractInfo{
					contract: contract,
					settings: settings,
				})
			} else if refresh {
				toRefresh = append(toRefresh, contractInfo{
					contract: contract,
					settings: settings,
				})
			} else {
				toDelete = append(toDelete, fcid)
				continue
			}
		}

		// keep track of file size
		contractIds = append(contractIds, fcid)
		contractMap[fcid] = contract.ContractMetadata
		contractSizes[fcid] = contract.FileSize()
	}

	// apply active contract limit
	numContractsTooMany := len(contracts) - len(toIgnore) - len(toDelete) - int(state.cfg.Contracts.Amount)
	if numContractsTooMany > 0 {
		// sort by contract size
		sort.Slice(contractIds, func(i, j int) bool {
			return contractSizes[contractIds[i]] < contractSizes[contractIds[j]]
		})

		// remove superfluous contract from renewal list and add to ignore list
		prev := len(toIgnore)
		for _, id := range contractIds[:numContractsTooMany] {
			if index, exists := renewIndices[id]; exists {
				toRenew[index] = toRenew[len(toRenew)-1]
				toRenew = toRenew[:len(toRenew)-1]
			}
			toIgnore = append(toIgnore, contractMap[id].ID)
		}
		c.logger.Debugf("%d contracts too many, added %d smallest contracts to the ignore list", numContractsTooMany, len(toIgnore)-prev)
	}

	return toDelete, toIgnore, toRefresh, toRenew, nil
}

func (c *contractor) runContractFormations(ctx context.Context, w Worker, hosts []hostdb.Host, active []api.Contract, missing uint64, budget *types.Currency, renterAddress types.Address, minScore float64) ([]types.FileContractID, error) {
	ctx, span := tracing.Tracer.Start(ctx, "runContractFormations")
	defer span.End()

	if c.ap.isStopped() {
		return nil, nil
	}
	var formed []types.FileContractID

	c.logger.Debugw(
		"run contract formations",
		"active", len(active),
		"required", c.ap.state.cfg.Contracts.Amount,
		"missing", missing,
		"budget", budget,
	)
	defer func() {
		c.logger.Debugw(
			"contract formations completed",
			"formed", len(formed),
			"budget", budget,
		)
	}()

	// convenience variables
	state := c.ap.state

	// fetch candidate hosts
	wanted := int(addLeeway(missing, leewayPctCandidateHosts))
	candidates, err := c.candidateHosts(ctx, w, hosts, active, make(map[types.PublicKey]uint64), wanted, minScore)
	if err != nil {
		return nil, err
	}

	// calculate min/max contract funds
	minInitialContractFunds, maxInitialContractFunds := initialContractFundingMinMax(state.cfg)

	for h := 0; missing > 0 && h < len(candidates); h++ {
		if c.ap.isStopped() {
			break
		}

		host := candidates[h]

		// break if the autopilot is stopped
		if c.ap.isStopped() {
			break
		}

		// fetch price table on the fly
		host.PriceTable, err = c.priceTable(ctx, w, host.PublicKey, host.Settings.SiamuxAddr())
		if err != nil {
			c.logger.Errorf("failed to fetch price table for candidate host %v: %v", host, err)
			continue
		}

		// fetch consensus state on the fly for the gouging check.
		cs, err := c.ap.bus.ConsensusState(ctx)
		if err != nil {
			c.logger.Errorf("failed to fetch consensus state for gouging check: %v", err)
			continue
		}

		// perform gouging checks on the fly to ensure the host is not gouging its prices
<<<<<<< HEAD
		if gouging, reasons := worker.IsGouging(state.gs, state.rs, state.cs, nil, &host.PriceTable.HostPriceTable, state.fee, state.cfg.Contracts.Period, state.cfg.Contracts.RenewWindow, false); gouging {
=======
		if gouging, reasons := worker.IsGouging(state.gs, state.rs, cs, nil, &pt, state.fee, state.cfg.Contracts.Period, state.cfg.Contracts.RenewWindow, false); gouging {
>>>>>>> b405fd04
			c.logger.Errorw("candidate host became unusable", "hk", host.PublicKey, "reasons", reasons)
			continue
		}

		formedContract, proceed, err := c.formContract(ctx, w, host, minInitialContractFunds, maxInitialContractFunds, budget, renterAddress)
		if err == nil {
			// add contract to contract set
			formed = append(formed, formedContract.ID)
			missing--
		}
		if !proceed {
			break
		}
	}

	return formed, nil
}

func (c *contractor) runContractRenewals(ctx context.Context, w Worker, budget *types.Currency, renterAddress types.Address, toRenew []contractInfo) ([]api.ContractMetadata, error) {
	ctx, span := tracing.Tracer.Start(ctx, "runContractRenewals")
	defer span.End()

	renewed := make([]api.ContractMetadata, 0, len(toRenew))

	c.logger.Debugw(
		"run contracts renewals",
		"torenew", len(toRenew),
		"budget", budget,
	)
	defer func() {
		c.logger.Debugw(
			"contracts renewals completed",
			"renewed", len(renewed),
			"budget", budget,
		)
	}()

	for _, ci := range toRenew {
		// TODO: keep track of consecutive failures and break at some point

		// break if the autopilot is stopped
		if c.ap.isStopped() {
			break
		}

		contract, proceed, err := c.renewContract(ctx, w, ci, budget, renterAddress)
		if err == nil {
			renewed = append(renewed, contract)
		}
		if !proceed {
			break
		}
	}

	return renewed, nil
}

func (c *contractor) runContractRefreshes(ctx context.Context, w Worker, budget *types.Currency, renterAddress types.Address, toRefresh []contractInfo) ([]api.ContractMetadata, error) {
	ctx, span := tracing.Tracer.Start(ctx, "runContractRefreshes")
	defer span.End()

	refreshed := make([]api.ContractMetadata, 0, len(toRefresh))

	c.logger.Debugw(
		"run contracts refreshes",
		"torefresh", len(toRefresh),
		"budget", budget,
	)
	defer func() {
		c.logger.Debugw(
			"contracts refreshes completed",
			"refreshed", len(refreshed),
			"budget", budget,
		)
	}()

	for _, ci := range toRefresh {
		// TODO: keep track of consecutive failures and break at some point

		// break if the autopilot is stopped
		if c.ap.isStopped() {
			break
		}

		contract, proceed, err := c.refreshContract(ctx, w, ci, budget, renterAddress)
		if err == nil {
			refreshed = append(refreshed, contract)
		}
		if !proceed {
			break
		}
	}

	return refreshed, nil
}

func (c *contractor) initialContractFunding(settings rhpv2.HostSettings, txnFee, min, max types.Currency) types.Currency {
	if !max.IsZero() && min.Cmp(max) > 0 {
		panic("given min is larger than max") // developer error
	}

	funding := settings.ContractPrice.Add(txnFee).Mul64(10) // TODO arbitrary multiplier
	if !min.IsZero() && funding.Cmp(min) < 0 {
		return min
	}
	if !max.IsZero() && funding.Cmp(max) > 0 {
		return max
	}
	return funding
}

func (c *contractor) refreshFundingEstimate(ctx context.Context, cfg api.AutopilotConfig, ci contractInfo) (types.Currency, error) {
	// refresh with double the funds
	refreshAmount := ci.contract.TotalCost.Mul64(2)

	// estimate the txn fee
	txnFeeEstimate := c.ap.state.fee.Mul64(estimatedFileContractTransactionSetSize)

	// check for a sane minimum that is equal to the initial contract funding
	// but without an upper cap.
	minInitialContractFunds, _ := initialContractFundingMinMax(cfg)
	minimum := c.initialContractFunding(ci.settings, txnFeeEstimate, minInitialContractFunds, types.ZeroCurrency)
	refreshAmountCapped := refreshAmount
	if refreshAmountCapped.Cmp(minimum) < 0 {
		refreshAmountCapped = minimum
	}
	c.logger.Debugw("refresh estimate",
		"fcid", ci.contract.ID,
		"refreshAmount", refreshAmount,
		"refreshAmountCapped", refreshAmountCapped)
	return refreshAmountCapped, nil
}

func (c *contractor) renewFundingEstimate(ctx context.Context, ci contractInfo, renewing bool) (types.Currency, error) {
	cfg := c.ap.state.cfg

	// estimate the cost of the current data stored
	dataStored := ci.contract.FileSize()
	storageCost := types.NewCurrency64(dataStored).Mul64(cfg.Contracts.Period).Mul(ci.settings.StoragePrice)

	// fetch the spending of the contract we want to renew.
	prevSpending, err := c.contractSpending(ctx, ci.contract, c.currentPeriod())
	if err != nil {
		c.logger.Errorw(
			fmt.Sprintf("could not retrieve contract spending, err: %v", err),
			"hk", ci.contract.HostKey,
			"fcid", ci.contract.ID,
		)
		return types.ZeroCurrency, err
	}

	// estimate the amount of data uploaded, sanity check with data stored
	//
	// TODO: estimate is not ideal because price can change, better would be to
	// look at the amount of data stored in the contract from the previous cycle
	prevUploadDataEstimate := prevSpending.Uploads
	if !ci.settings.UploadBandwidthPrice.IsZero() {
		prevUploadDataEstimate = prevUploadDataEstimate.Div(ci.settings.UploadBandwidthPrice)
	}
	if prevUploadDataEstimate.Cmp(types.NewCurrency64(dataStored)) > 0 {
		prevUploadDataEstimate = types.NewCurrency64(dataStored)
	}

	// estimate the
	// - upload cost: previous uploads + prev storage
	// - download cost: assumed to be the same
	// - fund acount cost: assumed to be the same
	newUploadsCost := prevSpending.Uploads.Add(prevUploadDataEstimate.Mul64(cfg.Contracts.Period).Mul(ci.settings.StoragePrice))
	newDownloadsCost := prevSpending.Downloads
	newFundAccountCost := prevSpending.FundAccount

	// estimate the siafund fees
	//
	// NOTE: the transaction fees are not included in the siafunds estimate
	// because users are not charged siafund fees on money that doesn't go into
	// the file contract (and the transaction fee goes to the miners, not the
	// file contract).
	subTotal := storageCost.Add(newUploadsCost).Add(newDownloadsCost).Add(newFundAccountCost).Add(ci.settings.ContractPrice)
	siaFundFeeEstimate, err := c.ap.bus.FileContractTax(ctx, subTotal)
	if err != nil {
		return types.ZeroCurrency, err
	}

	// estimate the txn fee
	txnFeeEstimate := c.ap.state.fee.Mul64(estimatedFileContractTransactionSetSize)

	// add them all up and then return the estimate plus 33% for error margin
	// and just general volatility of usage pattern.
	estimatedCost := subTotal.Add(siaFundFeeEstimate).Add(txnFeeEstimate)
	estimatedCost = estimatedCost.Add(estimatedCost.Div64(3)) // TODO: arbitrary divisor

	// check for a sane minimum that is equal to the initial contract funding
	// but without an upper cap.
	minInitialContractFunds, _ := initialContractFundingMinMax(cfg)
	minimum := c.initialContractFunding(ci.settings, txnFeeEstimate, minInitialContractFunds, types.ZeroCurrency)
	cappedEstimatedCost := estimatedCost
	if cappedEstimatedCost.Cmp(minimum) < 0 {
		cappedEstimatedCost = minimum
	}

	if renewing {
		c.logger.Debugw("renew estimate",
			"fcid", ci.contract.ID,
			"dataStored", dataStored,
			"storageCost", storageCost.String(),
			"newUploadsCost", newUploadsCost.String(),
			"newDownloadsCost", newDownloadsCost.String(),
			"newFundAccountCost", newFundAccountCost.String(),
			"contractPrice", ci.settings.ContractPrice.String(),
			"prevUploadDataEstimate", prevUploadDataEstimate.String(),
			"estimatedCost", estimatedCost.String(),
			"minInitialContractFunds", minInitialContractFunds.String(),
			"minimum", minimum.String(),
			"cappedEstimatedCost", cappedEstimatedCost.String(),
		)
	}
	return cappedEstimatedCost, nil
}

func (c *contractor) managedFindMinAllowedHostScores(ctx context.Context, w Worker, hosts []hostdb.Host, storedData map[types.PublicKey]uint64) (float64, error) {
	// Pull a new set of hosts from the hostdb that could be used as a new set
	// to match the allowance. The lowest scoring host of these new hosts will
	// be used as a baseline for determining whether our existing contracts are
	// worthwhile.
	numContracts := c.ap.state.cfg.Contracts.Amount
	buffer := 50
	candidates, err := c.candidateHosts(ctx, w, hosts, nil, storedData, int(numContracts)+int(buffer), math.SmallestNonzeroFloat64) // avoid 0 score hosts
	if err != nil {
		return 0, err
	}
	if len(candidates) == 0 {
		c.logger.Warn("min host score is set to the smallest non-zero float because there are no candidate hosts")
		return math.SmallestNonzeroFloat64, nil
	}

	// Find the minimum score that a host is allowed to have to be considered
	// good for upload.
	lowestScore := math.MaxFloat64
	for i := 0; i < len(candidates); i++ {
		score := hostScore(c.ap.state.cfg, candidates[i], 0, c.ap.state.rs.Redundancy()).Score()
		if score < lowestScore {
			lowestScore = score
		}
	}
	return lowestScore / minAllowedScoreLeeway, nil
}

func (c *contractor) candidateHosts(ctx context.Context, w Worker, hosts []hostdb.Host, active []api.Contract, storedData map[types.PublicKey]uint64, wanted int, minScore float64) ([]hostdb.Host, error) {
	c.logger.Debugf("looking for %d candidate hosts", wanted)

	// nothing to do
	if wanted == 0 {
		return nil, nil
	}

	state := c.ap.state

	// create a map of used hosts
	used := make(map[types.PublicKey]struct{})
	for _, contract := range active {
		used[contract.HostKey()] = struct{}{}
	}

	// create an IP filter
	ipFilter := newIPFilter(c.logger)

	// create list of candidate hosts
	var candidates []hostdb.Host
	var excluded, unscanned int
	for _, h := range hosts {
		// filter out used hosts
		if _, exclude := used[h.PublicKey]; exclude {
			_ = ipFilter.isRedundantIP(h) // ensure the host's IP is registered as used
			excluded++
			continue
		}
		// filter out unscanned hosts
		if h.Settings == nil || h.PriceTable == nil {
			unscanned++
			continue
		}
		candidates = append(candidates, h)
	}

	c.logger.Debugw(fmt.Sprintf("selected %d candidate hosts out of %d", len(candidates), len(hosts)),
		"excluded", excluded,
		"unscanned", unscanned)

	// score all candidate hosts
	start := time.Now()
	var results unusableHostResult
	scores := make([]float64, 0, len(candidates))
	scored := make([]hostdb.Host, 0, len(candidates))
	var unusable, zeros int
	for _, h := range candidates {
		// NOTE: use the price table stored on the host for gouging checks when
		// looking for candidate hosts, fetching the price table on the fly here
		// slows contract maintenance down way too much, we re-evaluate the host
		// right before forming the contract to ensure we do not form a contract
		// with a host that's gouging its prices.
		//
		// NOTE: we ignore the host's blockheight here because we don't
		// necessarily have a recent price table.
		if usable, result := isUsableHost(state.cfg, state.gs, state.rs, state.cs, ipFilter, h, minScore, storedData[h.PublicKey], state.fee, true); !usable {
			results.merge(result)
			unusable++
			continue
		}

		score := hostScore(state.cfg, h, 0, state.rs.Redundancy()).Score()
		if score == 0 {
			zeros++
			continue
		}

		scored = append(scored, h)
		scores = append(scores, score)
	}

	c.logger.Debugw(fmt.Sprintf("scored %d candidate hosts out of %v, took %v", len(scored), len(candidates), time.Since(start)),
		"zeroscore", zeros,
		"unusable", unusable)

	// select hosts
	var selected []hostdb.Host
	for len(selected) < wanted && len(scored) > 0 {
		i := randSelectByWeight(scores)
		selected = append(selected, scored[i])

		// remove selected host
		scored[i], scored = scored[len(scored)-1], scored[:len(scored)-1]
		scores[i], scores = scores[len(scores)-1], scores[:len(scores)-1]
	}

	// print warning if no candidate hosts were found
	if len(selected) == 0 {
		c.logger.Warnf("no candidate hosts found")
	} else if len(selected) < wanted {
		if len(candidates) >= wanted {
			c.logger.Warnw(fmt.Sprintf("only found %d candidate host(s) out of the %d we wanted", len(selected), wanted), results.keysAndValues()...)
		} else {
			c.logger.Debugf("only found %d candidate host(s) out of the %d we wanted", len(selected), wanted)
		}
	}

	return selected, nil
}

func (c *contractor) renewContract(ctx context.Context, w Worker, ci contractInfo, budget *types.Currency, renterAddress types.Address) (cm api.ContractMetadata, proceed bool, err error) {
	ctx, span := tracing.Tracer.Start(ctx, "renewContract")
	defer span.End()
	defer func() {
		if err != nil {
			span.RecordError(err)
			span.SetStatus(codes.Error, "failed to renew contract")
		}
	}()
	span.SetAttributes(attribute.Stringer("host", ci.contract.HostKey()))
	span.SetAttributes(attribute.Stringer("contract", ci.contract.ID))

	// convenience variables
	cfg := c.ap.state.cfg
	cs := c.ap.state.cs
	contract := ci.contract
	settings := ci.settings
	fcid := contract.ID
	rev := contract.Revision
	hk := contract.HostKey()

	// calculate the renter funds
	renterFunds, err := c.renewFundingEstimate(ctx, ci, true)
	if err != nil {
		c.logger.Errorw(fmt.Sprintf("could not get renew funding estimate, err: %v", err), "hk", hk, "fcid", fcid)
		return api.ContractMetadata{}, true, err
	}

	// check our budget
	if budget.Cmp(renterFunds) < 0 {
		c.logger.Debugw("insufficient budget", "budget", budget, "needed", renterFunds)
		return api.ContractMetadata{}, false, errors.New("insufficient budget")
	}

	// calculate the host collateral
	endHeight := endHeight(cfg, c.currentPeriod())
	expectedStorage := renterFundsToExpectedStorage(renterFunds, endHeight-cs.BlockHeight, settings)
	newCollateral := rhpv2.ContractRenewalCollateral(rev.FileContract, expectedStorage, settings, cs.BlockHeight, endHeight)

	// renew the contract
	newRevision, _, err := w.RHPRenew(ctx, fcid, endHeight, hk, contract.HostIP, renterAddress, renterFunds, newCollateral)
	if err != nil {
		c.logger.Errorw(fmt.Sprintf("renewal failed, err: %v", err), "hk", hk, "fcid", fcid)
		if containsError(err, wallet.ErrInsufficientBalance) {
			return api.ContractMetadata{}, false, err
		}
		return api.ContractMetadata{}, true, err
	}

	// update the budget
	*budget = budget.Sub(renterFunds)

	// persist the contract
	renewedContract, err := c.ap.bus.AddRenewedContract(ctx, newRevision, renterFunds, cs.BlockHeight, fcid)
	if err != nil {
		c.logger.Errorw(fmt.Sprintf("renewal failed to persist, err: %v", err), "hk", hk, "fcid", fcid)
		return api.ContractMetadata{}, false, err
	}

	c.logger.Debugw(
		"renewal succeeded",
		"fcid", renewedContract.ID,
		"renewedFrom", fcid,
		"renterFunds", renterFunds.String(),
		"newCollateral", newCollateral.String(),
	)
	return renewedContract, true, nil
}

func (c *contractor) refreshContract(ctx context.Context, w Worker, ci contractInfo, budget *types.Currency, renterAddress types.Address) (cm api.ContractMetadata, proceed bool, err error) {
	ctx, span := tracing.Tracer.Start(ctx, "refreshContract")
	defer span.End()
	defer func() {
		if err != nil {
			span.RecordError(err)
			span.SetStatus(codes.Error, "failed to refresh contract")
		}
	}()
	span.SetAttributes(attribute.Stringer("host", ci.contract.HostKey()))
	span.SetAttributes(attribute.Stringer("contract", ci.contract.ID))

	// convenience variables
	cfg := c.ap.state.cfg
	cs := c.ap.state.cs
	contract := ci.contract
	settings := ci.settings
	fcid := contract.ID
	rev := contract.Revision
	hk := contract.HostKey()

	// calculate the renter funds
	renterFunds, err := c.refreshFundingEstimate(ctx, cfg, ci)
	if err != nil {
		c.logger.Errorw(fmt.Sprintf("could not get refresh funding estimate, err: %v", err), "hk", hk, "fcid", fcid)
		return api.ContractMetadata{}, true, err
	}

	// check our budget
	if budget.Cmp(renterFunds) < 0 {
		c.logger.Debugw("insufficient budget", "budget", budget, "needed", renterFunds)
		return api.ContractMetadata{}, false, fmt.Errorf("insufficient budget: %s < %s", budget.String(), renterFunds.String())
	}

	// calculate the new collateral
	expectedStorage := renterFundsToExpectedStorage(renterFunds, contract.EndHeight()-cs.BlockHeight, settings)
	newCollateral := rhpv2.ContractRenewalCollateral(rev.FileContract, expectedStorage, settings, cs.BlockHeight, contract.EndHeight())

	// do not refresh if the contract's updated collateral will fall below the threshold anyway
	_, hostMissedPayout, _, _ := rhpv2.CalculateHostPayouts(rev.FileContract, newCollateral, settings, contract.EndHeight())
	if isBelowCollateralThreshold(newCollateral, hostMissedPayout) {
		err := fmt.Errorf("refresh failed, refreshed contract collateral (%v) is below threshold", hostMissedPayout)
		c.logger.Errorw(err.Error(), "hk", hk, "fcid", fcid, "newCollateral", newCollateral.String(), "hostMissedPayout", hostMissedPayout.String(), "maxCollateral", settings.MaxCollateral)
		return api.ContractMetadata{}, true, err
	}

	// renew the contract
	newRevision, _, err := w.RHPRenew(ctx, contract.ID, contract.EndHeight(), hk, contract.HostIP, renterAddress, renterFunds, newCollateral)
	if err != nil {
		c.logger.Errorw(fmt.Sprintf("refresh failed, err: %v", err), "hk", hk, "fcid", fcid)
		if containsError(err, wallet.ErrInsufficientBalance) {
			return api.ContractMetadata{}, false, err
		}
		return api.ContractMetadata{}, true, err
	}

	// update the budget
	*budget = budget.Sub(renterFunds)

	// persist the contract
	refreshedContract, err := c.ap.bus.AddRenewedContract(ctx, newRevision, renterFunds, cs.BlockHeight, contract.ID)
	if err != nil {
		c.logger.Errorw(fmt.Sprintf("refresh failed, err: %v", err), "hk", hk, "fcid", fcid)
		return api.ContractMetadata{}, false, err
	}

	// add to renewed set
	c.logger.Debugw("refresh succeeded",
		"fcid", refreshedContract.ID,
		"renewedFrom", contract.ID,
		"renterFunds", renterFunds.String(),
		"newCollateral", newCollateral.String(),
	)
	return refreshedContract, true, nil
}

func (c *contractor) formContract(ctx context.Context, w Worker, host hostdb.Host, minInitialContractFunds, maxInitialContractFunds types.Currency, budget *types.Currency, renterAddress types.Address) (cm api.ContractMetadata, proceed bool, err error) {
	ctx, span := tracing.Tracer.Start(ctx, "formContract")
	defer span.End()
	defer func() {
		if err != nil {
			span.RecordError(err)
			span.SetStatus(codes.Error, "failed to form contract")
		}
	}()
	hk := host.PublicKey
	span.SetAttributes(attribute.Stringer("host", hk))

	// convenience variables
	state := c.ap.state

	// fetch host settings
	scan, err := w.RHPScan(ctx, hk, host.NetAddress, 0)
	if err != nil {
		c.logger.Debugw(err.Error(), "hk", hk)
		return api.ContractMetadata{}, true, err
	}

	// check our budget
	txnFee := state.fee.Mul64(estimatedFileContractTransactionSetSize)
	renterFunds := initialContractFunding(scan.Settings, txnFee, minInitialContractFunds, maxInitialContractFunds)
	if budget.Cmp(renterFunds) < 0 {
		c.logger.Debugw("insufficient budget", "budget", budget, "needed", renterFunds)
		return api.ContractMetadata{}, false, errors.New("insufficient budget")
	}

	// calculate the host collateral
	endHeight := endHeight(state.cfg, c.currentPeriod())
	expectedStorage := renterFundsToExpectedStorage(renterFunds, endHeight-state.cs.BlockHeight, scan.Settings)
	hostCollateral := rhpv2.ContractFormationCollateral(state.cfg.Contracts.Period, expectedStorage, scan.Settings)

	// form contract
	contract, _, err := w.RHPForm(ctx, endHeight, hk, host.NetAddress, renterAddress, renterFunds, hostCollateral)
	if err != nil {
		// TODO: keep track of consecutive failures and break at some point
		c.logger.Errorw(fmt.Sprintf("contract formation failed, err: %v", err), "hk", hk)
		if containsError(err, wallet.ErrInsufficientBalance) {
			return api.ContractMetadata{}, false, err
		}
		return api.ContractMetadata{}, true, err
	}

	// update the budget
	*budget = budget.Sub(renterFunds)

	// persist contract in store
	formedContract, err := c.ap.bus.AddContract(ctx, contract, renterFunds, state.cs.BlockHeight)
	if err != nil {
		c.logger.Errorw(fmt.Sprintf("contract formation failed, err: %v", err), "hk", hk)
		return api.ContractMetadata{}, true, err
	}

	c.logger.Debugw("formation succeeded",
		"hk", hk,
		"fcid", formedContract.ID,
		"renterFunds", renterFunds.String(),
		"collateral", hostCollateral.String(),
	)
	return formedContract, true, nil
}

func (c *contractor) priceTable(ctx context.Context, w Worker, hk types.PublicKey, siamuxAddr string) (*hostdb.HostPriceTable, error) {
	ctx, cancel := context.WithTimeout(ctx, contractHostPriceTableTimeout)
	defer cancel()

	pt, err := w.RHPPriceTable(ctx, hk, siamuxAddr)
	if err != nil {
		return nil, err
	}

	return &hostdb.HostPriceTable{
		HostPriceTable: pt,
		Expiry:         time.Now().Add(pt.Validity),
	}, nil
}

func buildContractSet(active []api.Contract, toDelete, toIgnore []types.FileContractID, toRefresh, toRenew []contractInfo, renewed []api.ContractMetadata) []types.FileContractID {
	// collect ids
	var activeIds []types.FileContractID
	for _, c := range active {
		activeIds = append(activeIds, c.ID)
	}
	var renewIds []types.FileContractID
	for _, c := range append(toRefresh, toRenew...) {
		renewIds = append(renewIds, c.contract.ID)
	}

	// build some maps
	isDeleted := contractMapBool(toDelete)
	isIgnored := contractMapBool(toIgnore)
	isUpForRenew := contractMapBool(renewIds)

	// renewed map is special case since we need renewed from
	isRenewed := make(map[types.FileContractID]bool)
	renewedIDs := make([]types.FileContractID, 0, len(renewed))
	for _, c := range renewed {
		isRenewed[c.RenewedFrom] = true
		renewedIDs = append(renewedIDs, c.ID)
	}

	// build new contract set
	var contracts []types.FileContractID
	for _, fcid := range append(activeIds, renewedIDs...) {
		if isDeleted[fcid] {
			continue // exclude deleted contracts
		}
		if isIgnored[fcid] {
			continue // exclude ignored contracts (contracts that became unusable)
		}
		if isRenewed[fcid] {
			continue // exclude (effectively) renewed contracts
		}
		if isUpForRenew[fcid] && !isRenewed[fcid] {
			continue // exclude contracts that were up for renewal but failed to renew
		}
		contracts = append(contracts, fcid)
	}
	return contracts
}

func initialContractFunding(settings rhpv2.HostSettings, txnFee, min, max types.Currency) types.Currency {
	if !max.IsZero() && min.Cmp(max) > 0 {
		panic("given min is larger than max") // developer error
	}

	funding := settings.ContractPrice.Add(txnFee).Mul64(10) // TODO arbitrary multiplier
	if !min.IsZero() && funding.Cmp(min) < 0 {
		return min
	}
	if !max.IsZero() && funding.Cmp(max) > 0 {
		return max
	}
	return funding
}

func initialContractFundingMinMax(cfg api.AutopilotConfig) (min types.Currency, max types.Currency) {
	allowance := cfg.Contracts.Allowance.Div64(cfg.Contracts.Amount)
	min = allowance.Div64(minInitialContractFundingDivisor)
	max = allowance.Div64(maxInitialContractFundingDivisor)
	return
}

func addLeeway(n uint64, pct float64) uint64 {
	if pct < 0 {
		panic("given leeway percent has to be positive")
	}
	return uint64(math.Ceil(float64(n) * pct))
}

func contractMapBool(contracts []types.FileContractID) map[types.FileContractID]bool {
	contractsMap := make(map[types.FileContractID]bool)
	for _, fcid := range contracts {
		contractsMap[fcid] = true
	}
	return contractsMap
}

func endHeight(cfg api.AutopilotConfig, currentPeriod uint64) uint64 {
	return currentPeriod + cfg.Contracts.Period + cfg.Contracts.RenewWindow
}

// renterFundsToExpectedStorage returns how much storage a renter is expected to
// be able to afford given the provided 'renterFunds'.
func renterFundsToExpectedStorage(renterFunds types.Currency, duration uint64, host rhpv2.HostSettings) uint64 {
	costPerByte := host.UploadBandwidthPrice.Add(host.StoragePrice.Mul64(duration)).Add(host.DownloadBandwidthPrice)
	// If storage is free, we can afford 'unlimited' data.
	if costPerByte.IsZero() {
		return math.MaxUint64
	}
	// Catch overflow.
	expectedStorage := renterFunds.Div(costPerByte)
	if expectedStorage.Cmp(types.NewCurrency64(math.MaxUint64)) > 0 {
		return math.MaxUint64
	}
	return expectedStorage.Big().Uint64()
}<|MERGE_RESOLUTION|>--- conflicted
+++ resolved
@@ -120,10 +120,6 @@
 	c.mu.Unlock()
 
 	f := newIPFilter(c.logger)
-<<<<<<< HEAD
-
-=======
->>>>>>> b405fd04
 	isUsable, unusableResult := isUsableHost(cfg, gs, rs, cs, f, host.Host, minScore, storedData, fee, true)
 	return api.HostHandlerGET{
 		Host:            host.Host,
@@ -604,11 +600,7 @@
 		}
 
 		// perform gouging checks on the fly to ensure the host is not gouging its prices
-<<<<<<< HEAD
-		if gouging, reasons := worker.IsGouging(state.gs, state.rs, state.cs, nil, &host.PriceTable.HostPriceTable, state.fee, state.cfg.Contracts.Period, state.cfg.Contracts.RenewWindow, false); gouging {
-=======
-		if gouging, reasons := worker.IsGouging(state.gs, state.rs, cs, nil, &pt, state.fee, state.cfg.Contracts.Period, state.cfg.Contracts.RenewWindow, false); gouging {
->>>>>>> b405fd04
+		if gouging, reasons := worker.IsGouging(state.gs, state.rs, cs, nil, &host.PriceTable.HostPriceTable, state.fee, state.cfg.Contracts.Period, state.cfg.Contracts.RenewWindow, false); gouging {
 			c.logger.Errorw("candidate host became unusable", "hk", host.PublicKey, "reasons", reasons)
 			continue
 		}
