--- conflicted
+++ resolved
@@ -82,11 +82,7 @@
 	}
 }
 
-<<<<<<< HEAD
-func (c *contractor) performContractMaintenance(ctx context.Context) error {
-=======
-func (c *contractor) performContractMaintenance(ctx context.Context, w Worker, cfg api.AutopilotConfig, cs api.ConsensusState) error {
->>>>>>> f7e826e6
+func (c *contractor) performContractMaintenance(ctx context.Context, w Worker) error {
 	ctx, span := tracing.Tracer.Start(ctx, "contractor.performContractMaintenance")
 	defer span.End()
 
@@ -138,11 +134,7 @@
 	// min score to pass checks.
 	var minScore float64
 	if len(hosts) > 0 {
-<<<<<<< HEAD
-		minScore, err = c.managedFindMinAllowedHostScores(ctx, hosts, storedData)
-=======
-		minScore, err = c.managedFindMinAllowedHostScores(ctx, w, cfg, hosts, storedData, rs.Redundancy())
->>>>>>> f7e826e6
+		minScore, err = c.managedFindMinAllowedHostScores(ctx, w, hosts, storedData)
 		if err != nil {
 			return fmt.Errorf("failed to determine min score for contract check: %w", err)
 		}
@@ -151,11 +143,7 @@
 	}
 
 	// run checks
-<<<<<<< HEAD
-	toDelete, toIgnore, toRefresh, toRenew, err := c.runContractChecks(ctx, active, minScore)
-=======
-	toDelete, toIgnore, toRefresh, toRenew, err := c.runContractChecks(ctx, w, cfg, cs, gs, rs, active, minScore, fee)
->>>>>>> f7e826e6
+	toDelete, toIgnore, toRefresh, toRenew, err := c.runContractChecks(ctx, w, active, minScore)
 	if err != nil {
 		return fmt.Errorf("failed to run contract checks, err: %v", err)
 	}
@@ -175,21 +163,13 @@
 	}
 
 	// run renewals
-<<<<<<< HEAD
-	renewed, err := c.runContractRenewals(ctx, &remaining, address, toRenew)
-=======
-	renewed, err := c.runContractRenewals(ctx, w, cfg, cs.BlockHeight, &remaining, address, toRenew)
->>>>>>> f7e826e6
+	renewed, err := c.runContractRenewals(ctx, w, &remaining, address, toRenew)
 	if err != nil {
 		c.logger.Errorf("failed to renew contracts, err: %v", err) // continue
 	}
 
 	// run contract refreshes
-<<<<<<< HEAD
-	refreshed, err := c.runContractRefreshes(ctx, &remaining, address, toRefresh)
-=======
-	refreshed, err := c.runContractRefreshes(ctx, w, cfg, cs.BlockHeight, &remaining, address, toRefresh)
->>>>>>> f7e826e6
+	refreshed, err := c.runContractRefreshes(ctx, w, &remaining, address, toRefresh)
 	if err != nil {
 		c.logger.Errorf("failed to refresh contracts, err: %v", err) // continue
 	}
@@ -200,13 +180,8 @@
 
 	// check if we need to form contracts and add them to the contract set
 	var formed []types.FileContractID
-<<<<<<< HEAD
 	if numContracts < addLeeway(state.cfg.Contracts.Amount, leewayPctRequiredContracts) {
-		if formed, err = c.runContractFormations(ctx, hosts, active, state.cfg.Contracts.Amount-numContracts, &remaining, address, minScore); err != nil {
-=======
-	if numContracts < addLeeway(cfg.Contracts.Amount, leewayPctRequiredContracts) {
-		if formed, err = c.runContractFormations(ctx, w, cfg, cs, gs, rs, hosts, active, cfg.Contracts.Amount-numContracts, &remaining, address, minScore, fee); err != nil {
->>>>>>> f7e826e6
+		if formed, err = c.runContractFormations(ctx, w, hosts, active, state.cfg.Contracts.Amount-numContracts, &remaining, address, minScore); err != nil {
 			c.logger.Errorf("failed to form contracts, err: %v", err) // continue
 		}
 	}
@@ -298,11 +273,7 @@
 	return nil
 }
 
-<<<<<<< HEAD
-func (c *contractor) runContractChecks(ctx context.Context, contracts []api.Contract, minScore float64) (toDelete, toIgnore []types.FileContractID, toRefresh, toRenew []contractInfo, _ error) {
-=======
-func (c *contractor) runContractChecks(ctx context.Context, w Worker, cfg api.AutopilotConfig, cs api.ConsensusState, gs api.GougingSettings, rs api.RedundancySettings, contracts []api.Contract, minScore float64, txnFee types.Currency) (toDelete, toIgnore []types.FileContractID, toRefresh, toRenew []contractInfo, _ error) {
->>>>>>> f7e826e6
+func (c *contractor) runContractChecks(ctx context.Context, w Worker, contracts []api.Contract, minScore float64) (toDelete, toIgnore []types.FileContractID, toRefresh, toRenew []contractInfo, _ error) {
 	if c.ap.isStopped() {
 		return
 	}
@@ -436,11 +407,7 @@
 	return toDelete, toIgnore, toRefresh, toRenew, nil
 }
 
-<<<<<<< HEAD
-func (c *contractor) runContractFormations(ctx context.Context, hosts []hostdb.Host, active []api.Contract, missing uint64, budget *types.Currency, renterAddress types.Address, minScore float64) ([]types.FileContractID, error) {
-=======
-func (c *contractor) runContractFormations(ctx context.Context, w Worker, cfg api.AutopilotConfig, cs api.ConsensusState, gs api.GougingSettings, rs api.RedundancySettings, hosts []hostdb.Host, active []api.Contract, missing uint64, budget *types.Currency, renterAddress types.Address, minScore float64, txnFee types.Currency) ([]types.FileContractID, error) {
->>>>>>> f7e826e6
+func (c *contractor) runContractFormations(ctx context.Context, w Worker, hosts []hostdb.Host, active []api.Contract, missing uint64, budget *types.Currency, renterAddress types.Address, minScore float64) ([]types.FileContractID, error) {
 	ctx, span := tracing.Tracer.Start(ctx, "runContractFormations")
 	defer span.End()
 
@@ -475,11 +442,7 @@
 
 	// fetch candidate hosts
 	wanted := int(addLeeway(missing, leewayPctCandidateHosts))
-<<<<<<< HEAD
-	candidates, err := c.candidateHosts(ctx, hosts, used, make(map[types.PublicKey]uint64), wanted, minScore)
-=======
-	candidates, err := c.candidateHosts(ctx, w, cfg, hosts, used, make(map[types.PublicKey]uint64), wanted, minScore)
->>>>>>> f7e826e6
+	candidates, err := c.candidateHosts(ctx, w, hosts, used, make(map[types.PublicKey]uint64), wanted, minScore)
 	if err != nil {
 		return nil, err
 	}
@@ -512,11 +475,7 @@
 			continue
 		}
 
-<<<<<<< HEAD
-		formedContract, proceed, err := c.formContract(ctx, host, minInitialContractFunds, maxInitialContractFunds, budget, renterAddress)
-=======
-		formedContract, proceed, err := c.formContract(ctx, w, host, txnFee, minInitialContractFunds, maxInitialContractFunds, cs.BlockHeight, budget, renterAddress, cfg)
->>>>>>> f7e826e6
+		formedContract, proceed, err := c.formContract(ctx, w, host, minInitialContractFunds, maxInitialContractFunds, budget, renterAddress)
 		if err == nil {
 			// add contract to contract set
 			formed = append(formed, formedContract.ID)
@@ -530,11 +489,7 @@
 	return formed, nil
 }
 
-<<<<<<< HEAD
-func (c *contractor) runContractRenewals(ctx context.Context, budget *types.Currency, renterAddress types.Address, toRenew []contractInfo) ([]api.ContractMetadata, error) {
-=======
-func (c *contractor) runContractRenewals(ctx context.Context, w Worker, cfg api.AutopilotConfig, blockHeight uint64, budget *types.Currency, renterAddress types.Address, toRenew []contractInfo) ([]api.ContractMetadata, error) {
->>>>>>> f7e826e6
+func (c *contractor) runContractRenewals(ctx context.Context, w Worker, budget *types.Currency, renterAddress types.Address, toRenew []contractInfo) ([]api.ContractMetadata, error) {
 	ctx, span := tracing.Tracer.Start(ctx, "runContractRenewals")
 	defer span.End()
 
@@ -561,11 +516,7 @@
 			break
 		}
 
-<<<<<<< HEAD
-		contract, proceed, err := c.renewContract(ctx, ci, budget, renterAddress)
-=======
-		contract, proceed, err := c.renewContract(ctx, w, ci, cfg, blockHeight, budget, renterAddress)
->>>>>>> f7e826e6
+		contract, proceed, err := c.renewContract(ctx, w, ci, budget, renterAddress)
 		if err == nil {
 			renewed = append(renewed, contract)
 		}
@@ -577,11 +528,7 @@
 	return renewed, nil
 }
 
-<<<<<<< HEAD
-func (c *contractor) runContractRefreshes(ctx context.Context, budget *types.Currency, renterAddress types.Address, toRefresh []contractInfo) ([]api.ContractMetadata, error) {
-=======
-func (c *contractor) runContractRefreshes(ctx context.Context, w Worker, cfg api.AutopilotConfig, blockHeight uint64, budget *types.Currency, renterAddress types.Address, toRefresh []contractInfo) ([]api.ContractMetadata, error) {
->>>>>>> f7e826e6
+func (c *contractor) runContractRefreshes(ctx context.Context, w Worker, budget *types.Currency, renterAddress types.Address, toRefresh []contractInfo) ([]api.ContractMetadata, error) {
 	ctx, span := tracing.Tracer.Start(ctx, "runContractRefreshes")
 	defer span.End()
 
@@ -608,11 +555,7 @@
 			break
 		}
 
-<<<<<<< HEAD
-		contract, proceed, err := c.refreshContract(ctx, ci, budget, renterAddress)
-=======
-		contract, proceed, err := c.refreshContract(ctx, w, ci, cfg, blockHeight, budget, renterAddress)
->>>>>>> f7e826e6
+		contract, proceed, err := c.refreshContract(ctx, w, ci, budget, renterAddress)
 		if err == nil {
 			refreshed = append(refreshed, contract)
 		}
@@ -742,22 +685,14 @@
 	return cappedEstimatedCost, nil
 }
 
-<<<<<<< HEAD
-func (c *contractor) managedFindMinAllowedHostScores(ctx context.Context, hosts []hostdb.Host, storedData map[types.PublicKey]uint64) (float64, error) {
-=======
-func (c *contractor) managedFindMinAllowedHostScores(ctx context.Context, w Worker, cfg api.AutopilotConfig, hosts []hostdb.Host, storedData map[types.PublicKey]uint64, redundancy float64) (float64, error) {
->>>>>>> f7e826e6
+func (c *contractor) managedFindMinAllowedHostScores(ctx context.Context, w Worker, hosts []hostdb.Host, storedData map[types.PublicKey]uint64) (float64, error) {
 	// Pull a new set of hosts from the hostdb that could be used as a new set
 	// to match the allowance. The lowest scoring host of these new hosts will
 	// be used as a baseline for determining whether our existing contracts are
 	// worthwhile.
 	numContracts := c.ap.state.cfg.Contracts.Amount
 	buffer := 50
-<<<<<<< HEAD
-	hosts, err := c.candidateHosts(ctx, hosts, make(map[types.PublicKey]struct{}), storedData, int(numContracts)+int(buffer), 1) // 1 to avoid 0 score hosts
-=======
-	hosts, err := c.candidateHosts(ctx, w, cfg, hosts, make(map[types.PublicKey]struct{}), storedData, int(numContracts)+int(buffer), 1) // 1 to avoid 0 score hosts
->>>>>>> f7e826e6
+	hosts, err := c.candidateHosts(ctx, w, hosts, make(map[types.PublicKey]struct{}), storedData, int(numContracts)+int(buffer), 1) // 1 to avoid 0 score hosts
 	if err != nil {
 		return 0, err
 	}
@@ -778,11 +713,7 @@
 	return lowestScore / minAllowedScoreLeeway, nil
 }
 
-<<<<<<< HEAD
-func (c *contractor) candidateHosts(ctx context.Context, hosts []hostdb.Host, exclude map[types.PublicKey]struct{}, storedData map[types.PublicKey]uint64, wanted int, minScore float64) ([]hostdb.Host, error) {
-=======
-func (c *contractor) candidateHosts(ctx context.Context, w Worker, cfg api.AutopilotConfig, hosts []hostdb.Host, exclude map[types.PublicKey]struct{}, storedData map[types.PublicKey]uint64, wanted int, minScore float64) ([]hostdb.Host, error) {
->>>>>>> f7e826e6
+func (c *contractor) candidateHosts(ctx context.Context, w Worker, hosts []hostdb.Host, exclude map[types.PublicKey]struct{}, storedData map[types.PublicKey]uint64, wanted int, minScore float64) ([]hostdb.Host, error) {
 	c.logger.Debugf("looking for %d candidate hosts", wanted)
 
 	// nothing to do
@@ -852,11 +783,7 @@
 	return selected, nil
 }
 
-<<<<<<< HEAD
-func (c *contractor) renewContract(ctx context.Context, ci contractInfo, budget *types.Currency, renterAddress types.Address) (cm api.ContractMetadata, proceed bool, err error) {
-=======
-func (c *contractor) renewContract(ctx context.Context, w Worker, ci contractInfo, cfg api.AutopilotConfig, blockHeight uint64, budget *types.Currency, renterAddress types.Address) (cm api.ContractMetadata, proceed bool, err error) {
->>>>>>> f7e826e6
+func (c *contractor) renewContract(ctx context.Context, w Worker, ci contractInfo, budget *types.Currency, renterAddress types.Address) (cm api.ContractMetadata, proceed bool, err error) {
 	ctx, span := tracing.Tracer.Start(ctx, "renewContract")
 	defer span.End()
 	defer func() {
@@ -925,11 +852,7 @@
 	return renewedContract, true, nil
 }
 
-<<<<<<< HEAD
-func (c *contractor) refreshContract(ctx context.Context, ci contractInfo, budget *types.Currency, renterAddress types.Address) (cm api.ContractMetadata, proceed bool, err error) {
-=======
-func (c *contractor) refreshContract(ctx context.Context, w Worker, ci contractInfo, cfg api.AutopilotConfig, blockHeight uint64, budget *types.Currency, renterAddress types.Address) (cm api.ContractMetadata, proceed bool, err error) {
->>>>>>> f7e826e6
+func (c *contractor) refreshContract(ctx context.Context, w Worker, ci contractInfo, budget *types.Currency, renterAddress types.Address) (cm api.ContractMetadata, proceed bool, err error) {
 	ctx, span := tracing.Tracer.Start(ctx, "refreshContract")
 	defer span.End()
 	defer func() {
@@ -1005,11 +928,7 @@
 	return refreshedContract, true, nil
 }
 
-<<<<<<< HEAD
-func (c *contractor) formContract(ctx context.Context, host hostdb.Host, minInitialContractFunds, maxInitialContractFunds types.Currency, budget *types.Currency, renterAddress types.Address) (cm api.ContractMetadata, proceed bool, err error) {
-=======
-func (c *contractor) formContract(ctx context.Context, w Worker, host hostdb.Host, fee, minInitialContractFunds, maxInitialContractFunds types.Currency, blockHeight uint64, budget *types.Currency, renterAddress types.Address, cfg api.AutopilotConfig) (cm api.ContractMetadata, proceed bool, err error) {
->>>>>>> f7e826e6
+func (c *contractor) formContract(ctx context.Context, w Worker, host hostdb.Host, minInitialContractFunds, maxInitialContractFunds types.Currency, budget *types.Currency, renterAddress types.Address) (cm api.ContractMetadata, proceed bool, err error) {
 	ctx, span := tracing.Tracer.Start(ctx, "formContract")
 	defer span.End()
 	defer func() {
