name: Test
on:
  workflow_dispatch:
  pull_request:
  push:
    branches:
      - master

jobs:
  analyze:
    runs-on: ubuntu-latest
    steps:
      - name: Checkout
        uses: actions/checkout@v4
      - name: Lint
        uses: golangci/golangci-lint-action@v3
        with:
          args: --timeout=30m
      - name: Jape Analyzer
        uses: SiaFoundation/action-golang-analysis@HEAD
        with:
          analyzers: |
            go.sia.tech/jape.Analyzer@master
          directories: |
            autopilot
            bus bus/client
            worker worker/client
          flags: |
            -japecheck.types=false
  test:
    needs: analyze
    runs-on: ${{ matrix.os }}
    strategy:
      matrix:
        os: [ubuntu-latest, macos-latest, windows-latest]
        go-version: ["1.22", "1.23"]
    steps:
      - name: Checkout
        uses: actions/checkout@v4
      - name: Setup Go
        uses: actions/setup-go@v5
        with:
          go-version: ${{ matrix.go-version }}
      - uses: docker/login-action@v3 # helps with rate limit issues
<<<<<<< HEAD
        if: matrix.os == 'ubuntu-latest'
=======
        if: matrix.os == 'ubuntu-latest' && github.actor != 'dependabot[bot]'
>>>>>>> 7aff0fe1
        with:
          username: ${{ secrets.DOCKER_HUB_USERNAME }}
          password: ${{ secrets.DOCKER_HUB_TOKEN }}
      - name: Configure Windows
        if: matrix.os == 'windows-latest'
        run: git config --global core.autocrlf false # fixes go lint fmt error
      - name: Configure MySQL
        if: matrix.os == 'ubuntu-latest'
        uses: mirromutth/mysql-action@v1.1
        with:
          host port: 3800
          mysql version: "8"
          mysql root password: test
      - name: Test Stores
        uses: n8maninger/action-golang-test@v1
        with:
          args: "-race;-short;-tags=netgo"
      - name: Test Stores - MySQL
        if: matrix.os == 'ubuntu-latest'
        uses: n8maninger/action-golang-test@v1
        env:
          RENTERD_DB_URI: 127.0.0.1:3800
          RENTERD_DB_USER: root
          RENTERD_DB_PASSWORD: test
        with:
          package: "./stores"
          args: "-race;-short;-tags=netgo"
      - name: Test Integration
        uses: n8maninger/action-golang-test@v1
        with:
          package: "./internal/test/e2e/..."
          args: "-failfast;-race;-timeout=60m;-tags=netgo"
      - name: Test Integration - MySQL
        if: matrix.os == 'ubuntu-latest'
        uses: n8maninger/action-golang-test@v1
        env:
          RENTERD_DB_URI: 127.0.0.1:3800
          RENTERD_DB_USER: root
          RENTERD_DB_PASSWORD: test
        with:
          package: "./internal/test/e2e/..."
          args: "-failfast;-race;-timeout=60m;-tags=netgo"
      - name: Build
        run: go build -o bin/ -tags='netgo timetzdata' ./cmd/renterd<|MERGE_RESOLUTION|>--- conflicted
+++ resolved
@@ -42,11 +42,7 @@
         with:
           go-version: ${{ matrix.go-version }}
       - uses: docker/login-action@v3 # helps with rate limit issues
-<<<<<<< HEAD
-        if: matrix.os == 'ubuntu-latest'
-=======
         if: matrix.os == 'ubuntu-latest' && github.actor != 'dependabot[bot]'
->>>>>>> 7aff0fe1
         with:
           username: ${{ secrets.DOCKER_HUB_USERNAME }}
           password: ${{ secrets.DOCKER_HUB_TOKEN }}
