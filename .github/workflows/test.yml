--- conflicted
+++ resolved
@@ -58,11 +58,7 @@
         with:
           analyzers: |
             go.sia.tech/jape.Analyzer
-<<<<<<< HEAD
-          directories:
-=======
           directories: |
             autopilot
->>>>>>> e2997887
       - name: Build
         run: go build -o bin/ ./cmd/renterd