--- conflicted
+++ resolved
@@ -115,20 +115,12 @@
             const arch = process.env.ARCH,
               network = process.env.NETWORK;
 
-<<<<<<< HEAD
-            if (network === 'zen')
-              release.push('zen');
-
-            release.push(arch);
-            return release.join('-');
-=======
             switch (network) {
             case 'mainnet':
               return `renterd_linux_${arch}`;
             default:
               return `renterd_${network}_linux_${arch}`;
             }
->>>>>>> b2907b32
       - uses: actions/upload-artifact@v4
         with:
           name: ${{ steps.get_release_asset.outputs.result }}
@@ -218,20 +210,12 @@
             const arch = process.env.ARCH,
               network = process.env.NETWORK;
 
-<<<<<<< HEAD
-            if (network === 'zen')
-              release.push('zen');
-
-            release.push(arch);
-            return release.join('-');
-=======
             switch (network) {
             case 'mainnet':
               return `renterd_darwin_${arch}`;
             default:
               return `renterd_${network}_darwin_${arch}`;
             }
->>>>>>> b2907b32
       - uses: actions/upload-artifact@v4
         with:
           name: ${{ steps.get_release_asset.outputs.result }}
@@ -286,20 +270,12 @@
             const arch = process.env.ARCH,
               network = process.env.NETWORK;
 
-<<<<<<< HEAD
-            if (network === 'zen')
-              release.push('zen');
-
-            release.push(arch);
-            return release.join('-');
-=======
             switch (network) {
             case 'mainnet':
               return `renterd_windows_${arch}`;
             default:
               return `renterd_${network}_windows_${arch}`;
             }
->>>>>>> b2907b32
       - uses: actions/upload-artifact@v4
         with:
           name: ${{ steps.get_release_asset.outputs.result }}
