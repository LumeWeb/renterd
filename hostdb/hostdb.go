--- conflicted
+++ resolved
@@ -105,7 +105,6 @@
 
 // A Host pairs a host's public key with a set of interactions.
 type Host struct {
-<<<<<<< HEAD
 	KnownSince       time.Time          `json:"knownSince"`
 	LastAnnouncement time.Time          `json:"lastAnnouncement"`
 	PublicKey        types.PublicKey    `json:"public_key"`
@@ -114,14 +113,6 @@
 	Settings         rhpv2.HostSettings `json:"settings"`
 	Interactions     Interactions       `json:"interactions"`
 	Scanned          bool               `json:"scanned"`
-=======
-	KnownSince   time.Time           `json:"knownSince"`
-	PublicKey    types.PublicKey     `json:"publicKey"`
-	NetAddress   string              `json:"netAddress"`
-	PriceTable   *HostPriceTable     `json:"priceTable"`
-	Settings     *rhpv2.HostSettings `json:"settings"`
-	Interactions Interactions        `json:"interactions"`
->>>>>>> 811cda9b
 }
 
 // A HostPriceTable extends the host price table with its expiry.
