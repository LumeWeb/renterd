package main

import (
	"bufio"
	"errors"
	"flag"
	"fmt"
	"log"
	"net"
	"os"
	"runtime"
	"strconv"
	"strings"
	"time"

	"go.sia.tech/core/consensus"
	"go.sia.tech/core/types"
	"go.sia.tech/coreutils/chain"
	"go.sia.tech/coreutils/wallet"
	"go.sia.tech/renterd/api"
	"go.sia.tech/renterd/config"
	"golang.org/x/term"
	"gopkg.in/yaml.v3"
)

// TODO: handle RENTERD_S3_HOST_BUCKET_BASES correctly

const (
	// accountRefillInterval is the amount of time between refills of ephemeral
	// accounts. If we conservatively assume that a good host charges 500 SC /
	// TiB, we can pay for about 2.2 GiB with 1 SC. Since we want to refill
	// ahead of time at 0.5 SC, that makes 1.1 GiB. Considering a 1 Gbps uplink
	// that is shared across 30 uploads, we upload at around 33 Mbps to each
	// host. That means uploading 1.1 GiB to drain 0.5 SC takes around 5
	// minutes. That's why we assume 10 seconds to be more than frequent enough
	// to refill an account when it's due for another refill.
	defaultAccountRefillInterval = 10 * time.Second
)

var (
	disableStdin bool
	enableANSI   = runtime.GOOS != "windows"

	hostBasesStr         string
	workerRemotePassStr  string
	workerRemoteAddrsStr string
)

func defaultConfig() config.Config {
	return config.Config{
		Directory:     ".",
		Seed:          os.Getenv("RENTERD_SEED"),
		AutoOpenWebUI: true,
		Network:       "mainnet",
		HTTP: config.HTTP{
			Address:  "localhost:9980",
			Password: os.Getenv("RENTERD_API_PASSWORD"),
		},
		ShutdownTimeout: 5 * time.Minute,
		Database: config.Database{
			MySQL: config.MySQL{
				User:            "renterd",
				Database:        "renterd",
				MetricsDatabase: "renterd_metrics",
			},
		},
		Log: config.Log{
			Level: "",
			File: config.LogFile{
				Enabled: true,
				Format:  "json",
				Path:    os.Getenv("RENTERD_LOG_FILE"),
			},
			StdOut: config.StdOut{
				Enabled:    true,
				Format:     "human",
				EnableANSI: runtime.GOOS != "windows",
			},
			Database: config.DatabaseLog{
				Enabled:                   true,
				IgnoreRecordNotFoundError: true,
				SlowThreshold:             100 * time.Millisecond,
			},
		},
		Bus: config.Bus{
			AnnouncementMaxAgeHours:       24 * 7 * 52, // 1 year
			Bootstrap:                     true,
			GatewayAddr:                   ":9981",
			UsedUTXOExpiry:                24 * time.Hour,
			SlabBufferCompletionThreshold: 1 << 12,
		},
		Worker: config.Worker{
			Enabled: true,

			ID:                     "",
			AccountsRefillInterval: defaultAccountRefillInterval,
			ContractLockTimeout:    30 * time.Second,
			BusFlushInterval:       5 * time.Second,

			DownloadMaxOverdrive:     5,
			DownloadOverdriveTimeout: 3 * time.Second,

			DownloadMaxMemory:      1 << 30, // 1 GiB
			UploadMaxMemory:        1 << 30, // 1 GiB
			UploadMaxOverdrive:     5,
			UploadOverdriveTimeout: 3 * time.Second,
		},
		Autopilot: config.Autopilot{
			Enabled: true,

			ID:                             api.DefaultAutopilotID,
			RevisionSubmissionBuffer:       150, // 144 + 6 blocks leeway
			Heartbeat:                      30 * time.Minute,
			MigrationHealthCutoff:          0.75,
			RevisionBroadcastInterval:      7 * 24 * time.Hour,
			ScannerBatchSize:               100,
			ScannerInterval:                4 * time.Hour,
			ScannerNumThreads:              10,
			MigratorParallelSlabsPerWorker: 1,
		},
		S3: config.S3{
			Address:     "localhost:8080",
			Enabled:     true,
			DisableAuth: false,
		},
	}
}

func assertWorkerID(cfg *config.Config) error {
	if cfg.Bus.RemoteAddr != "" && cfg.Worker.ID == "" {
		return errors.New("a unique worker ID must be set in a cluster setup")
	} else if cfg.Worker.ID == "" {
		cfg.Worker.ID = "worker"
	}
	return nil
}

// loadConfig creates a default config and overrides it with the contents of the
// YAML file (specified by the RENTERD_CONFIG_FILE), CLI flags, and environment
// variables, in that order.
func loadConfig() (cfg config.Config, network *consensus.Network, genesis types.Block, err error) {
	cfg = defaultConfig()
	parseYamlConfig(&cfg)
	parseCLIFlags(&cfg)
	parseEnvironmentVariables(&cfg)

	// check worker id
	if err = assertWorkerID(&cfg); err != nil {
		return
	}

	// check network
	switch cfg.Network {
	case "anagami":
		network, genesis = chain.TestnetAnagami()
	case "mainnet":
		network, genesis = chain.Mainnet()
	case "zen":
		network, genesis = chain.TestnetZen()
	default:
		err = fmt.Errorf("unknown network '%s'", cfg.Network)
		return
	}

	return
}

func sanitizeConfig(cfg *config.Config) error {
	// parse remotes
	if workerRemoteAddrsStr != "" && workerRemotePassStr != "" {
		cfg.Worker.Remotes = cfg.Worker.Remotes[:0]
		for _, addr := range strings.Split(workerRemoteAddrsStr, ";") {
			cfg.Worker.Remotes = append(cfg.Worker.Remotes, config.RemoteWorker{
				Address:  addr,
				Password: workerRemotePassStr,
			})
		}
	}

	// disable worker if remotes are set
	if len(cfg.Worker.Remotes) > 0 {
		cfg.Worker.Enabled = false
	}

	// combine host bucket bases
	for _, base := range strings.Split(hostBasesStr, ",") {
		if trimmed := strings.TrimSpace(base); trimmed != "" {
			cfg.S3.HostBucketBases = append(cfg.S3.HostBucketBases, base)
		}
	}

	// check that the API password is set
	if cfg.HTTP.Password == "" {
		if disableStdin {
			return errors.New("API password must be set via environment variable or config file when --env flag is set")
		}
	}
	setAPIPassword(cfg)

	// check that the seed is set
	if cfg.Seed == "" && (cfg.Worker.Enabled || cfg.Bus.RemoteAddr == "") { // only worker & bus require a seed
		if disableStdin {
			return errors.New("Seed must be set via environment variable or config file when --env flag is set")
		}
		setSeedPhrase(cfg)
	}

	// validate the seed is valid
	if cfg.Seed != "" {
		var rawSeed [32]byte
		if err := wallet.SeedFromPhrase(&rawSeed, cfg.Seed); err != nil {
			return fmt.Errorf("failed to load wallet: %v", err)
		}
	}

	// default log levels
	if cfg.Log.Level == "" {
		cfg.Log.Level = "info"
	}
	if cfg.Log.Database.Level == "" {
		cfg.Log.Database.Level = cfg.Log.Level
	}

	return nil
}

func parseYamlConfig(cfg *config.Config) {
	configPath := "renterd.yml"
	if str := os.Getenv("RENTERD_CONFIG_FILE"); str != "" {
		configPath = str
	}

	// If the config file doesn't exist, don't try to load it.
	if _, err := os.Stat(configPath); os.IsNotExist(err) {
		return
	}

	f, err := os.Open(configPath)
	if err != nil {
		log.Fatal("failed to open config file:", err)
	}
	defer f.Close()

	dec := yaml.NewDecoder(f)
	dec.KnownFields(true)

	if err := dec.Decode(&cfg); err != nil {
		log.Fatal("failed to decode config file:", err)
	}
}

func parseCLIFlags(cfg *config.Config) {
	// node
	flag.StringVar(&cfg.HTTP.Address, "http", cfg.HTTP.Address, "Address for serving the API")
	flag.StringVar(&cfg.Directory, "dir", cfg.Directory, "Directory for storing node state")
	flag.BoolVar(&disableStdin, "env", false, "disable stdin prompts for environment variables (default false)")
	flag.BoolVar(&cfg.AutoOpenWebUI, "openui", cfg.AutoOpenWebUI, "automatically open the web UI on startup")
	flag.StringVar(&cfg.Network, "network", cfg.Network, "Network to connect to (mainnet|zen|anagami). Defaults to 'mainnet' (overrides with RENTERD_NETWORK)")

	// logger
	flag.StringVar(&cfg.Log.Level, "log.level", cfg.Log.Level, "Global logger level (debug|info|warn|error). Defaults to 'info' (overrides with RENTERD_LOG_LEVEL)")
	flag.BoolVar(&cfg.Log.File.Enabled, "log.file.enabled", cfg.Log.File.Enabled, "Enables logging to disk. Defaults to 'true'. (overrides with RENTERD_LOG_FILE_ENABLED)")
	flag.StringVar(&cfg.Log.File.Format, "log.file.format", cfg.Log.File.Format, "Format of log file (json|human). Defaults to 'json' (overrides with RENTERD_LOG_FILE_FORMAT)")
	flag.StringVar(&cfg.Log.File.Path, "log.file.path", cfg.Log.File.Path, "Path of log file. Defaults to 'renterd.log' within the renterd directory. (overrides with RENTERD_LOG_FILE_PATH)")
	flag.BoolVar(&cfg.Log.StdOut.Enabled, "log.stdout.enabled", cfg.Log.StdOut.Enabled, "Enables logging to stdout. Defaults to 'true'. (overrides with RENTERD_LOG_STDOUT_ENABLED)")
	flag.StringVar(&cfg.Log.StdOut.Format, "log.stdout.format", cfg.Log.StdOut.Format, "Format of log output (json|human). Defaults to 'human' (overrides with RENTERD_LOG_STDOUT_FORMAT)")
	flag.BoolVar(&cfg.Log.StdOut.EnableANSI, "log.stdout.enableANSI", cfg.Log.StdOut.EnableANSI, "Enables ANSI color codes in log output. Defaults to 'true' on non-Windows systems. (overrides with RENTERD_LOG_STDOUT_ENABLE_ANSI)")
	flag.BoolVar(&cfg.Log.Database.Enabled, "log.database.enabled", cfg.Log.Database.Enabled, "Enable logging database queries. Defaults to 'true' (overrides with RENTERD_LOG_DATABASE_ENABLED)")
	flag.StringVar(&cfg.Log.Database.Level, "log.database.level", cfg.Log.Database.Level, "Logger level for database queries (info|warn|error). Defaults to 'warn' (overrides with RENTERD_LOG_LEVEL and RENTERD_LOG_DATABASE_LEVEL)")
	flag.BoolVar(&cfg.Log.Database.IgnoreRecordNotFoundError, "log.database.ignoreRecordNotFoundError", cfg.Log.Database.IgnoreRecordNotFoundError, "Enable ignoring 'not found' errors resulting from database queries. Defaults to 'true' (overrides with RENTERD_LOG_DATABASE_IGNORE_RECORD_NOT_FOUND_ERROR)")
	flag.DurationVar(&cfg.Log.Database.SlowThreshold, "log.database.slowThreshold", cfg.Log.Database.SlowThreshold, "Threshold for slow queries in logger. Defaults to 100ms (overrides with RENTERD_LOG_DATABASE_SLOW_THRESHOLD)")

	// db
	flag.StringVar(&cfg.Database.MySQL.URI, "db.uri", cfg.Database.MySQL.URI, "Database URI for the bus (overrides with RENTERD_DB_URI)")
	flag.StringVar(&cfg.Database.MySQL.User, "db.user", cfg.Database.MySQL.User, "Database username for the bus (overrides with RENTERD_DB_USER)")
	flag.StringVar(&cfg.Database.MySQL.Database, "db.name", cfg.Database.MySQL.Database, "Database name for the bus (overrides with RENTERD_DB_NAME)")
	flag.StringVar(&cfg.Database.MySQL.MetricsDatabase, "db.metricsName", cfg.Database.MySQL.MetricsDatabase, "Database for metrics (overrides with RENTERD_DB_METRICS_NAME)")

	// bus
	flag.Uint64Var(&cfg.Bus.AnnouncementMaxAgeHours, "bus.announcementMaxAgeHours", cfg.Bus.AnnouncementMaxAgeHours, "Max age for announcements")
	flag.BoolVar(&cfg.Bus.Bootstrap, "bus.bootstrap", cfg.Bus.Bootstrap, "Bootstraps gateway and consensus modules")
	flag.StringVar(&cfg.Bus.GatewayAddr, "bus.gatewayAddr", cfg.Bus.GatewayAddr, "Address for Sia peer connections (overrides with RENTERD_BUS_GATEWAY_ADDR)")
	flag.DurationVar(&cfg.Bus.UsedUTXOExpiry, "bus.usedUTXOExpiry", cfg.Bus.UsedUTXOExpiry, "Expiry for used UTXOs in transactions")
	flag.Int64Var(&cfg.Bus.SlabBufferCompletionThreshold, "bus.slabBufferCompletionThreshold", cfg.Bus.SlabBufferCompletionThreshold, "Threshold for slab buffer upload (overrides with RENTERD_BUS_SLAB_BUFFER_COMPLETION_THRESHOLD)")

	// worker
	flag.DurationVar(&cfg.Worker.AccountsRefillInterval, "worker.accountRefillInterval", cfg.Worker.AccountsRefillInterval, "Interval for refilling workers' account balances")
	flag.BoolVar(&cfg.Worker.AllowPrivateIPs, "worker.allowPrivateIPs", cfg.Worker.AllowPrivateIPs, "Allows hosts with private IPs")
	flag.DurationVar(&cfg.Worker.BusFlushInterval, "worker.busFlushInterval", cfg.Worker.BusFlushInterval, "Interval for flushing data to bus")
	flag.Uint64Var(&cfg.Worker.DownloadMaxMemory, "worker.downloadMaxMemory", cfg.Worker.DownloadMaxMemory, "Max amount of RAM the worker allocates for slabs when downloading (overrides with RENTERD_WORKER_DOWNLOAD_MAX_MEMORY)")
	flag.Uint64Var(&cfg.Worker.DownloadMaxOverdrive, "worker.downloadMaxOverdrive", cfg.Worker.DownloadMaxOverdrive, "Max overdrive workers for downloads")
	flag.StringVar(&cfg.Worker.ID, "worker.id", cfg.Worker.ID, "Unique ID for worker (overrides with RENTERD_WORKER_ID)")
	flag.DurationVar(&cfg.Worker.DownloadOverdriveTimeout, "worker.downloadOverdriveTimeout", cfg.Worker.DownloadOverdriveTimeout, "Timeout for overdriving slab downloads")
	flag.Uint64Var(&cfg.Worker.UploadMaxMemory, "worker.uploadMaxMemory", cfg.Worker.UploadMaxMemory, "Max amount of RAM the worker allocates for slabs when uploading (overrides with RENTERD_WORKER_UPLOAD_MAX_MEMORY)")
	flag.Uint64Var(&cfg.Worker.UploadMaxOverdrive, "worker.uploadMaxOverdrive", cfg.Worker.UploadMaxOverdrive, "Max overdrive workers for uploads")
	flag.DurationVar(&cfg.Worker.UploadOverdriveTimeout, "worker.uploadOverdriveTimeout", cfg.Worker.UploadOverdriveTimeout, "Timeout for overdriving slab uploads")
	flag.BoolVar(&cfg.Worker.Enabled, "worker.enabled", cfg.Worker.Enabled, "Enables/disables worker (overrides with RENTERD_WORKER_ENABLED)")
	flag.BoolVar(&cfg.Worker.AllowUnauthenticatedDownloads, "worker.unauthenticatedDownloads", cfg.Worker.AllowUnauthenticatedDownloads, "Allows unauthenticated downloads (overrides with RENTERD_WORKER_UNAUTHENTICATED_DOWNLOADS)")
	flag.StringVar(&cfg.Worker.ExternalAddress, "worker.externalAddress", cfg.Worker.ExternalAddress, "Address of the worker on the network, only necessary when the bus is remote (overrides with RENTERD_WORKER_EXTERNAL_ADDR)")

	// autopilot
	flag.DurationVar(&cfg.Autopilot.Heartbeat, "autopilot.heartbeat", cfg.Autopilot.Heartbeat, "Interval for autopilot loop execution")
	flag.Float64Var(&cfg.Autopilot.MigrationHealthCutoff, "autopilot.migrationHealthCutoff", cfg.Autopilot.MigrationHealthCutoff, "Threshold for migrating slabs based on health")
	flag.DurationVar(&cfg.Autopilot.RevisionBroadcastInterval, "autopilot.revisionBroadcastInterval", cfg.Autopilot.RevisionBroadcastInterval, "Interval for broadcasting contract revisions (overrides with RENTERD_AUTOPILOT_REVISION_BROADCAST_INTERVAL)")
	flag.Uint64Var(&cfg.Autopilot.ScannerBatchSize, "autopilot.scannerBatchSize", cfg.Autopilot.ScannerBatchSize, "Batch size for host scanning")
	flag.DurationVar(&cfg.Autopilot.ScannerInterval, "autopilot.scannerInterval", cfg.Autopilot.ScannerInterval, "Interval for scanning hosts")
	flag.Uint64Var(&cfg.Autopilot.ScannerNumThreads, "autopilot.scannerNumThreads", cfg.Autopilot.ScannerNumThreads, "Number of threads for scanning hosts")
	flag.Uint64Var(&cfg.Autopilot.MigratorParallelSlabsPerWorker, "autopilot.migratorParallelSlabsPerWorker", cfg.Autopilot.MigratorParallelSlabsPerWorker, "Parallel slab migrations per worker (overrides with RENTERD_MIGRATOR_PARALLEL_SLABS_PER_WORKER)")
	flag.BoolVar(&cfg.Autopilot.Enabled, "autopilot.enabled", cfg.Autopilot.Enabled, "Enables/disables autopilot (overrides with RENTERD_AUTOPILOT_ENABLED)")
	flag.DurationVar(&cfg.ShutdownTimeout, "node.shutdownTimeout", cfg.ShutdownTimeout, "Timeout for node shutdown")

	// s3
	flag.StringVar(&cfg.S3.Address, "s3.address", cfg.S3.Address, "Address for serving S3 API (overrides with RENTERD_S3_ADDRESS)")
	flag.BoolVar(&cfg.S3.DisableAuth, "s3.disableAuth", cfg.S3.DisableAuth, "Disables authentication for S3 API (overrides with RENTERD_S3_DISABLE_AUTH)")
	flag.BoolVar(&cfg.S3.Enabled, "s3.enabled", cfg.S3.Enabled, "Enables/disables S3 API (requires worker.enabled to be 'true', overrides with RENTERD_S3_ENABLED)")
	flag.StringVar(&hostBasesStr, "s3.hostBases", "", "Enables bucket rewriting in the router for specific hosts provided via comma-separated list (overrides with RENTERD_S3_HOST_BUCKET_BASES)")
	flag.BoolVar(&cfg.S3.HostBucketEnabled, "s3.hostBucketEnabled", cfg.S3.HostBucketEnabled, "Enables bucket rewriting in the router for all hosts (overrides with RENTERD_S3_HOST_BUCKET_ENABLED)")

	// custom usage
	flag.Usage = func() {
		log.Print(usageHeader)
		flag.PrintDefaults()
		log.Print(usageFooter)
	}

	flag.Parse()
}

func parseEnvironmentVariables(cfg *config.Config) {
	// define helper function to parse environment variables
	parseEnvVar := func(s string, v interface{}) {
		if env, ok := os.LookupEnv(s); ok {
			if _, err := fmt.Sscan(env, v); err != nil {
				log.Fatalf("failed to parse %s: %v", s, err)
			}
			fmt.Printf("Using %s environment variable\n", s)
		}
	}

	parseEnvVar("RENTERD_NETWORK", &cfg.Network)

	parseEnvVar("RENTERD_BUS_REMOTE_ADDR", &cfg.Bus.RemoteAddr)
	parseEnvVar("RENTERD_BUS_API_PASSWORD", &cfg.Bus.RemotePassword)
	parseEnvVar("RENTERD_BUS_GATEWAY_ADDR", &cfg.Bus.GatewayAddr)
	parseEnvVar("RENTERD_BUS_SLAB_BUFFER_COMPLETION_THRESHOLD", &cfg.Bus.SlabBufferCompletionThreshold)

	parseEnvVar("RENTERD_DB_URI", &cfg.Database.MySQL.URI)
	parseEnvVar("RENTERD_DB_USER", &cfg.Database.MySQL.User)
	parseEnvVar("RENTERD_DB_PASSWORD", &cfg.Database.MySQL.Password)
	parseEnvVar("RENTERD_DB_NAME", &cfg.Database.MySQL.Database)
	parseEnvVar("RENTERD_DB_METRICS_NAME", &cfg.Database.MySQL.MetricsDatabase)

<<<<<<< HEAD
	parseEnvVar("RENTERD_DB_LOGGER_LOG_LEVEL", &cfg.Log.Level)

=======
>>>>>>> f4ce1d04
	parseEnvVar("RENTERD_WORKER_ENABLED", &cfg.Worker.Enabled)
	parseEnvVar("RENTERD_WORKER_ID", &cfg.Worker.ID)
	parseEnvVar("RENTERD_WORKER_UNAUTHENTICATED_DOWNLOADS", &cfg.Worker.AllowUnauthenticatedDownloads)
	parseEnvVar("RENTERD_WORKER_DOWNLOAD_MAX_MEMORY", &cfg.Worker.DownloadMaxMemory)
	parseEnvVar("RENTERD_WORKER_UPLOAD_MAX_MEMORY", &cfg.Worker.UploadMaxMemory)
	parseEnvVar("RENTERD_WORKER_EXTERNAL_ADDR", &cfg.Worker.ExternalAddress)

	parseEnvVar("RENTERD_AUTOPILOT_ENABLED", &cfg.Autopilot.Enabled)
	parseEnvVar("RENTERD_AUTOPILOT_REVISION_BROADCAST_INTERVAL", &cfg.Autopilot.RevisionBroadcastInterval)
	parseEnvVar("RENTERD_MIGRATOR_PARALLEL_SLABS_PER_WORKER", &cfg.Autopilot.MigratorParallelSlabsPerWorker)

	parseEnvVar("RENTERD_S3_ADDRESS", &cfg.S3.Address)
	parseEnvVar("RENTERD_S3_ENABLED", &cfg.S3.Enabled)
	parseEnvVar("RENTERD_S3_DISABLE_AUTH", &cfg.S3.DisableAuth)
	parseEnvVar("RENTERD_S3_HOST_BUCKET_ENABLED", &cfg.S3.HostBucketEnabled)
	parseEnvVar("RENTERD_S3_HOST_BUCKET_BASES", &cfg.S3.HostBucketBases)

	parseEnvVar("RENTERD_LOG_LEVEL", &cfg.Log.Level)
	parseEnvVar("RENTERD_LOG_FILE_ENABLED", &cfg.Log.File.Enabled)
	parseEnvVar("RENTERD_LOG_FILE_FORMAT", &cfg.Log.File.Format)
	parseEnvVar("RENTERD_LOG_FILE_PATH", &cfg.Log.File.Path)
	parseEnvVar("RENTERD_LOG_STDOUT_ENABLED", &cfg.Log.StdOut.Enabled)
	parseEnvVar("RENTERD_LOG_STDOUT_FORMAT", &cfg.Log.StdOut.Format)
	parseEnvVar("RENTERD_LOG_STDOUT_ENABLE_ANSI", &cfg.Log.StdOut.EnableANSI)
	parseEnvVar("RENTERD_LOG_DATABASE_ENABLED", &cfg.Log.Database.Enabled)
	parseEnvVar("RENTERD_LOG_DATABASE_LEVEL", &cfg.Log.Database.Level)
	parseEnvVar("RENTERD_LOG_DATABASE_IGNORE_RECORD_NOT_FOUND_ERROR", &cfg.Log.Database.IgnoreRecordNotFoundError)
	parseEnvVar("RENTERD_LOG_DATABASE_SLOW_THRESHOLD", &cfg.Log.Database.SlowThreshold)

	parseEnvVar("RENTERD_WORKER_REMOTE_ADDRS", &workerRemoteAddrsStr)
	parseEnvVar("RENTERD_WORKER_API_PASSWORD", &workerRemotePassStr)
}

// readPasswordInput reads a password from stdin.
func readPasswordInput(context string) string {
	fmt.Printf("%s: ", context)
	input, err := term.ReadPassword(int(os.Stdin.Fd()))
	if err != nil {
		stdoutFatalError("Could not read input: " + err.Error())
	}
	fmt.Println("")
	return string(input)
}

func readInput(context string) string {
	fmt.Printf("%s: ", context)
	r := bufio.NewReader(os.Stdin)
	input, err := r.ReadString('\n')
	if err != nil {
		stdoutFatalError("Could not read input: " + err.Error())
	}
	return strings.TrimSpace(input)
}

// wrapANSI wraps the output in ANSI escape codes if enabled.
// nolint: unparam
func wrapANSI(prefix, output, suffix string) string {
	if enableANSI {
		return prefix + output + suffix
	}
	return output
}

func humanList(s []string, sep string) string {
	if len(s) == 0 {
		return ""
	} else if len(s) == 1 {
		return fmt.Sprintf(`%q`, s[0])
	} else if len(s) == 2 {
		return fmt.Sprintf(`%q %s %q`, s[0], sep, s[1])
	}

	var sb strings.Builder
	for i, v := range s {
		if i != 0 {
			sb.WriteString(", ")
		}
		if i == len(s)-1 {
			sb.WriteString("or ")
		}
		sb.WriteString(`"`)
		sb.WriteString(v)
		sb.WriteString(`"`)
	}
	return sb.String()
}

func promptQuestion(question string, answers []string) string {
	for {
		input := readInput(fmt.Sprintf("%s (%s)", question, strings.Join(answers, "/")))
		for _, answer := range answers {
			if strings.EqualFold(input, answer) {
				return answer
			}
		}
		fmt.Println(wrapANSI("\033[31m", fmt.Sprintf("Answer must be %s", humanList(answers, "or")), "\033[0m"))
	}
}

func promptYesNo(question string) bool {
	answer := promptQuestion(question, []string{"yes", "no"})
	return strings.EqualFold(answer, "yes")
}

// stdoutFatalError prints an error message to stdout and exits with a 1 exit code.
func stdoutFatalError(msg string) {
	stdoutError(msg)
	os.Exit(1)
}

// stdoutError prints an error message to stdout
func stdoutError(msg string) {
	if enableANSI {
		fmt.Println(wrapANSI("\033[31m", msg, "\033[0m"))
	} else {
		fmt.Println(msg)
	}
}

func setInputValue(context string, value *string) {
	if *value != "" {
		context = fmt.Sprintf("%s (default: %q)", context, *value)
	}
	if input := readInput(context); input != "" {
		*value = input
	}
}

func setListenAddress(context string, value *string, allowEmpty bool) {
	// will continue to prompt until a valid value is entered
	for {
		input := readInput(fmt.Sprintf("%s (currently %q)", context, *value))
		if input == "" {
			if allowEmpty {
				return
			}
			stdoutError(fmt.Sprintf("Invalid %s %q: must not be empty", context, input))
			continue
		}

		host, port, err := net.SplitHostPort(input)
		if err != nil {
			stdoutError(fmt.Sprintf("Invalid %s port %q: %s", context, input, err.Error()))
			continue
		}

		n, err := strconv.Atoi(port)
		if err != nil {
			stdoutError(fmt.Sprintf("Invalid %s port %q: %s", context, input, err.Error()))
			continue
		} else if n < 0 || n > 65535 {
			stdoutError(fmt.Sprintf("Invalid %s port %q: must be between 0 and 65535", context, input))
			continue
		}
		*value = net.JoinHostPort(host, port)
		return
	}
}

// setSeedPhrase prompts the user to enter a seed phrase if one is not already
// set via environment variable or config file.
func setSeedPhrase(cfg *config.Config) {
	// retry until a valid seed phrase is entered
	for {
		fmt.Println("")
		fmt.Println("Type in your 12-word seed phrase and press enter. If you do not have a seed phrase yet, type 'seed' to generate one.")
		phrase := readPasswordInput("Enter seed phrase")

		if strings.ToLower(strings.TrimSpace(phrase)) == "seed" {
			// generate a new seed phrase
			var seed [32]byte
			phrase = wallet.NewSeedPhrase()
			if err := wallet.SeedFromPhrase(&seed, phrase); err != nil {
				panic(err)
			}
			key := wallet.KeyFromSeed(&seed, 0)
			fmt.Println("")
			fmt.Println("")
			fmt.Println("A new seed phrase has been generated below. " + wrapANSI("\033[1m", "Write it down and keep it safe.", "\033[0m"))
			fmt.Println("Your seed phrase is the only way to recover your Siacoin. If you lose your seed phrase, you will also lose your Siacoin.")
			fmt.Println("")
			fmt.Println(wrapANSI("\033[34;1m", "Seed Phrase:", "\033[0m"), phrase)
			fmt.Println(wrapANSI("\033[34;1m", "Wallet Address:", "\033[0m"), types.StandardUnlockHash(key.PublicKey()))

			// confirm seed phrase
			for {
				fmt.Println("")
				fmt.Println(wrapANSI("\033[1m", "Please confirm your seed phrase to continue.", "\033[0m"))

				confirmPhrase := readPasswordInput("Enter seed phrase")
				if confirmPhrase == phrase {
					cfg.Seed = phrase
					return
				}

				fmt.Println(wrapANSI("\033[31m", "Seed phrases do not match!", "\033[0m"))
				fmt.Println("You entered:", confirmPhrase)
				fmt.Println("Actual phrase:", phrase)
			}
		}

		var seed [32]byte
		if err := wallet.SeedFromPhrase(&seed, phrase); err != nil {
			// invalid seed phrase, retry
			fmt.Println(wrapANSI("\033[31m", "Invalid seed phrase:", "\033[0m"), err)
			fmt.Println("You entered:", phrase)
			continue
		}

		// valid seed phrase
		cfg.Seed = phrase
		return
	}
}

// setAPIPassword prompts the user to enter an API password if one is not
// already set via environment variable or config file.
func setAPIPassword(cfg *config.Config) {
	// return early if the password is already set
	if len(cfg.HTTP.Password) >= 4 {
		return
	}

	// retry until a valid API password is entered
	for len(cfg.HTTP.Password) < 4 {
		fmt.Println("Please choose a password for the renterd admin UI.")
		fmt.Println("This password will be required to access the admin UI in your web browser.")
		fmt.Println("(The password must be at least 4 characters.)")

		cfg.HTTP.Password = readPasswordInput("Enter password")
		if len(cfg.HTTP.Password) < 4 {
			// invalid password, retry
			fmt.Println(wrapANSI("\033[31m", "Password must be at least 4 characters!", "\033[0m"))
			fmt.Println("")
		}
	}
}

func setAdvancedConfig(cfg *config.Config) {
	if !promptYesNo("Would you like to configure advanced settings?") {
		return
	}

	fmt.Println("")
	fmt.Println("Advanced settings are used to configure the renter's behavior.")
	fmt.Println("You can leave these settings blank to use the defaults.")

	// http address
	fmt.Println("")
	fmt.Println("The HTTP address is used to serve the renter's admin API.")
	fmt.Println("The admin API is used to configure the renter.")
	fmt.Println("It should not be exposed to the public internet without setting up a reverse proxy.")
	setListenAddress("HTTP Address", &cfg.HTTP.Address, true)

	// gateway address
	fmt.Println("")
	fmt.Println("The gateway address is used to exchange blocks with other nodes in the Sia network")
	fmt.Println("It should be exposed publicly to improve the renter's connectivity.")
	setListenAddress("Gateway Address", &cfg.Bus.GatewayAddr, true)

	// database
	fmt.Println("")
	fmt.Println("The database is used to store the renter's metadata.")
	fmt.Println("The embedded SQLite database requires no additional configuration and is ideal for testing or demo purposes.")
	fmt.Println("For production usage, we recommend MySQL, which requires a separate MySQL server.")
	setStoreConfig(cfg)
}

func setStoreConfig(cfg *config.Config) {
	store := promptQuestion("Which data store would you like to use?", []string{"mysql", "sqlite"})
	switch store {
	case "mysql":
		fmt.Println("")
		fmt.Println("The MySQL database is used to store the renter metadata.")
		fmt.Println("You will need to set up a MySQL server to connect to.")
		fmt.Println("")
		fmt.Println("You will also need to create two database")
		fmt.Println(" - The first database will be used to store the object metadata.")
		fmt.Println(" - The second database will be used to store metrics.")
		fmt.Println("")
		setListenAddress("MySQL address", &cfg.Database.MySQL.URI, false)

		cfg.Database.MySQL.User = readInput("MySQL username")
		cfg.Database.MySQL.Password = readPasswordInput("MySQL password")
		setInputValue("Object database name", &cfg.Database.MySQL.Database)
		setInputValue("Metrics database name", &cfg.Database.MySQL.MetricsDatabase)
	default:
		cfg.Database.MySQL = config.MySQL{} // omit defaults
		return
	}
}

func setS3Config(cfg *config.Config) {
	if !promptYesNo("Would you like to configure S3 settings?") {
		return
	}

	fmt.Println("")
	fmt.Println("S3 settings are used to configure renterd's S3-compatible gateway.")
	fmt.Println("You can leave these settings blank to use the defaults.")
	fmt.Println("")

	// s3 address
	fmt.Println("The S3 address is used to serve the renter's S3 API.")
	fmt.Println("The S3 API provides an S3-compatible gateway for uploading data to Sia.")
	fmt.Println("It should not be exposed to the public internet without setting up a reverse proxy.")
	setListenAddress("S3 Address", &cfg.S3.Address, true)

<<<<<<< HEAD
	var accessKey, secretKey string
	for {
		fmt.Println("")
		fmt.Println("Enter your S3 access key. It must between 16 and 128 characters long.")
		accessKey = readInput("Enter access key")
		if len(accessKey) >= 16 && len(accessKey) <= 128 {
			break
		}
		fmt.Println(wrapANSI("\033[31m", "Access key must be between 16 and 128 characters!", "\033[0m"))
	}

	for {
		fmt.Println("")
		fmt.Println("Enter your S3 secret key. It must be 40 characters long.")
		secretKey = readInput("Enter secret key")
		if len(secretKey) == 40 {
			break
		}
		fmt.Println(wrapANSI("\033[31m", "Secret key must be be 40 characters!", "\033[0m"))
	}
=======
	// s3 keypairs
	fmt.Println("The S3 keypairs need to be configured through the 's3' setting.")
>>>>>>> f4ce1d04
}<|MERGE_RESOLUTION|>--- conflicted
+++ resolved
@@ -349,12 +349,8 @@
 	parseEnvVar("RENTERD_DB_PASSWORD", &cfg.Database.MySQL.Password)
 	parseEnvVar("RENTERD_DB_NAME", &cfg.Database.MySQL.Database)
 	parseEnvVar("RENTERD_DB_METRICS_NAME", &cfg.Database.MySQL.MetricsDatabase)
-
-<<<<<<< HEAD
 	parseEnvVar("RENTERD_DB_LOGGER_LOG_LEVEL", &cfg.Log.Level)
 
-=======
->>>>>>> f4ce1d04
 	parseEnvVar("RENTERD_WORKER_ENABLED", &cfg.Worker.Enabled)
 	parseEnvVar("RENTERD_WORKER_ID", &cfg.Worker.ID)
 	parseEnvVar("RENTERD_WORKER_UNAUTHENTICATED_DOWNLOADS", &cfg.Worker.AllowUnauthenticatedDownloads)
@@ -662,30 +658,4 @@
 	fmt.Println("The S3 API provides an S3-compatible gateway for uploading data to Sia.")
 	fmt.Println("It should not be exposed to the public internet without setting up a reverse proxy.")
 	setListenAddress("S3 Address", &cfg.S3.Address, true)
-
-<<<<<<< HEAD
-	var accessKey, secretKey string
-	for {
-		fmt.Println("")
-		fmt.Println("Enter your S3 access key. It must between 16 and 128 characters long.")
-		accessKey = readInput("Enter access key")
-		if len(accessKey) >= 16 && len(accessKey) <= 128 {
-			break
-		}
-		fmt.Println(wrapANSI("\033[31m", "Access key must be between 16 and 128 characters!", "\033[0m"))
-	}
-
-	for {
-		fmt.Println("")
-		fmt.Println("Enter your S3 secret key. It must be 40 characters long.")
-		secretKey = readInput("Enter secret key")
-		if len(secretKey) == 40 {
-			break
-		}
-		fmt.Println(wrapANSI("\033[31m", "Secret key must be be 40 characters!", "\033[0m"))
-	}
-=======
-	// s3 keypairs
-	fmt.Println("The S3 keypairs need to be configured through the 's3' setting.")
->>>>>>> f4ce1d04
 }