--- conflicted
+++ resolved
@@ -516,11 +516,7 @@
 	busAddr, busPassword := cfg.Bus.RemoteAddr, cfg.Bus.RemotePassword
 	setupBusFn := node.NoopFn
 	if cfg.Bus.RemoteAddr == "" {
-<<<<<<< HEAD
-		b, setupFn, shutdownFn, _, _, err := node.NewBus(busCfg, cfg.Directory, seed, logger)
-=======
-		b, setupFn, shutdownFn, err := node.NewBus(busCfg, cfg.Directory, pk, logger)
->>>>>>> 346832a3
+		b, setupFn, shutdownFn, _, _, err := node.NewBus(busCfg, cfg.Directory, pk, logger)
 		if err != nil {
 			logger.Fatal("failed to create bus, err: " + err.Error())
 		}
