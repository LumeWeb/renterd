package main

import (
	"context"
	"encoding/json"
	"errors"
	"flag"
	"fmt"
	"log"
	"net"
	"net/http"
	"os"
	"os/exec"
	"os/signal"
	"path/filepath"
	"runtime"
	"strings"
	"syscall"
	"time"

	"go.sia.tech/coreutils/wallet"
	"go.sia.tech/jape"
	"go.sia.tech/renterd/api"
	"go.sia.tech/renterd/autopilot"
	"go.sia.tech/renterd/build"
	"go.sia.tech/renterd/bus"
	"go.sia.tech/renterd/config"
	"go.sia.tech/renterd/internal/node"
	"go.sia.tech/renterd/internal/utils"
	"go.sia.tech/renterd/worker"
	"go.sia.tech/renterd/worker/s3"
	"go.sia.tech/web/renterd"
	"go.uber.org/zap"
	"golang.org/x/sys/cpu"
	"golang.org/x/term"
	"gopkg.in/yaml.v3"
)

const (
	// accountRefillInterval is the amount of time between refills of ephemeral
	// accounts. If we conservatively assume that a good host charges 500 SC /
	// TiB, we can pay for about 2.2 GiB with 1 SC. Since we want to refill
	// ahead of time at 0.5 SC, that makes 1.1 GiB. Considering a 1 Gbps uplink
	// that is shared across 30 uploads, we upload at around 33 Mbps to each
	// host. That means uploading 1.1 GiB to drain 0.5 SC takes around 5
	// minutes. That's why we assume 10 seconds to be more than frequent enough
	// to refill an account when it's due for another refill.
	defaultAccountRefillInterval = 10 * time.Second

	// usageHeader is the header for the CLI usage text.
	usageHeader = `
Renterd is the official Sia renter daemon. It provides a REST API for forming
contracts with hosts, uploading data to them and downloading data from them.

There are 3 ways to configure renterd (sorted from lowest to highest precedence):
  - A YAML config file
  - CLI flags
  - Environment variables

Usage:
`
	// usageFooter is the footer for the CLI usage text.
	usageFooter = `
There are 3 commands:
  - version: prints the network as well as build information
  - config: builds a YAML config file through a series of prompts
  - seed: generates a new seed and prints the recovery phrase

See the documentation (https://docs.sia.tech/) for more information and examples
on how to configure and use renterd.
`
)

var (
	cfg = config.Config{
		Directory:     ".",
		Seed:          os.Getenv("RENTERD_SEED"),
		AutoOpenWebUI: true,
		HTTP: config.HTTP{
			Address:  build.DefaultAPIAddress,
			Password: os.Getenv("RENTERD_API_PASSWORD"),
		},
		ShutdownTimeout: 5 * time.Minute,
		Database: config.Database{
			MySQL: config.MySQL{
				User:            "renterd",
				Database:        "renterd",
				MetricsDatabase: "renterd_metrics",
			},
		},
		Log: config.Log{
			Path:  "", // deprecated. included for compatibility.
			Level: "",
			File: config.LogFile{
				Enabled: true,
				Format:  "json",
				Path:    os.Getenv("RENTERD_LOG_FILE"),
			},
			StdOut: config.StdOut{
				Enabled:    true,
				Format:     "human",
				EnableANSI: runtime.GOOS != "windows",
			},
			Database: config.DatabaseLog{
				Enabled:                   true,
				IgnoreRecordNotFoundError: true,
				SlowThreshold:             100 * time.Millisecond,
			},
		},
		Bus: config.Bus{
			AnnouncementMaxAgeHours:       24 * 7 * 52, // 1 year
			Bootstrap:                     true,
			GatewayAddr:                   build.DefaultGatewayAddress,
			UsedUTXOExpiry:                24 * time.Hour,
			SlabBufferCompletionThreshold: 1 << 12,
		},
		Worker: config.Worker{
			Enabled: true,

			ID:                  "worker",
			ContractLockTimeout: 30 * time.Second,
			BusFlushInterval:    5 * time.Second,

			DownloadMaxOverdrive:     5,
			DownloadOverdriveTimeout: 3 * time.Second,

			DownloadMaxMemory:      1 << 30, // 1 GiB
			UploadMaxMemory:        1 << 30, // 1 GiB
			UploadMaxOverdrive:     5,
			UploadOverdriveTimeout: 3 * time.Second,
		},
		Autopilot: config.Autopilot{
			Enabled:                        true,
			RevisionSubmissionBuffer:       144,
			AccountsRefillInterval:         defaultAccountRefillInterval,
			Heartbeat:                      30 * time.Minute,
			MigrationHealthCutoff:          0.75,
			RevisionBroadcastInterval:      7 * 24 * time.Hour,
			ScannerBatchSize:               1000,
			ScannerInterval:                24 * time.Hour,
			ScannerNumThreads:              100,
			MigratorParallelSlabsPerWorker: 1,
		},
		S3: config.S3{
			Address:     build.DefaultS3Address,
			Enabled:     true,
			DisableAuth: false,
			KeypairsV4:  nil,
		},
	}
	disableStdin bool
)

func mustLoadAPIPassword() {
	if cfg.HTTP.Password != "" {
		return
	}

	fmt.Print("Enter API password: ")
	pw, err := term.ReadPassword(int(os.Stdin.Fd()))
	fmt.Println()
	if err != nil {
		log.Fatal(err)
	}
	cfg.HTTP.Password = string(pw)
}

func mustParseWorkers(workers, password string) {
	if workers == "" {
		return
	}
	// if the CLI flag/environment variable is set, overwrite the config file
	cfg.Worker.Remotes = cfg.Worker.Remotes[:0]
	for _, addr := range strings.Split(workers, ";") {
		// note: duplicates the old behavior of all workers sharing the same
		// password
		cfg.Worker.Remotes = append(cfg.Worker.Remotes, config.RemoteWorker{
			Address:  addr,
			Password: password,
		})
	}
}

// tryLoadConfig loads the config file specified by the RENTERD_CONFIG_FILE
// environment variable. If the config file does not exist, it will not be
// loaded.
func tryLoadConfig() {
	configPath := "renterd.yml"
	if str := os.Getenv("RENTERD_CONFIG_FILE"); str != "" {
		configPath = str
	}

	// If the config file doesn't exist, don't try to load it.
	if _, err := os.Stat(configPath); os.IsNotExist(err) {
		return
	}

	f, err := os.Open(configPath)
	if err != nil {
		log.Fatal("failed to open config file:", err)
	}
	defer f.Close()

	dec := yaml.NewDecoder(f)
	dec.KnownFields(true)

	if err := dec.Decode(&cfg); err != nil {
		log.Fatal("failed to decode config file:", err)
	}
}

func parseEnvVar(s string, v interface{}) {
	if env, ok := os.LookupEnv(s); ok {
		if _, err := fmt.Sscan(env, v); err != nil {
			log.Fatalf("failed to parse %s: %v", s, err)
		}
		fmt.Printf("Using %s environment variable\n", s)
	}
}

func listenTCP(logger *zap.Logger, addr string) (net.Listener, error) {
	l, err := net.Listen("tcp", addr)
	if utils.IsErr(err, errors.New("no such host")) && strings.Contains(addr, "localhost") {
		// fall back to 127.0.0.1 if 'localhost' doesn't work
		_, port, err := net.SplitHostPort(addr)
		if err != nil {
			return nil, err
		}
		fallbackAddr := fmt.Sprintf("127.0.0.1:%s", port)
		logger.Sugar().Warnf("failed to listen on %s, falling back to %s", addr, fallbackAddr)
		return net.Listen("tcp", fallbackAddr)
	} else if err != nil {
		return nil, err
	}
	return l, nil
}

func main() {
	log.SetFlags(0)

	// load the YAML config first. CLI flags and environment variables will
	// overwrite anything set in the config file.
	tryLoadConfig()

	// deprecated - these go first so that they can be overwritten by the non-deprecated flags
	flag.StringVar(&cfg.Log.Database.Level, "db.logger.logLevel", cfg.Log.Database.Level, "(deprecated) Logger level (overrides with RENTERD_DB_LOGGER_LOG_LEVEL)")
	flag.BoolVar(&cfg.Database.Log.IgnoreRecordNotFoundError, "db.logger.ignoreNotFoundError", cfg.Database.Log.IgnoreRecordNotFoundError, "(deprecated) Ignores 'not found' errors in logger (overrides with RENTERD_DB_LOGGER_IGNORE_NOT_FOUND_ERROR)")
	flag.DurationVar(&cfg.Database.Log.SlowThreshold, "db.logger.slowThreshold", cfg.Database.Log.SlowThreshold, "(deprecated) Threshold for slow queries in logger (overrides with RENTERD_DB_LOGGER_SLOW_THRESHOLD)")
	flag.StringVar(&cfg.Log.Path, "log-path", cfg.Log.Path, "(deprecated) Path to directory for logs (overrides with RENTERD_LOG_PATH)")

	// node
	flag.StringVar(&cfg.HTTP.Address, "http", cfg.HTTP.Address, "Address for serving the API")
	flag.StringVar(&cfg.Directory, "dir", cfg.Directory, "Directory for storing node state")
	flag.BoolVar(&disableStdin, "env", false, "disable stdin prompts for environment variables (default false)")
	flag.BoolVar(&cfg.AutoOpenWebUI, "openui", cfg.AutoOpenWebUI, "automatically open the web UI on startup")

	// logger
	flag.StringVar(&cfg.Log.Level, "log.level", cfg.Log.Level, "Global logger level (debug|info|warn|error). Defaults to 'info' (overrides with RENTERD_LOG_LEVEL)")
	flag.BoolVar(&cfg.Log.File.Enabled, "log.file.enabled", cfg.Log.File.Enabled, "Enables logging to disk. Defaults to 'true'. (overrides with RENTERD_LOG_FILE_ENABLED)")
	flag.StringVar(&cfg.Log.File.Format, "log.file.format", cfg.Log.File.Format, "Format of log file (json|human). Defaults to 'json' (overrides with RENTERD_LOG_FILE_FORMAT)")
	flag.StringVar(&cfg.Log.File.Path, "log.file.path", cfg.Log.File.Path, "Path of log file. Defaults to 'renterd.log' within the renterd directory. (overrides with RENTERD_LOG_FILE_PATH)")
	flag.BoolVar(&cfg.Log.StdOut.Enabled, "log.stdout.enabled", cfg.Log.StdOut.Enabled, "Enables logging to stdout. Defaults to 'true'. (overrides with RENTERD_LOG_STDOUT_ENABLED)")
	flag.StringVar(&cfg.Log.StdOut.Format, "log.stdout.format", cfg.Log.StdOut.Format, "Format of log output (json|human). Defaults to 'human' (overrides with RENTERD_LOG_STDOUT_FORMAT)")
	flag.BoolVar(&cfg.Log.StdOut.EnableANSI, "log.stdout.enableANSI", cfg.Log.StdOut.EnableANSI, "Enables ANSI color codes in log output. Defaults to 'true' on non-Windows systems. (overrides with RENTERD_LOG_STDOUT_ENABLE_ANSI)")
	flag.BoolVar(&cfg.Log.Database.Enabled, "log.database.enabled", cfg.Log.Database.Enabled, "Enable logging database queries. Defaults to 'true' (overrides with RENTERD_LOG_DATABASE_ENABLED)")
	flag.StringVar(&cfg.Log.Database.Level, "log.database.level", cfg.Log.Database.Level, "Logger level for database queries (info|warn|error). Defaults to 'warn' (overrides with RENTERD_LOG_LEVEL and RENTERD_LOG_DATABASE_LEVEL)")
	flag.BoolVar(&cfg.Log.Database.IgnoreRecordNotFoundError, "log.database.ignoreRecordNotFoundError", cfg.Log.Database.IgnoreRecordNotFoundError, "Enable ignoring 'not found' errors resulting from database queries. Defaults to 'true' (overrides with RENTERD_LOG_DATABASE_IGNORE_RECORD_NOT_FOUND_ERROR)")
	flag.DurationVar(&cfg.Log.Database.SlowThreshold, "log.database.slowThreshold", cfg.Log.Database.SlowThreshold, "Threshold for slow queries in logger. Defaults to 100ms (overrides with RENTERD_LOG_DATABASE_SLOW_THRESHOLD)")

	// db
	flag.StringVar(&cfg.Database.MySQL.URI, "db.uri", cfg.Database.MySQL.URI, "Database URI for the bus (overrides with RENTERD_DB_URI)")
	flag.StringVar(&cfg.Database.MySQL.User, "db.user", cfg.Database.MySQL.User, "Database username for the bus (overrides with RENTERD_DB_USER)")
	flag.StringVar(&cfg.Database.MySQL.Database, "db.name", cfg.Database.MySQL.Database, "Database name for the bus (overrides with RENTERD_DB_NAME)")
	flag.StringVar(&cfg.Database.MySQL.MetricsDatabase, "db.metricsName", cfg.Database.MySQL.MetricsDatabase, "Database for metrics (overrides with RENTERD_DB_METRICS_NAME)")

	// bus
	flag.Uint64Var(&cfg.Bus.AnnouncementMaxAgeHours, "bus.announcementMaxAgeHours", cfg.Bus.AnnouncementMaxAgeHours, "Max age for announcements")
	flag.BoolVar(&cfg.Bus.Bootstrap, "bus.bootstrap", cfg.Bus.Bootstrap, "Bootstraps gateway and consensus modules")
	flag.StringVar(&cfg.Bus.GatewayAddr, "bus.gatewayAddr", cfg.Bus.GatewayAddr, "Address for Sia peer connections (overrides with RENTERD_BUS_GATEWAY_ADDR)")
	flag.DurationVar(&cfg.Bus.PersistInterval, "bus.persistInterval", cfg.Bus.PersistInterval, "(deprecated) Interval for persisting consensus updates")
	flag.DurationVar(&cfg.Bus.UsedUTXOExpiry, "bus.usedUTXOExpiry", cfg.Bus.UsedUTXOExpiry, "Expiry for used UTXOs in transactions")
	flag.Int64Var(&cfg.Bus.SlabBufferCompletionThreshold, "bus.slabBufferCompletionThreshold", cfg.Bus.SlabBufferCompletionThreshold, "Threshold for slab buffer upload (overrides with RENTERD_BUS_SLAB_BUFFER_COMPLETION_THRESHOLD)")

	// worker
	flag.BoolVar(&cfg.Worker.AllowPrivateIPs, "worker.allowPrivateIPs", cfg.Worker.AllowPrivateIPs, "Allows hosts with private IPs")
	flag.DurationVar(&cfg.Worker.BusFlushInterval, "worker.busFlushInterval", cfg.Worker.BusFlushInterval, "Interval for flushing data to bus")
	flag.Uint64Var(&cfg.Worker.DownloadMaxOverdrive, "worker.downloadMaxOverdrive", cfg.Worker.DownloadMaxOverdrive, "Max overdrive workers for downloads")
	flag.StringVar(&cfg.Worker.ID, "worker.id", cfg.Worker.ID, "Unique ID for worker (overrides with RENTERD_WORKER_ID)")
	flag.DurationVar(&cfg.Worker.DownloadOverdriveTimeout, "worker.downloadOverdriveTimeout", cfg.Worker.DownloadOverdriveTimeout, "Timeout for overdriving slab downloads")
	flag.Uint64Var(&cfg.Worker.UploadMaxMemory, "worker.uploadMaxMemory", cfg.Worker.UploadMaxMemory, "Max amount of RAM the worker allocates for slabs when uploading (overrides with RENTERD_WORKER_UPLOAD_MAX_MEMORY)")
	flag.Uint64Var(&cfg.Worker.UploadMaxOverdrive, "worker.uploadMaxOverdrive", cfg.Worker.UploadMaxOverdrive, "Max overdrive workers for uploads")
	flag.DurationVar(&cfg.Worker.UploadOverdriveTimeout, "worker.uploadOverdriveTimeout", cfg.Worker.UploadOverdriveTimeout, "Timeout for overdriving slab uploads")
	flag.BoolVar(&cfg.Worker.Enabled, "worker.enabled", cfg.Worker.Enabled, "Enables/disables worker (overrides with RENTERD_WORKER_ENABLED)")
	flag.BoolVar(&cfg.Worker.AllowUnauthenticatedDownloads, "worker.unauthenticatedDownloads", cfg.Worker.AllowUnauthenticatedDownloads, "Allows unauthenticated downloads (overrides with RENTERD_WORKER_UNAUTHENTICATED_DOWNLOADS)")

	// autopilot
	flag.DurationVar(&cfg.Autopilot.AccountsRefillInterval, "autopilot.accountRefillInterval", cfg.Autopilot.AccountsRefillInterval, "Interval for refilling workers' account balances")
	flag.DurationVar(&cfg.Autopilot.Heartbeat, "autopilot.heartbeat", cfg.Autopilot.Heartbeat, "Interval for autopilot loop execution")
	flag.Float64Var(&cfg.Autopilot.MigrationHealthCutoff, "autopilot.migrationHealthCutoff", cfg.Autopilot.MigrationHealthCutoff, "Threshold for migrating slabs based on health")
	flag.DurationVar(&cfg.Autopilot.RevisionBroadcastInterval, "autopilot.revisionBroadcastInterval", cfg.Autopilot.RevisionBroadcastInterval, "Interval for broadcasting contract revisions (overrides with RENTERD_AUTOPILOT_REVISION_BROADCAST_INTERVAL)")
	flag.Uint64Var(&cfg.Autopilot.ScannerBatchSize, "autopilot.scannerBatchSize", cfg.Autopilot.ScannerBatchSize, "Batch size for host scanning")
	flag.DurationVar(&cfg.Autopilot.ScannerInterval, "autopilot.scannerInterval", cfg.Autopilot.ScannerInterval, "Interval for scanning hosts")
	flag.Uint64Var(&cfg.Autopilot.ScannerNumThreads, "autopilot.scannerNumThreads", cfg.Autopilot.ScannerNumThreads, "Number of threads for scanning hosts")
	flag.Uint64Var(&cfg.Autopilot.MigratorParallelSlabsPerWorker, "autopilot.migratorParallelSlabsPerWorker", cfg.Autopilot.MigratorParallelSlabsPerWorker, "Parallel slab migrations per worker (overrides with RENTERD_MIGRATOR_PARALLEL_SLABS_PER_WORKER)")
	flag.BoolVar(&cfg.Autopilot.Enabled, "autopilot.enabled", cfg.Autopilot.Enabled, "Enables/disables autopilot (overrides with RENTERD_AUTOPILOT_ENABLED)")
	flag.DurationVar(&cfg.ShutdownTimeout, "node.shutdownTimeout", cfg.ShutdownTimeout, "Timeout for node shutdown")

	// s3
	flag.StringVar(&cfg.S3.Address, "s3.address", cfg.S3.Address, "Address for serving S3 API (overrides with RENTERD_S3_ADDRESS)")
	flag.BoolVar(&cfg.S3.DisableAuth, "s3.disableAuth", cfg.S3.DisableAuth, "Disables authentication for S3 API (overrides with RENTERD_S3_DISABLE_AUTH)")
	flag.BoolVar(&cfg.S3.Enabled, "s3.enabled", cfg.S3.Enabled, "Enables/disables S3 API (requires worker.enabled to be 'true', overrides with RENTERD_S3_ENABLED)")
	flag.BoolVar(&cfg.S3.HostBucketEnabled, "s3.hostBucketEnabled", cfg.S3.HostBucketEnabled, "Enables bucket rewriting in the router (overrides with RENTERD_S3_HOST_BUCKET_ENABLED)")

	// custom usage
	flag.Usage = func() {
		log.Print(usageHeader)
		flag.PrintDefaults()
		log.Print(usageFooter)
	}

	flag.Parse()

	// NOTE: update the usage header when adding new commands
	if flag.Arg(0) == "version" {
		cmdVersion()
		return
	} else if flag.Arg(0) == "seed" {
		cmdSeed()
		return
	} else if flag.Arg(0) == "config" {
		cmdBuildConfig()
		return
	} else if flag.Arg(0) != "" {
		flag.Usage()
		return
	}

	// Overwrite flags from environment if set.
	parseEnvVar("RENTERD_LOG_PATH", &cfg.Log.Path)

	parseEnvVar("RENTERD_BUS_REMOTE_ADDR", &cfg.Bus.RemoteAddr)
	parseEnvVar("RENTERD_BUS_API_PASSWORD", &cfg.Bus.RemotePassword)
	parseEnvVar("RENTERD_BUS_GATEWAY_ADDR", &cfg.Bus.GatewayAddr)
	parseEnvVar("RENTERD_BUS_SLAB_BUFFER_COMPLETION_THRESHOLD", &cfg.Bus.SlabBufferCompletionThreshold)

	parseEnvVar("RENTERD_DB_URI", &cfg.Database.MySQL.URI)
	parseEnvVar("RENTERD_DB_USER", &cfg.Database.MySQL.User)
	parseEnvVar("RENTERD_DB_PASSWORD", &cfg.Database.MySQL.Password)
	parseEnvVar("RENTERD_DB_NAME", &cfg.Database.MySQL.Database)
	parseEnvVar("RENTERD_DB_METRICS_NAME", &cfg.Database.MySQL.MetricsDatabase)

	parseEnvVar("RENTERD_DB_LOGGER_IGNORE_NOT_FOUND_ERROR", &cfg.Database.Log.IgnoreRecordNotFoundError)
	parseEnvVar("RENTERD_DB_LOGGER_LOG_LEVEL", &cfg.Log.Level)
	parseEnvVar("RENTERD_DB_LOGGER_SLOW_THRESHOLD", &cfg.Database.Log.SlowThreshold)

	var depWorkerRemotePassStr string
	var depWorkerRemoteAddrsStr string
	parseEnvVar("RENTERD_WORKER_REMOTE_ADDRS", &depWorkerRemoteAddrsStr)
	parseEnvVar("RENTERD_WORKER_API_PASSWORD", &depWorkerRemotePassStr)
	parseEnvVar("RENTERD_WORKER_ENABLED", &cfg.Worker.Enabled)
	parseEnvVar("RENTERD_WORKER_ID", &cfg.Worker.ID)
	parseEnvVar("RENTERD_WORKER_UNAUTHENTICATED_DOWNLOADS", &cfg.Worker.AllowUnauthenticatedDownloads)
	parseEnvVar("RENTERD_WORKER_UPLOAD_MAX_MEMORY", &cfg.Worker.UploadMaxMemory)

	parseEnvVar("RENTERD_AUTOPILOT_ENABLED", &cfg.Autopilot.Enabled)
	parseEnvVar("RENTERD_AUTOPILOT_REVISION_BROADCAST_INTERVAL", &cfg.Autopilot.RevisionBroadcastInterval)
	parseEnvVar("RENTERD_MIGRATOR_PARALLEL_SLABS_PER_WORKER", &cfg.Autopilot.MigratorParallelSlabsPerWorker)

	parseEnvVar("RENTERD_S3_ADDRESS", &cfg.S3.Address)
	parseEnvVar("RENTERD_S3_ENABLED", &cfg.S3.Enabled)
	parseEnvVar("RENTERD_S3_DISABLE_AUTH", &cfg.S3.DisableAuth)
	parseEnvVar("RENTERD_S3_HOST_BUCKET_ENABLED", &cfg.S3.HostBucketEnabled)

	parseEnvVar("RENTERD_LOG_LEVEL", &cfg.Log.Level)
	parseEnvVar("RENTERD_LOG_FILE_ENABLED", &cfg.Log.File.Enabled)
	parseEnvVar("RENTERD_LOG_FILE_FORMAT", &cfg.Log.File.Format)
	parseEnvVar("RENTERD_LOG_FILE_PATH", &cfg.Log.File.Path)
	parseEnvVar("RENTERD_LOG_STDOUT_ENABLED", &cfg.Log.StdOut.Enabled)
	parseEnvVar("RENTERD_LOG_STDOUT_FORMAT", &cfg.Log.StdOut.Format)
	parseEnvVar("RENTERD_LOG_STDOUT_ENABLE_ANSI", &cfg.Log.StdOut.EnableANSI)
	parseEnvVar("RENTERD_LOG_DATABASE_ENABLED", &cfg.Log.Database.Enabled)
	parseEnvVar("RENTERD_LOG_DATABASE_LEVEL", &cfg.Log.Database.Level)
	parseEnvVar("RENTERD_LOG_DATABASE_IGNORE_RECORD_NOT_FOUND_ERROR", &cfg.Log.Database.IgnoreRecordNotFoundError)
	parseEnvVar("RENTERD_LOG_DATABASE_SLOW_THRESHOLD", &cfg.Log.Database.SlowThreshold)

	// check that the API password is set
	if cfg.HTTP.Password == "" {
		if disableStdin {
			stdoutFatalError("API password must be set via environment variable or config file when --env flag is set")
			return
		}
		setAPIPassword()
	}

	// check that the seed is set
	if cfg.Seed == "" {
		if disableStdin {
			stdoutFatalError("Seed must be set via environment variable or config file when --env flag is set")
			return
		}
		setSeedPhrase()
	}

	var rawSeed [32]byte
	if err := wallet.SeedFromPhrase(&rawSeed, cfg.Seed); err != nil {
		log.Fatal("failed to load wallet", zap.Error(err))
	}
	seed := wallet.KeyFromSeed(&rawSeed, 0)

	if cfg.S3.Enabled {
		var keyPairsV4 string
		parseEnvVar("RENTERD_S3_KEYPAIRS_V4", &keyPairsV4)
		if !cfg.S3.DisableAuth && keyPairsV4 != "" {
			var err error
			cfg.S3.KeypairsV4, err = s3.Parsev4AuthKeys(strings.Split(keyPairsV4, ";"))
			if err != nil {
				log.Fatalf("failed to parse keypairs: %v", err)
			}
		}
	}

	mustLoadAPIPassword()
	if depWorkerRemoteAddrsStr != "" && depWorkerRemotePassStr != "" {
		mustParseWorkers(depWorkerRemoteAddrsStr, depWorkerRemotePassStr)
	}

	// Create logger.
	if cfg.Log.Level == "" {
		cfg.Log.Level = "info" // default to 'info' if not set
	}
	logger, closeFn, err := NewLogger(cfg.Directory, cfg.Log)
	if err != nil {
		log.Fatalln("failed to create logger:", err)
	}
	defer closeFn(context.Background())

	logger.Info("renterd", zap.String("version", build.Version()), zap.String("network", build.NetworkName()), zap.String("commit", build.Commit()), zap.Time("buildDate", build.BuildTime()))
	if runtime.GOARCH == "amd64" && !cpu.X86.HasAVX2 {
		logger.Warn("renterd is running on a system without AVX2 support, performance may be degraded")
	}

	if cfg.Log.Database.Level == "" {
		cfg.Log.Database.Level = cfg.Log.Level
	}

	network, genesis := build.Network()
	busCfg := node.BusConfig{
<<<<<<< HEAD
		Bus:                 cfg.Bus,
		Database:            cfg.Database,
		DatabaseLog:         cfg.Log.Database,
		Logger:              logger,
		Network:             network,
		Genesis:             genesis,
		SlabPruningInterval: time.Hour,
		RetryTxIntervals: []time.Duration{
			200 * time.Millisecond,
			500 * time.Millisecond,
			time.Second,
			3 * time.Second,
			10 * time.Second,
			10 * time.Second,
		},
=======
		Bus:         cfg.Bus,
		Database:    cfg.Database,
		DatabaseLog: cfg.Log.Database,
		Logger:      logger,
		Network:     network,
>>>>>>> d870f60f
	}

	type shutdownFn struct {
		name string
		fn   func(context.Context) error
	}
	var shutdownFns []shutdownFn

	if cfg.Bus.RemoteAddr != "" && len(cfg.Worker.Remotes) != 0 && !cfg.Autopilot.Enabled {
		logger.Fatal("remote bus, remote worker, and no autopilot -- nothing to do!")
	}
	if len(cfg.Worker.Remotes) == 0 && !cfg.Worker.Enabled && cfg.Autopilot.Enabled {
		logger.Fatal("can't enable autopilot without providing either workers to connect to or creating a worker")
	}

	// create listener first, so that we know the actual apiAddr if the user
	// specifies port :0
	l, err := listenTCP(logger, cfg.HTTP.Address)
	if err != nil {
		logger.Fatal("failed to create listener: " + err.Error())
	}

	// override the address with the actual one
	cfg.HTTP.Address = "http://" + l.Addr().String()

	auth := jape.BasicAuth(cfg.HTTP.Password)
	mux := &utils.TreeMux{
		Sub: make(map[string]utils.TreeMux),
	}

	// Create the webserver.
	srv := &http.Server{Handler: mux}
	shutdownFns = append(shutdownFns, shutdownFn{
		name: "HTTP Server",
		fn:   srv.Shutdown,
	})

	if err := os.MkdirAll(cfg.Directory, 0700); err != nil {
		logger.Fatal("failed to create directory: " + err.Error())
	}

	busAddr, busPassword := cfg.Bus.RemoteAddr, cfg.Bus.RemotePassword
	if cfg.Bus.RemoteAddr == "" {
		b, shutdown, _, _, err := node.NewBus(busCfg, cfg.Directory, seed, logger)
		if err != nil {
			logger.Fatal("failed to create bus, err: " + err.Error())
		}
		shutdownFns = append(shutdownFns, shutdownFn{
			name: "Bus",
			fn:   shutdown,
		})

		mux.Sub["/api/bus"] = utils.TreeMux{Handler: auth(b)}
		busAddr = cfg.HTTP.Address + "/api/bus"
		busPassword = cfg.HTTP.Password

		// only serve the UI if a bus is created
		mux.Handler = renterd.Handler()
	} else {
		logger.Info("connecting to remote bus at " + busAddr)
	}
	bc := bus.NewClient(busAddr, busPassword)

	var s3Srv *http.Server
	var s3Listener net.Listener
	var workers []autopilot.Worker
	if len(cfg.Worker.Remotes) == 0 {
		if cfg.Worker.Enabled {
			w, s3Handler, fn, err := node.NewWorker(cfg.Worker, s3.Opts{
				AuthDisabled:      cfg.S3.DisableAuth,
				HostBucketEnabled: cfg.S3.HostBucketEnabled,
			}, bc, seed, logger)
			if err != nil {
				logger.Fatal("failed to create worker: " + err.Error())
			}
			shutdownFns = append(shutdownFns, shutdownFn{
				name: "Worker",
				fn:   fn,
			})

			mux.Sub["/api/worker"] = utils.TreeMux{Handler: workerAuth(cfg.HTTP.Password, cfg.Worker.AllowUnauthenticatedDownloads)(w)}
			workerAddr := cfg.HTTP.Address + "/api/worker"
			wc := worker.NewClient(workerAddr, cfg.HTTP.Password)
			workers = append(workers, wc)

			if cfg.S3.Enabled {
				s3Srv = &http.Server{
					Addr:    cfg.S3.Address,
					Handler: s3Handler,
				}
				s3Listener, err = listenTCP(logger, cfg.S3.Address)
				if err != nil {
					logger.Fatal("failed to create listener: " + err.Error())
				}
				shutdownFns = append(shutdownFns, shutdownFn{
					name: "S3",
					fn:   s3Srv.Shutdown,
				})
			}
		}
	} else {
		for _, remote := range cfg.Worker.Remotes {
			workers = append(workers, worker.NewClient(remote.Address, remote.Password))
			logger.Info("connecting to remote worker at " + remote.Address)
		}
	}

	autopilotErr := make(chan error, 1)
	autopilotDir := filepath.Join(cfg.Directory, api.DefaultAutopilotID)
	if cfg.Autopilot.Enabled {
		apCfg := node.AutopilotConfig{
			ID:        api.DefaultAutopilotID,
			Autopilot: cfg.Autopilot,
		}
		ap, runFn, fn, err := node.NewAutopilot(apCfg, bc, workers, logger)
		if err != nil {
			logger.Fatal("failed to create autopilot: " + err.Error())
		}

		// NOTE: the autopilot shutdown function needs to be called first.
		shutdownFns = append(shutdownFns, shutdownFn{
			name: "Autopilot",
			fn:   fn,
		})

		go func() { autopilotErr <- runFn() }()
		mux.Sub["/api/autopilot"] = utils.TreeMux{Handler: auth(ap)}
	}

	// Start server.
	go srv.Serve(l)

	// Set initial S3 keys.
	if cfg.S3.Enabled && !cfg.S3.DisableAuth {
		as, err := bc.S3AuthenticationSettings(context.Background())
		if err != nil && !strings.Contains(err.Error(), api.ErrSettingNotFound.Error()) {
			logger.Fatal("failed to fetch S3 authentication settings: " + err.Error())
		} else if as.V4Keypairs == nil {
			as.V4Keypairs = make(map[string]string)
		}

		// S3 key pair validation was broken at one point, we need to remove the
		// invalid key pairs here to ensure we don't fail when we update the
		// setting below.
		for k, v := range as.V4Keypairs {
			if err := (api.S3AuthenticationSettings{V4Keypairs: map[string]string{k: v}}).Validate(); err != nil {
				logger.Sugar().Infof("removing invalid S3 keypair for AccessKeyID %s, reason: %v", k, err)
				delete(as.V4Keypairs, k)
			}
		}

		// merge keys
		for k, v := range cfg.S3.KeypairsV4 {
			as.V4Keypairs[k] = v
		}
		// update settings
		if err := bc.UpdateSetting(context.Background(), api.SettingS3Authentication, as); err != nil {
			logger.Fatal("failed to update S3 authentication settings: " + err.Error())
		}
	}

	logger.Info("api: Listening on " + l.Addr().String())

	if s3Srv != nil {
		go s3Srv.Serve(s3Listener)
		logger.Info("s3: Listening on " + s3Listener.Addr().String())
	}

	syncerAddress, err := bc.SyncerAddress(context.Background())
	if err != nil {
		logger.Fatal("failed to fetch syncer address: " + err.Error())
	}
	logger.Info("bus: Listening on " + syncerAddress)

	if cfg.Autopilot.Enabled {
		if err := runCompatMigrateAutopilotJSONToStore(bc, "autopilot", autopilotDir); err != nil {
			logger.Fatal("failed to migrate autopilot JSON: " + err.Error())
		}
	}

	if cfg.AutoOpenWebUI {
		time.Sleep(time.Millisecond) // give the web server a chance to start
		_, port, err := net.SplitHostPort(l.Addr().String())
		if err != nil {
			logger.Debug("failed to parse API address", zap.Error(err))
		} else if err := openBrowser(fmt.Sprintf("http://127.0.0.1:%s", port)); err != nil {
			logger.Debug("failed to open browser", zap.Error(err))
		}
	}

	signalCh := make(chan os.Signal, 1)
	signal.Notify(signalCh, os.Interrupt, syscall.SIGTERM)
	select {
	case <-signalCh:
		logger.Info("Shutting down...")
	case err := <-autopilotErr:
		logger.Fatal("Fatal autopilot error: " + err.Error())
	}

	// Give each service a fraction of the total shutdown timeout. One service
	// timing out shouldn't prevent the others from attempting a shutdown.
	timeout := cfg.ShutdownTimeout / time.Duration(len(shutdownFns))
	shutdown := func(fn func(ctx context.Context) error) error {
		ctx, cancel := context.WithTimeout(context.Background(), timeout)
		defer cancel()
		return fn(ctx)
	}

	// Shut down the autopilot first, then the rest of the services in reverse order and then
	exitCode := 0
	for i := len(shutdownFns) - 1; i >= 0; i-- {
		if err := shutdown(shutdownFns[i].fn); err != nil {
			logger.Sugar().Errorf("Failed to shut down %v: %v", shutdownFns[i].name, err)
			exitCode = 1
		} else {
			logger.Sugar().Infof("%v shut down successfully", shutdownFns[i].name)
		}
	}
	logger.Info("Shutdown complete")
	os.Exit(exitCode)
}

func openBrowser(url string) error {
	switch runtime.GOOS {
	case "linux":
		return exec.Command("xdg-open", url).Start()
	case "windows":
		return exec.Command("rundll32", "url.dll,FileProtocolHandler", url).Start()
	case "darwin":
		return exec.Command("open", url).Start()
	default:
		return fmt.Errorf("unsupported platform %q", runtime.GOOS)
	}
}

func runCompatMigrateAutopilotJSONToStore(bc *bus.Client, id, dir string) (err error) {
	// check if the file exists
	path := filepath.Join(dir, "autopilot.json")
	if _, err := os.Stat(path); os.IsNotExist(err) {
		return nil
	}

	// defer autopilot dir cleanup
	defer func() {
		if err == nil {
			log.Println("migration: removing autopilot directory")
			if err = os.RemoveAll(dir); err == nil {
				log.Println("migration: done")
			}
		}
	}()

	// read the json config
	log.Println("migration: reading autopilot.json")
	//nolint:tagliatelle
	var cfg struct {
		Config api.AutopilotConfig `json:"Config"`
	}
	if data, err := os.ReadFile(path); err != nil {
		return err
	} else if err := json.Unmarshal(data, &cfg); err != nil {
		return err
	}

	// make sure we don't hang
	ctx, cancel := context.WithTimeout(context.Background(), 30*time.Second)
	defer cancel()

	// check if the autopilot already exists, if so we don't need to migrate
	_, err = bc.Autopilot(ctx, api.DefaultAutopilotID)
	if err == nil {
		log.Printf("migration: autopilot already exists in the bus, the autopilot.json won't be migrated\n old config: %+v\n", cfg.Config)
		return nil
	}

	// create an autopilot entry
	log.Println("migration: persisting autopilot to the bus")
	if err := bc.UpdateAutopilot(ctx, api.Autopilot{
		ID:     id,
		Config: cfg.Config,
	}); err != nil {
		return err
	}

	// remove autopilot folder and config
	log.Println("migration: cleaning up autopilot directory")
	if err = os.RemoveAll(dir); err == nil {
		log.Println("migration: done")
	}

	return nil
}

func workerAuth(password string, unauthenticatedDownloads bool) func(http.Handler) http.Handler {
	return func(h http.Handler) http.Handler {
		return http.HandlerFunc(func(w http.ResponseWriter, req *http.Request) {
			if unauthenticatedDownloads && req.Method == http.MethodGet && strings.HasPrefix(req.URL.Path, "/objects/") {
				h.ServeHTTP(w, req)
			} else {
				jape.BasicAuth(password)(h).ServeHTTP(w, req)
			}
		})
	}
}<|MERGE_RESOLUTION|>--- conflicted
+++ resolved
@@ -445,14 +445,12 @@
 
 	network, genesis := build.Network()
 	busCfg := node.BusConfig{
-<<<<<<< HEAD
-		Bus:                 cfg.Bus,
-		Database:            cfg.Database,
-		DatabaseLog:         cfg.Log.Database,
-		Logger:              logger,
-		Network:             network,
-		Genesis:             genesis,
-		SlabPruningInterval: time.Hour,
+		Bus:         cfg.Bus,
+		Database:    cfg.Database,
+		DatabaseLog: cfg.Log.Database,
+		Logger:      logger,
+		Network:     network,
+		Genesis:     genesis,
 		RetryTxIntervals: []time.Duration{
 			200 * time.Millisecond,
 			500 * time.Millisecond,
@@ -461,13 +459,6 @@
 			10 * time.Second,
 			10 * time.Second,
 		},
-=======
-		Bus:         cfg.Bus,
-		Database:    cfg.Database,
-		DatabaseLog: cfg.Log.Database,
-		Logger:      logger,
-		Network:     network,
->>>>>>> d870f60f
 	}
 
 	type shutdownFn struct {
