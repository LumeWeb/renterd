--- conflicted
+++ resolved
@@ -160,15 +160,9 @@
 			fmt.Println()
 			phrase = string(pw)
 		}
-<<<<<<< HEAD
-		key, err := KeyFromPhrase(phrase)
-		if err != nil {
-			log.Fatal(err)
-=======
 		var rawSeed [32]byte
 		if err := wallet.SeedFromPhrase(&rawSeed, phrase); err != nil {
 			panic(err)
->>>>>>> b8cbb85c
 		}
 		seed = wallet.KeyFromSeed(&rawSeed, 0)
 	}
@@ -321,10 +315,6 @@
 		log.Println("Build Date:", build.BuildTime())
 		return
 	} else if flag.Arg(0) == "seed" {
-<<<<<<< HEAD
-		log.Println("Seed phrase:")
-		fmt.Println(NewSeedPhrase())
-=======
 		var seed [32]byte
 		phrase := wallet.NewSeedPhrase()
 		if err := wallet.SeedFromPhrase(&seed, phrase); err != nil {
@@ -334,7 +324,6 @@
 		key := wallet.KeyFromSeed(&seed, 0)
 		fmt.Println("Recovery Phrase:", phrase)
 		fmt.Println("Address", types.StandardUnlockHash(key.PublicKey()))
->>>>>>> b8cbb85c
 		return
 	} else if flag.Arg(0) == "config" {
 		cmdBuildConfig()
