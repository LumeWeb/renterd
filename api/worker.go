package api

import (
	"errors"
	"fmt"
	"io"
	"net/http"
	"net/url"
	"strconv"
	"strings"
	"time"

	rhpv2 "go.sia.tech/core/rhp/v2"
	rhpv3 "go.sia.tech/core/rhp/v3"
	"go.sia.tech/core/types"
)

// ErrConsensusNotSynced is returned by the worker API by endpoints that rely on
// consensus and the consensus is not synced.
var ErrConsensusNotSynced = errors.New("consensus is not synced")

// ErrContractSetNotSpecified is returned by the worker API by endpoints that
// need a contract set to be able to upload data.
var ErrContractSetNotSpecified = errors.New("contract set is not specified")

type AccountsLockHandlerRequest struct {
	HostKey   types.PublicKey `json:"hostKey"`
	Exclusive bool            `json:"exclusive"`
	Duration  DurationMS      `json:"duration"`
}

type AccountsLockHandlerResponse struct {
	Account Account `json:"account"`
	LockID  uint64  `json:"lockID"`
}

type AccountsUnlockHandlerRequest struct {
	LockID uint64 `json:"lockID"`
}

// ContractsResponse is the response type for the /rhp/contracts endpoint.
type ContractsResponse struct {
	Contracts []Contract `json:"contracts"`
	Error     string     `json:"error,omitempty"`
}

// MigrateSlabResponse is the response type for the /slab/migrate endpoint.
type MigrateSlabResponse struct {
	NumShardsMigrated int `json:"numShardsMigrated"`
}

// RHPScanRequest is the request type for the /rhp/scan endpoint.
type RHPScanRequest struct {
	HostKey types.PublicKey `json:"hostKey"`
	HostIP  string          `json:"hostIP"`
	Timeout DurationMS      `json:"timeout"`
}

// RHPPruneContractRequest is the request type for the /rhp/contract/:id/prune
// endpoint.
type RHPPruneContractRequest struct {
	Timeout DurationMS `json:"timeout"`
}

// RHPPruneContractResponse is the response type for the /rhp/contract/:id/prune
// endpoint.
type RHPPruneContractResponse struct {
	Pruned    uint64 `json:"pruned"`
	Remaining uint64 `json:"remaining"`
}

// RHPPriceTableRequest is the request type for the /rhp/pricetable endpoint.
type RHPPriceTableRequest struct {
	HostKey    types.PublicKey `json:"hostKey"`
	SiamuxAddr string          `json:"siamuxAddr"`
	Timeout    DurationMS      `json:"timeout"`
}

// RHPScanResponse is the response type for the /rhp/scan endpoint.
type RHPScanResponse struct {
	Ping       DurationMS           `json:"ping"`
	ScanError  string               `json:"scanError,omitempty"`
	Settings   rhpv2.HostSettings   `json:"settings,omitempty"`
	PriceTable rhpv3.HostPriceTable `json:"priceTable,omitempty"`
}

// RHPFormRequest is the request type for the /rhp/form endpoint.
type RHPFormRequest struct {
	EndHeight      uint64          `json:"endHeight"`
	HostCollateral types.Currency  `json:"hostCollateral"`
	HostKey        types.PublicKey `json:"hostKey"`
	HostIP         string          `json:"hostIP"`
	RenterFunds    types.Currency  `json:"renterFunds"`
	RenterAddress  types.Address   `json:"renterAddress"`
}

// RHPFormResponse is the response type for the /rhp/form endpoint.
type RHPFormResponse struct {
	ContractID     types.FileContractID   `json:"contractID"`
	Contract       rhpv2.ContractRevision `json:"contract"`
	TransactionSet []types.Transaction    `json:"transactionSet"`
}

// RHPRenewRequest is the request type for the /rhp/renew endpoint.
type RHPRenewRequest struct {
	ContractID    types.FileContractID `json:"contractID"`
	EndHeight     uint64               `json:"endHeight"`
	HostAddress   types.Address        `json:"hostAddress"`
	HostKey       types.PublicKey      `json:"hostKey"`
	SiamuxAddr    string               `json:"siamuxAddr"`
	NewCollateral types.Currency       `json:"newCollateral"`
	RenterAddress types.Address        `json:"renterAddress"`
	RenterFunds   types.Currency       `json:"renterFunds"`
	WindowSize    uint64               `json:"windowSize"`
}

// RHPRenewResponse is the response type for the /rhp/renew endpoint.
type RHPRenewResponse struct {
	Error          string                 `json:"error"`
	ContractID     types.FileContractID   `json:"contractID"`
	Contract       rhpv2.ContractRevision `json:"contract"`
	TransactionSet []types.Transaction    `json:"transactionSet"`
}

// RHPFundRequest is the request type for the /rhp/fund endpoint.
type RHPFundRequest struct {
	ContractID types.FileContractID `json:"contractID"`
	HostKey    types.PublicKey      `json:"hostKey"`
	SiamuxAddr string               `json:"siamuxAddr"`
	Balance    types.Currency       `json:"balance"`
}

// RHPSyncRequest is the request type for the /rhp/sync endpoint.
type RHPSyncRequest struct {
	ContractID types.FileContractID `json:"contractID"`
	HostKey    types.PublicKey      `json:"hostKey"`
	SiamuxAddr string               `json:"siamuxAddr"`
}

// RHPPreparePaymentRequest is the request type for the /rhp/prepare/payment
// endpoint.
type RHPPreparePaymentRequest struct {
	Account    rhpv3.Account    `json:"account"`
	Amount     types.Currency   `json:"amount"`
	Expiry     uint64           `json:"expiry"`
	AccountKey types.PrivateKey `json:"accountKey"`
}

// RHPRegistryReadRequest is the request type for the /rhp/registry/read
// endpoint.
type RHPRegistryReadRequest struct {
	HostKey     types.PublicKey                    `json:"hostKey"`
	SiamuxAddr  string                             `json:"siamuxAddr"`
	RegistryKey rhpv3.RegistryKey                  `json:"registryKey"`
	Payment     rhpv3.PayByEphemeralAccountRequest `json:"payment"`
}

// RHPRegistryUpdateRequest is the request type for the /rhp/registry/update
// endpoint.
type RHPRegistryUpdateRequest struct {
	HostKey       types.PublicKey     `json:"hostKey"`
	SiamuxAddr    string              `json:"siamuxAddr"`
	RegistryKey   rhpv3.RegistryKey   `json:"registryKey"`
	RegistryValue rhpv3.RegistryValue `json:"registryValue"`
}

// DownloadStatsResponse is the response type for the /stats/downloads endpoint.
type DownloadStatsResponse struct {
	AvgDownloadSpeedMBPS float64           `json:"avgDownloadSpeedMBPS"`
	AvgOverdrivePct      float64           `json:"avgOverdrivePct"`
	HealthyDownloaders   uint64            `json:"healthyDownloaders"`
	NumDownloaders       uint64            `json:"numDownloaders"`
	DownloadersStats     []DownloaderStats `json:"downloadersStats"`
}

type DownloaderStats struct {
	AvgSectorDownloadSpeedMBPS float64         `json:"avgSectorDownloadSpeedMBPS"`
	HostKey                    types.PublicKey `json:"hostKey"`
	NumDownloads               uint64          `json:"numDownloads"`
}

// UploadStatsResponse is the response type for the /stats/uploads endpoint.
type UploadStatsResponse struct {
	AvgSlabUploadSpeedMBPS float64         `json:"avgSlabUploadSpeedMBPS"`
	AvgOverdrivePct        float64         `json:"avgOverdrivePct"`
	HealthyUploaders       uint64          `json:"healthyUploaders"`
	NumUploaders           uint64          `json:"numUploaders"`
	UploadersStats         []UploaderStats `json:"uploadersStats"`
}

type UploaderStats struct {
	HostKey                  types.PublicKey `json:"hostKey"`
	AvgSectorUploadSpeedMBPS float64         `json:"avgSectorUploadSpeedMBPS"`
}

// WorkerStateResponse is the response type for the /worker/state endpoint.
type WorkerStateResponse struct {
	ID        string    `json:"id"`
	StartTime time.Time `json:"startTime"`
	BuildState
}

// An UploadOption overrides an option on the upload and migrate endpoints in
// the worker.
type UploadOption func(url.Values)

// UploadWithRedundancy sets the min and total shards that should be used for an
// upload
func UploadWithRedundancy(minShards, totalShards int) UploadOption {
	return func(v url.Values) {
		v.Set("minshards", strconv.Itoa(minShards))
		v.Set("totalshards", strconv.Itoa(totalShards))
	}
}

// UploadWithContractSet sets the contract set that should be used for an upload
func UploadWithContractSet(set string) UploadOption {
	return func(v url.Values) {
		v.Set("contractset", set)
	}
}

// UploadWithBucket sets the bucket that should be used for an upload
func UploadWithBucket(bucket string) UploadOption {
	return func(v url.Values) {
		v.Set("bucket", bucket)
	}
}

// UploadWithDisablePreshardingEncryption disables presharding encryption for
// the upload
func UploadWithDisabledPreshardingEncryption() UploadOption {
	return func(v url.Values) {
		v.Set("disablepreshardingencryption", "true")
	}
}

<<<<<<< HEAD
// UploadWithMimeType sets the mime type that should be used for the upload
func UploadWithMimeType(mimeType string) UploadOption {
	return func(v url.Values) {
		v.Set("mimetype", mimeType)
=======
func UploadWithEncryptionOffset(offset int64) UploadOption {
	return func(v url.Values) {
		v.Set("offset", fmt.Sprint(offset))
>>>>>>> 7faff283
	}
}

type DownloadRange struct {
	Start  int64
	Length int64
}

type GetObjectResponse struct {
	Content     io.ReadCloser  `json:"content"`
	ContentType string         `json:"contentType"`
	ModTime     time.Time      `json:"modTime"`
	Range       *DownloadRange `json:"range,omitempty"`
	Size        int64          `json:"size"`
}

type DownloadObjectOption func(http.Header)

func DownloadWithRange(offset, length int64) DownloadObjectOption {
	return func(h http.Header) {
		if length == -1 {
			h.Set("Range", fmt.Sprintf("bytes=%v-", offset))
		} else {
			h.Set("Range", fmt.Sprintf("bytes=%v-%v", offset, offset+length-1))
		}
	}
}

func DownloadWithBucket(bucket string) DownloadObjectOption {
	return func(h http.Header) {
		h.Set("bucket", bucket)
	}
}

type ObjectsOption func(url.Values)

func ObjectsWithPrefix(prefix string) ObjectsOption {
	return func(v url.Values) {
		v.Set("prefix", prefix)
	}
}

func ObjectsWithOffset(offset int) ObjectsOption {
	return func(v url.Values) {
		v.Set("offset", fmt.Sprint(offset))
	}
}

func ObjectsWithLimit(limit int) ObjectsOption {
	return func(v url.Values) {
		v.Set("limit", fmt.Sprint(limit))
	}
}

func ObjectsWithBucket(bucket string) ObjectsOption {
	return func(v url.Values) {
		v.Set("bucket", bucket)
	}
}

func ObjectsWithIgnoreDelim(ignore bool) ObjectsOption {
	return func(v url.Values) {
		v.Set("ignoreDelim", fmt.Sprint(ignore))
	}
}

func ObjectsWithMarker(marker string) ObjectsOption {
	return func(v url.Values) {
		v.Set("marker", marker)
	}
}

func ParseDownloadRange(contentRange string) (DownloadRange, error) {
	parts := strings.Split(contentRange, " ")
	if len(parts) != 2 || parts[0] != "bytes" {
		return DownloadRange{}, errors.New("missing 'bytes' prefix in range header")
	}
	parts = strings.Split(parts[1], "/")
	if len(parts) != 2 {
		return DownloadRange{}, fmt.Errorf("invalid Content-Range header: %s", contentRange)
	}
	rangeStr := parts[0]
	rangeParts := strings.Split(rangeStr, "-")
	if len(rangeParts) != 2 {
		return DownloadRange{}, errors.New("invalid Content-Range header")
	}
	start, err := strconv.ParseInt(rangeParts[0], 10, 64)
	if err != nil {
		return DownloadRange{}, err
	}
	end, err := strconv.ParseInt(rangeParts[1], 10, 64)
	if err != nil {
		return DownloadRange{}, err
	}
	return DownloadRange{
		Start:  start,
		Length: end - start + 1,
	}, nil
}<|MERGE_RESOLUTION|>--- conflicted
+++ resolved
@@ -235,16 +235,16 @@
 	}
 }
 
-<<<<<<< HEAD
 // UploadWithMimeType sets the mime type that should be used for the upload
 func UploadWithMimeType(mimeType string) UploadOption {
 	return func(v url.Values) {
 		v.Set("mimetype", mimeType)
-=======
+	}
+}
+
 func UploadWithEncryptionOffset(offset int64) UploadOption {
 	return func(v url.Values) {
 		v.Set("offset", fmt.Sprint(offset))
->>>>>>> 7faff283
 	}
 }
 
