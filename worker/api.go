package worker

import (
	"strconv"
	"time"

	"go.sia.tech/renterd/bus"
	"go.sia.tech/renterd/internal/consensus"
	rhpv2 "go.sia.tech/renterd/rhp/v2"
	rhpv3 "go.sia.tech/renterd/rhp/v3"
	"go.sia.tech/siad/types"
)

// exported types from internal/consensus
type (
	// A PublicKey is an Ed25519 public key.
	PublicKey = consensus.PublicKey

	// A PrivateKey is an Ed25519 private key.
	PrivateKey = consensus.PrivateKey
)

// A Duration is the elapsed time between two instants. Durations are encoded as
// an integer number of milliseconds.
type Duration time.Duration

// MarshalText implements encoding.TextMarshaler.
func (d Duration) MarshalText() ([]byte, error) {
	return []byte(strconv.FormatInt(time.Duration(d).Milliseconds(), 10)), nil
}

// UnmarshalText implements encoding.TextUnmarshaler.
func (d *Duration) UnmarshalText(b []byte) error {
	ms, err := strconv.ParseInt(string(b), 10, 64)
	if err != nil {
		return err
	}
	*d = Duration(time.Duration(ms) * time.Millisecond)
	return nil
}

// RHPScanRequest is the request type for the /rhp/scan endpoint.
type RHPScanRequest struct {
	HostKey PublicKey     `json:"hostKey"`
	HostIP  string        `json:"hostIP"`
	Timeout time.Duration `json:"timeout"`
}

// RHPScanResponse is the response type for the /rhp/scan endpoint.
type RHPScanResponse struct {
	Settings rhpv2.HostSettings `json:"settings"`
	Ping     Duration           `json:"ping"`
}

// RHPPrepareFormRequest is the request type for the /rhp/prepare/form endpoint.
type RHPPrepareFormRequest struct {
	RenterKey      PrivateKey         `json:"renterKey"`
	HostKey        PublicKey          `json:"hostKey"`
	RenterFunds    types.Currency     `json:"renterFunds"`
	RenterAddress  types.UnlockHash   `json:"renterAddress"`
	HostCollateral types.Currency     `json:"hostCollateral"`
	EndHeight      uint64             `json:"endHeight"`
	HostSettings   rhpv2.HostSettings `json:"hostSettings"`
}

// RHPPrepareFormResponse is the response type for the /rhp/prepare/form
// endpoint.
type RHPPrepareFormResponse struct {
	Contract types.FileContract `json:"contract"`
	Cost     types.Currency     `json:"cost"`
}

// RHPFormRequest is the request type for the /rhp/form endpoint.
type RHPFormRequest struct {
	RenterKey      PrivateKey          `json:"renterKey"`
	HostKey        PublicKey           `json:"hostKey"`
	HostIP         string              `json:"hostIP"`
	TransactionSet []types.Transaction `json:"transactionSet"`
}

// RHPFormResponse is the response type for the /rhp/form endpoint.
type RHPFormResponse struct {
	ContractID     types.FileContractID   `json:"contractID"`
	Contract       rhpv2.ContractRevision `json:"contract"`
	TransactionSet []types.Transaction    `json:"transactionSet"`
}

// RHPPrepareRenewRequest is the request type for the /rhp/prepare/renew
// endpoint.
type RHPPrepareRenewRequest struct {
<<<<<<< HEAD
	ContractID     types.FileContractID `json:"contractID"`
	RenterKey      consensus.PrivateKey `json:"renterKey"`
	HostKey        PublicKey            `json:"hostKey"`
	RenterFunds    types.Currency       `json:"renterFunds"`
	RenterAddress  types.UnlockHash     `json:"renterAddress"`
	HostCollateral types.Currency       `json:"hostCollateral"`
	EndHeight      uint64               `json:"endHeight"`
	HostSettings   rhpv2.HostSettings   `json:"hostSettings"`
=======
	Contract      types.FileContractRevision `json:"contract"`
	RenterKey     PrivateKey                 `json:"renterKey"`
	HostKey       PublicKey                  `json:"hostKey"`
	RenterFunds   types.Currency             `json:"renterFunds"`
	RenterAddress types.UnlockHash           `json:"renterAddress"`
	EndHeight     uint64                     `json:"endHeight"`
	HostSettings  rhpv2.HostSettings         `json:"hostSettings"`
>>>>>>> 549d54b1
}

// RHPPrepareRenewResponse is the response type for the /rhp/prepare/renew
// endpoint.
type RHPPrepareRenewResponse struct {
	Error        string             `json:"error"`
	Contract     types.FileContract `json:"contract"`
	Cost         types.Currency     `json:"cost"`
	FinalPayment types.Currency     `json:"finalPayment"`
}

// RHPRenewRequest is the request type for the /rhp/renew endpoint.
type RHPRenewRequest struct {
	TransactionSet []types.Transaction `json:"transactionSet"`
	FinalPayment   types.Currency      `json:"finalPayment"`
}

// RHPRenewResponse is the response type for the /rhp/renew endpoint.
type RHPRenewResponse struct {
	Error          string                 `json:"error"`
	ContractID     types.FileContractID   `json:"contractID"`
	Contract       rhpv2.ContractRevision `json:"contract"`
	TransactionSet []types.Transaction    `json:"transactionSet"`
}

// RHPFundRequest is the request type for the /rhp/fund endpoint.
type RHPFundRequest struct {
	Contract  types.FileContractRevision `json:"contract"`
	RenterKey PrivateKey                 `json:"renterKey"`
	HostKey   PublicKey                  `json:"hostKey"`
	HostIP    string                     `json:"hostIP"`
	Account   rhpv3.Account              `json:"account"`
	Amount    types.Currency             `json:"amount"`
}

// RHPPreparePaymentRequest is the request type for the /rhp/prepare/payment
// endpoint.
type RHPPreparePaymentRequest struct {
	Account    rhpv3.Account  `json:"account"`
	Amount     types.Currency `json:"amount"`
	Expiry     uint64         `json:"expiry"`
	AccountKey PrivateKey     `json:"accountKey"`
}

// RHPRegistryReadRequest is the request type for the /rhp/registry/read
// endpoint.
type RHPRegistryReadRequest struct {
	HostKey     PublicKey                          `json:"hostKey"`
	HostIP      string                             `json:"hostIP"`
	RegistryKey rhpv3.RegistryKey                  `json:"registryKey"`
	Payment     rhpv3.PayByEphemeralAccountRequest `json:"payment"`
}

// RHPRegistryUpdateRequest is the request type for the /rhp/registry/update
// endpoint.
type RHPRegistryUpdateRequest struct {
	HostKey       PublicKey                          `json:"hostKey"`
	HostIP        string                             `json:"hostIP"`
	RegistryKey   rhpv3.RegistryKey                  `json:"registryKey"`
	RegistryValue rhpv3.RegistryValue                `json:"registryValue"`
	Payment       rhpv3.PayByEphemeralAccountRequest `json:"payment"`
}

type RHPRevisionsRequest struct {
	Contracts []bus.Contract
	RenterKey [32]byte
}<|MERGE_RESOLUTION|>--- conflicted
+++ resolved
@@ -88,24 +88,13 @@
 // RHPPrepareRenewRequest is the request type for the /rhp/prepare/renew
 // endpoint.
 type RHPPrepareRenewRequest struct {
-<<<<<<< HEAD
-	ContractID     types.FileContractID `json:"contractID"`
-	RenterKey      consensus.PrivateKey `json:"renterKey"`
-	HostKey        PublicKey            `json:"hostKey"`
-	RenterFunds    types.Currency       `json:"renterFunds"`
-	RenterAddress  types.UnlockHash     `json:"renterAddress"`
-	HostCollateral types.Currency       `json:"hostCollateral"`
-	EndHeight      uint64               `json:"endHeight"`
-	HostSettings   rhpv2.HostSettings   `json:"hostSettings"`
-=======
-	Contract      types.FileContractRevision `json:"contract"`
-	RenterKey     PrivateKey                 `json:"renterKey"`
-	HostKey       PublicKey                  `json:"hostKey"`
-	RenterFunds   types.Currency             `json:"renterFunds"`
-	RenterAddress types.UnlockHash           `json:"renterAddress"`
-	EndHeight     uint64                     `json:"endHeight"`
-	HostSettings  rhpv2.HostSettings         `json:"hostSettings"`
->>>>>>> 549d54b1
+	ContractID    types.FileContractID `json:"contractID"`
+	RenterKey     consensus.PrivateKey `json:"renterKey"`
+	HostKey       PublicKey            `json:"hostKey"`
+	RenterFunds   types.Currency       `json:"renterFunds"`
+	RenterAddress types.UnlockHash     `json:"renterAddress"`
+	EndHeight     uint64               `json:"endHeight"`
+	HostSettings  rhpv2.HostSettings   `json:"hostSettings"`
 }
 
 // RHPPrepareRenewResponse is the response type for the /rhp/prepare/renew
