package worker

import (
	"context"
	"errors"
	"fmt"
	"math"
	"math/big"
	"mime"
	"net"
	"net/http"
	"path/filepath"
	"sort"
	"strconv"
	"strings"
	"sync"
	"time"

	"github.com/gotd/contrib/http_range"
	"go.opentelemetry.io/otel/trace"
	rhpv2 "go.sia.tech/core/rhp/v2"
	rhpv3 "go.sia.tech/core/rhp/v3"
	"go.sia.tech/core/types"
	"go.sia.tech/jape"
	"go.sia.tech/renterd/api"
	"go.sia.tech/renterd/hostdb"
	"go.sia.tech/renterd/metrics"
	"go.sia.tech/renterd/object"
	"go.sia.tech/renterd/tracing"
	"go.sia.tech/siad/modules"
	"go.uber.org/zap"
	"golang.org/x/crypto/blake2b"
)

const (
	defaultRevisionFetchTimeout = 30 * time.Second

	lockingPriorityActiveContractRevision = 100 // highest
	lockingPriorityRenew                  = 80
	lockingPriorityPriceTable             = 60
	lockingPriorityFunding                = 40
	lockingPrioritySyncing                = 20
	lockingPriorityUpload                 = 1 // lowest

	queryStringParamContractSet = "contractset"
	queryStringParamMinShards   = "minshards"
	queryStringParamTotalShards = "totalshards"
)

var privateSubnets []*net.IPNet

func init() {
	for _, subnet := range []string{
		"10.0.0.0/8",
		"172.16.0.0/12",
		"192.168.0.0/16",
		"100.64.0.0/10",
	} {
		_, subnet, err := net.ParseCIDR(subnet)
		if err != nil {
			panic(fmt.Sprintf("failed to parse subnet: %v", err))
		}
		privateSubnets = append(privateSubnets, subnet)
	}
}

// rangedResponseWriter is a wrapper around http.ResponseWriter. The difference
// to the standard http.ResponseWriter is that it allows for overriding the
// default status code that is sent upon the first call to Write with a custom
// one.
type rangedResponseWriter struct {
	rw                http.ResponseWriter
	defaultStatusCode int
	headerWritten     bool
}

func (rw *rangedResponseWriter) Write(p []byte) (int, error) {
	if !rw.headerWritten {
		contentType := rw.Header().Get("Content-Type")
		if contentType == "" {
			rw.Header().Set("Content-Type", http.DetectContentType(p))
		}
		rw.WriteHeader(rw.defaultStatusCode)
	}
	return rw.rw.Write(p)
}

func (rw *rangedResponseWriter) Header() http.Header {
	return rw.rw.Header()
}

func (rw *rangedResponseWriter) WriteHeader(statusCode int) {
	rw.headerWritten = true
	rw.rw.WriteHeader(statusCode)
}

type AccountStore interface {
	Accounts(ctx context.Context) ([]api.Account, error)
	AddBalance(ctx context.Context, id rhpv3.Account, hk types.PublicKey, amt *big.Int) error

	LockAccount(ctx context.Context, id rhpv3.Account, hostKey types.PublicKey, exclusive bool, duration time.Duration) (api.Account, uint64, error)
	UnlockAccount(ctx context.Context, id rhpv3.Account, lockID uint64) error

	ResetDrift(ctx context.Context, id rhpv3.Account) error
	SetBalance(ctx context.Context, id rhpv3.Account, hk types.PublicKey, amt *big.Int) error
	ScheduleSync(ctx context.Context, id rhpv3.Account, hk types.PublicKey) error
}

type (
	consensusState interface {
		ConsensusState(ctx context.Context) (api.ConsensusState, error)
	}

	revisionUnlocker interface {
		Release(context.Context) error
	}

	revisionLocker interface {
		withRevision(ctx context.Context, timeout time.Duration, contractID types.FileContractID, hk types.PublicKey, siamuxAddr string, lockPriority int, blockHeight uint64, fn func(rev types.FileContractRevision) error) error
	}
)

type ContractLocker interface {
	AcquireContract(ctx context.Context, fcid types.FileContractID, priority int, d time.Duration) (lockID uint64, err error)
	KeepaliveContract(ctx context.Context, fcid types.FileContractID, lockID uint64, d time.Duration) (err error)
	ReleaseContract(ctx context.Context, fcid types.FileContractID, lockID uint64) (err error)
}

// A Bus is the source of truth within a renterd system.
type Bus interface {
	consensusState

	AccountStore
	ContractLocker

	SyncerPeers(ctx context.Context) (resp []string, err error)

	BroadcastTransaction(ctx context.Context, txns []types.Transaction) error

	Contracts(ctx context.Context) ([]api.ContractMetadata, error)
	ContractSetContracts(ctx context.Context, set string) ([]api.ContractMetadata, error)
	RecordInteractions(ctx context.Context, interactions []hostdb.Interaction) error
	RecordContractSpending(ctx context.Context, records []api.ContractSpendingRecord) error

	Host(ctx context.Context, hostKey types.PublicKey) (hostdb.HostInfo, error)

	GougingParams(ctx context.Context) (api.GougingParams, error)
	UploadParams(ctx context.Context) (api.UploadParams, error)

	Object(ctx context.Context, path, prefix string, offset, limit int) (object.Object, []api.ObjectMetadata, error)
	AddObject(ctx context.Context, path, contractSet string, o object.Object, usedContracts map[types.PublicKey]types.FileContractID) error
	DeleteObject(ctx context.Context, path string, batch bool) error

	Accounts(ctx context.Context) ([]api.Account, error)
	UpdateSlab(ctx context.Context, s object.Slab, contractSet string, goodContracts map[types.PublicKey]types.FileContractID) error

	WalletDiscard(ctx context.Context, txn types.Transaction) error
	WalletPrepareForm(ctx context.Context, renterAddress types.Address, renterKey types.PrivateKey, renterFunds, hostCollateral types.Currency, hostKey types.PublicKey, hostSettings rhpv2.HostSettings, endHeight uint64) (txns []types.Transaction, err error)
	WalletPrepareRenew(ctx context.Context, revision types.FileContractRevision, hostAddress, renterAddress types.Address, renterKey types.PrivateKey, renterFunds, newCollateral types.Currency, hostKey types.PublicKey, pt rhpv3.HostPriceTable, endHeight, windowSize uint64) (api.WalletPrepareRenewResponse, error)
	WalletSign(ctx context.Context, txn *types.Transaction, toSign []types.Hash256, cf types.CoveredFields) error
}

// deriveSubKey can be used to derive a sub-masterkey from the worker's
// masterkey to use for a specific purpose. Such as deriving more keys for
// ephemeral accounts.
func (w *worker) deriveSubKey(purpose string) types.PrivateKey {
	seed := blake2b.Sum256(append(w.masterKey[:], []byte(purpose)...))
	pk := types.NewPrivateKeyFromSeed(seed[:])
	for i := range seed {
		seed[i] = 0
	}
	return pk
}

// TODO: deriving the renter key from the host key using the master key only
// works if we persist a hash of the renter's master key in the database and
// compare it on startup, otherwise there's no way of knowing the derived key is
// usuable
// NOTE: Instead of hashing the masterkey and comparing, we could use random
// bytes + the HMAC thereof as the salt. e.g. 32 bytes + 32 bytes HMAC. Then
// whenever we read a specific salt we can verify that is was created with a
// given key. That would eventually allow different masterkeys to coexist in the
// same bus.
//
// TODO: instead of deriving a renter key use a randomly generated salt so we're
// not limited to one key per host
func (w *worker) deriveRenterKey(hostKey types.PublicKey) types.PrivateKey {
	seed := blake2b.Sum256(append(w.deriveSubKey("renterkey"), hostKey[:]...))
	pk := types.NewPrivateKeyFromSeed(seed[:])
	for i := range seed {
		seed[i] = 0
	}
	return pk
}

// A worker talks to Sia hosts to perform contract and storage operations within
// a renterd system.
type worker struct {
	allowPrivateIPs bool
	id              string
	bus             Bus
	masterKey       [32]byte

	uploadManager *uploadManager

	accounts    *accounts
	priceTables *priceTables

	busFlushInterval time.Duration

	interactionsMu         sync.Mutex
	interactions           []hostdb.Interaction
	interactionsFlushTimer *time.Timer

	contractSpendingRecorder *contractSpendingRecorder

	contractLockingDuration time.Duration
	downloadSectorTimeout   time.Duration
	downloadMaxOverdrive    uint64

	transportPoolV3 *transportPoolV3
	logger          *zap.SugaredLogger
}

func dial(ctx context.Context, hostIP string, hostKey types.PublicKey) (net.Conn, error) {
	start := time.Now()
	conn, err := (&net.Dialer{}).DialContext(ctx, "tcp", hostIP)
	metrics.Record(ctx, MetricHostDial{
		metricCommon: metricCommon{
			address:   hostIP,
			hostKey:   hostKey,
			timestamp: start,
			elapsed:   time.Since(start),
			err:       err,
		},
	})
	return conn, err
}

func (w *worker) withTransportV2(ctx context.Context, hostKey types.PublicKey, hostIP string, fn func(*rhpv2.Transport) error) (err error) {
	var mr ephemeralMetricsRecorder
	defer func() {
		w.recordInteractions(mr.interactions())
	}()
	ctx = metrics.WithRecorder(ctx, &mr)
	conn, err := dial(ctx, hostIP, hostKey)
	if err != nil {
		return err
	}
	done := make(chan struct{})
	go func() {
		select {
		case <-done:
		case <-ctx.Done():
			conn.Close()
		}
	}()
	defer func() {
		close(done)
		if ctx.Err() != nil {
			err = ctx.Err()
		}
	}()
	t, err := rhpv2.NewRenterTransport(conn, hostKey)
	if err != nil {
		return err
	}
	defer t.Close()
	return fn(t)
}

func (w *worker) newHostV3(contractID types.FileContractID, hostKey types.PublicKey, siamuxAddr string) hostV3 {
	return &host{
		acc:                      w.accounts.ForHost(hostKey),
		bus:                      w.bus,
		contractSpendingRecorder: w.contractSpendingRecorder,
		mr:                       &ephemeralMetricsRecorder{},
		logger:                   w.logger.Named(hostKey.String()[:4]),
		fcid:                     contractID,
		siamuxAddr:               siamuxAddr,
		renterKey:                w.deriveRenterKey(hostKey),
		accountKey:               w.accounts.deriveAccountKey(hostKey),
		transportPool:            w.transportPoolV3,
		priceTables:              w.priceTables,
	}
}

func (w *worker) withRevision(ctx context.Context, fetchTimeout time.Duration, contractID types.FileContractID, hk types.PublicKey, siamuxAddr string, lockPriority int, blockHeight uint64, fn func(rev types.FileContractRevision) error) error {
	// lock the revision for the duration of the operation.
	contractLock, err := w.acquireRevision(ctx, contractID, lockPriority)
	if err != nil {
		return err
	}
	defer func() {
		releaseCtx, cancel := context.WithTimeout(context.Background(), 10*time.Second)
		_ = contractLock.Release(releaseCtx)
		cancel()
	}()

	h := w.newHostV3(contractID, hk, siamuxAddr)
	rev, err := h.FetchRevision(ctx, fetchTimeout, blockHeight)
	if err != nil {
		return err
	}

	return fn(rev)
}

func (w *worker) rhpScanHandler(jc jape.Context) {
	var rsr api.RHPScanRequest
	if jc.Decode(&rsr) != nil {
		return
	}

	ctx := jc.Request.Context()
	if rsr.Timeout > 0 {
		var cancel context.CancelFunc
		ctx, cancel = context.WithTimeout(jc.Request.Context(), rsr.Timeout)
		defer cancel()
	}

	// only scan hosts if we are online
	peers, err := w.bus.SyncerPeers(jc.Request.Context())
	if jc.Check("failed to fetch peers from bus", err) != nil {
		return
	}
	if len(peers) == 0 {
		jc.Error(errors.New("not connected to the internet"), http.StatusServiceUnavailable)
		return
	}

	// scan host
	var errStr string
	settings, priceTable, elapsed, err := w.scanHost(ctx, rsr.HostKey, rsr.HostIP)
	if err != nil {
		errStr = err.Error()
	}

	// record scan
	var mr ephemeralMetricsRecorder
	recordScan(&mr, elapsed, rsr.HostIP, rsr.HostKey, priceTable, settings, err)
	w.recordInteractions(mr.interactions())

	jc.Encode(api.RHPScanResponse{
		Ping:      api.ParamDuration(elapsed),
		ScanError: errStr,
		Settings:  settings,
	})
}

func (w *worker) fetchContracts(ctx context.Context, metadatas []api.ContractMetadata, timeout time.Duration, blockHeight uint64) (contracts []api.Contract, errs HostErrorSet) {
	// create requests channel
	reqs := make(chan api.ContractMetadata)

	// create worker function
	var mu sync.Mutex
	worker := func() {
		for md := range reqs {
			var revision types.FileContractRevision
			err := w.withRevision(ctx, timeout, md.ID, md.HostKey, md.SiamuxAddr, lockingPriorityActiveContractRevision, blockHeight, func(rev types.FileContractRevision) error {
				revision = rev
				return nil
			})
			mu.Lock()
			if err != nil {
				errs = append(errs, &HostError{HostKey: md.HostKey, Err: err})
				contracts = append(contracts, api.Contract{
					ContractMetadata: md,
				})
			} else {
				contracts = append(contracts, api.Contract{
					ContractMetadata: md,
					Revision:         &revision,
				})
			}
			mu.Unlock()
		}
	}

	// launch all workers
	var wg sync.WaitGroup
	for t := 0; t < 10 && t < len(metadatas); t++ {
		wg.Add(1)
		go func() {
			worker()
			wg.Done()
		}()
	}

	// launch all requests
	for _, metadata := range metadatas {
		reqs <- metadata
	}
	close(reqs)

	// wait until they're done
	wg.Wait()
	return
}

func (w *worker) fetchPriceTable(ctx context.Context, hk types.PublicKey, siamuxAddr string, rev *types.FileContractRevision) (hpt hostdb.HostPriceTable, err error) {
	h := w.newHostV3(types.FileContractID{}, hk, siamuxAddr)
	hpt, err = h.FetchPriceTable(ctx, rev)
	if err != nil {
		return hostdb.HostPriceTable{}, err
	}
	return hpt, nil
}

func (w *worker) rhpPriceTableHandler(jc jape.Context) {
	var rptr api.RHPPriceTableRequest
	if jc.Decode(&rptr) != nil {
		return
	}

	ctx := jc.Request.Context()
	if rptr.Timeout > 0 {
		var cancel context.CancelFunc
		ctx, cancel = context.WithTimeout(jc.Request.Context(), rptr.Timeout)
		defer cancel()
	}

	var pt rhpv3.HostPriceTable
<<<<<<< HEAD
	if jc.Check("could not get price table", w.transportPoolV3.withTransportV3(jc.Request.Context(), rptr.HostKey, rptr.SiamuxAddr, func(ctx context.Context, t *transportV3) (err error) {
=======
	if jc.Check("could not get price table", w.transportPoolV3.withTransportV3(ctx, rptr.HostKey, rptr.SiamuxAddr, func(t *transportV3) (err error) {
>>>>>>> 90b2284d
		pt, err = RPCPriceTable(ctx, t, func(pt rhpv3.HostPriceTable) (rhpv3.PaymentMethod, error) { return nil, nil })
		return
	})) != nil {
		return
	}

	jc.Encode(hostdb.HostPriceTable{
		HostPriceTable: pt,
		Expiry:         time.Now().Add(pt.Validity),
	})
}

func (w *worker) discardTxnOnErr(ctx context.Context, txn types.Transaction, errContext string, err *error) {
	discardTxnOnErr(ctx, w.bus, w.logger, txn, errContext, err)
}

func (w *worker) rhpFormHandler(jc jape.Context) {
	ctx := jc.Request.Context()
	var rfr api.RHPFormRequest
	if jc.Decode(&rfr) != nil {
		return
	}

	// apply a pessimistic timeout on contract formations
	ctx, cancel := context.WithTimeout(ctx, 15*time.Minute)
	defer cancel()

	gp, err := w.bus.GougingParams(ctx)
	if jc.Check("could not get gouging parameters", err) != nil {
		return
	}

	hostIP, hostKey, renterFunds := rfr.HostIP, rfr.HostKey, rfr.RenterFunds
	renterAddress, endHeight, hostCollateral := rfr.RenterAddress, rfr.EndHeight, rfr.HostCollateral
	renterKey := w.deriveRenterKey(hostKey)

	var contract rhpv2.ContractRevision
	var txnSet []types.Transaction
	ctx = WithGougingChecker(ctx, w.bus, gp)
	err = w.withTransportV2(ctx, rfr.HostKey, hostIP, func(t *rhpv2.Transport) (err error) {
		hostSettings, err := RPCSettings(ctx, t)
		if err != nil {
			return err
		}
		// NOTE: we overwrite the NetAddress with the host address here since we
		// just used it to dial the host we know it's valid
		hostSettings.NetAddress = hostIP

		gc, err := GougingCheckerFromContext(ctx)
		if err != nil {
			return err
		}
		if breakdown := gc.Check(&hostSettings, nil); breakdown.Gouging() {
			return fmt.Errorf("failed to form contract, gouging check failed: %v", breakdown.Reasons())
		}

		renterTxnSet, err := w.bus.WalletPrepareForm(ctx, renterAddress, renterKey, renterFunds, hostCollateral, hostKey, hostSettings, endHeight)
		if err != nil {
			return err
		}
		defer w.discardTxnOnErr(ctx, renterTxnSet[len(renterTxnSet)-1], "rhpFormHandler", &err)

		contract, txnSet, err = RPCFormContract(ctx, t, renterKey, renterTxnSet)
		if err != nil {
			return err
		}
		return
	})
	if jc.Check("couldn't form contract", err) != nil {
		return
	}

	// broadcast the transaction set
	err = w.bus.BroadcastTransaction(jc.Request.Context(), txnSet)
	if err != nil && !isErrDuplicateTransactionSet(err) {
		w.logger.Errorf("failed to broadcast formation txn set: %v", err)
	}

	jc.Encode(api.RHPFormResponse{
		ContractID:     contract.ID(),
		Contract:       contract,
		TransactionSet: txnSet,
	})
}

func (w *worker) rhpRenewHandler(jc jape.Context) {
	ctx := jc.Request.Context()

	// decode request
	var rrr api.RHPRenewRequest
	if jc.Decode(&rrr) != nil {
		return
	}

	// attach gouging checker
	gp, err := w.bus.GougingParams(ctx)
	if jc.Check("could not get gouging parameters", err) != nil {
		return
	}
	ctx = WithGougingChecker(ctx, w.bus, gp)

	// renew the contract
	h := w.newHostV3(rrr.ContractID, rrr.HostKey, rrr.SiamuxAddr)
	if jc.Check("failed to create host for renewal", err) != nil {
		return
	}
	renewed, txnSet, err := h.Renew(ctx, rrr)
	if jc.Check("couldn't renew contract", err) != nil {
		return
	}

	// broadcast the transaction set
	err = w.bus.BroadcastTransaction(jc.Request.Context(), txnSet)
	if err != nil && !isErrDuplicateTransactionSet(err) {
		w.logger.Errorf("failed to broadcast renewal txn set: %v", err)
	}

	// send the response
	jc.Encode(api.RHPRenewResponse{
		ContractID:     renewed.ID(),
		Contract:       renewed,
		TransactionSet: txnSet,
	})
}

func (w *worker) rhpFundHandler(jc jape.Context) {
	ctx := jc.Request.Context()

	// decode request
	var rfr api.RHPFundRequest
	if jc.Decode(&rfr) != nil {
		return
	}

	// attach gouging checker
	gp, err := w.bus.GougingParams(ctx)
	if jc.Check("could not get gouging parameters", err) != nil {
		return
	}
	ctx = WithGougingChecker(ctx, w.bus, gp)

	// fund the account
	jc.Check("couldn't fund account", w.withRevision(ctx, defaultRevisionFetchTimeout, rfr.ContractID, rfr.HostKey, rfr.SiamuxAddr, lockingPriorityFunding, gp.ConsensusState.BlockHeight, func(rev types.FileContractRevision) (err error) {
		h := w.newHostV3(rev.ParentID, rfr.HostKey, rfr.SiamuxAddr)
		err = h.FundAccount(ctx, rfr.Balance, &rev)
		if isMaxBalanceExceeded(err) {
			// sync the account
			err = h.SyncAccount(ctx, &rev)
			if err != nil {
				w.logger.Debugf(fmt.Sprintf("failed to sync account: %v", err), "host", rfr.HostKey)
				return
			}

			// try funding the account again
			err = h.FundAccount(ctx, rfr.Balance, &rev)
			if errors.Is(err, errBalanceSufficient) {
				w.logger.Debugf("account balance for host %v restored after sync", rfr.HostKey)
				return nil
			}

			// funding failed after syncing the account successfully
			if err != nil {
				w.logger.Errorw(fmt.Sprintf("failed to fund account after syncing: %v", err), "host", rfr.HostKey, "balance", rfr.Balance)
			}
		}
		return
	}))
}

func (w *worker) rhpRegistryReadHandler(jc jape.Context) {
	var rrrr api.RHPRegistryReadRequest
	if jc.Decode(&rrrr) != nil {
		return
	}
	var value rhpv3.RegistryValue
	err := w.transportPoolV3.withTransportV3(jc.Request.Context(), rrrr.HostKey, rrrr.SiamuxAddr, func(ctx context.Context, t *transportV3) (err error) {
		value, err = RPCReadRegistry(ctx, t, &rrrr.Payment, rrrr.RegistryKey)
		return
	})
	if jc.Check("couldn't read registry", err) != nil {
		return
	}
	jc.Encode(value)
}

func (w *worker) rhpRegistryUpdateHandler(jc jape.Context) {
	var rrur api.RHPRegistryUpdateRequest
	if jc.Decode(&rrur) != nil {
		return
	}
	var pt rhpv3.HostPriceTable   // TODO
	rc := pt.UpdateRegistryCost() // TODO: handle refund
	cost, _ := rc.Total()
	// TODO: refactor to a w.RegistryUpdate method that calls host.RegistryUpdate.
	payment := preparePayment(w.accounts.deriveAccountKey(rrur.HostKey), cost, pt.HostBlockHeight)
	err := w.transportPoolV3.withTransportV3(jc.Request.Context(), rrur.HostKey, rrur.SiamuxAddr, func(ctx context.Context, t *transportV3) (err error) {
		return RPCUpdateRegistry(ctx, t, &payment, rrur.RegistryKey, rrur.RegistryValue)
	})
	if jc.Check("couldn't update registry", err) != nil {
		return
	}
}

func (w *worker) rhpSyncHandler(jc jape.Context) {
	ctx := jc.Request.Context()

	// decode the request
	var rsr api.RHPSyncRequest
	if jc.Decode(&rsr) != nil {
		return
	}

	// fetch gouging params
	up, err := w.bus.UploadParams(ctx)
	if jc.Check("couldn't fetch upload parameters from bus", err) != nil {
		return
	}

	// attach gouging checker to the context
	ctx = WithGougingChecker(ctx, w.bus, up.GougingParams)

	// sync the account
	h := w.newHostV3(rsr.ContractID, rsr.HostKey, rsr.SiamuxAddr)
	jc.Check("couldn't sync account", w.withRevision(ctx, defaultRevisionFetchTimeout, rsr.ContractID, rsr.HostKey, rsr.SiamuxAddr, lockingPrioritySyncing, up.CurrentHeight, func(rev types.FileContractRevision) error {
		return h.SyncAccount(ctx, &rev)
	}))
}

func (w *worker) slabMigrateHandler(jc jape.Context) {
	ctx := jc.Request.Context()
	var slab object.Slab
	if jc.Decode(&slab) != nil {
		return
	}

	// fetch the upload parameters
	up, err := w.bus.UploadParams(ctx)
	if jc.Check("couldn't fetch upload parameters from bus", err) != nil {
		return
	}

	// cancel the upload if consensus is not synced
	if !up.ConsensusState.Synced {
		w.logger.Errorf("migration cancelled, err: %v", api.ErrConsensusNotSynced)
		jc.Error(api.ErrConsensusNotSynced, http.StatusServiceUnavailable)
		return
	}

	// allow overriding contract set
	var contractset string
	if jc.DecodeForm(queryStringParamContractSet, &contractset) != nil {
		return
	} else if contractset != "" {
		up.ContractSet = contractset
	}

	// attach gouging checker to the context
	ctx = WithGougingChecker(ctx, w.bus, up.GougingParams)

	// fetch all contracts
	dlContracts, err := w.bus.Contracts(ctx)
	if jc.Check("couldn't fetch contracts from bus", err) != nil {
		return
	}

	// fetch upload contracts
	ulContracts, err := w.bus.ContractSetContracts(ctx, up.ContractSet)
	if jc.Check("couldn't fetch contracts from bus", err) != nil {
		return
	}

	err = migrateSlab(ctx, w.uploadManager, w, &slab, dlContracts, ulContracts, w.downloadSectorTimeout, up.CurrentHeight, w.logger)
	if jc.Check("couldn't migrate slabs", err) != nil {
		return
	}

	usedContracts := make(map[types.PublicKey]types.FileContractID)
	for _, ss := range slab.Shards {
		if _, exists := usedContracts[ss.Host]; exists {
			continue
		}

		for _, c := range ulContracts {
			if c.HostKey == ss.Host {
				usedContracts[ss.Host] = c.ID
				break
			}
		}
	}

	if jc.Check("couldn't update slab", w.bus.UpdateSlab(ctx, slab, up.ContractSet, usedContracts)) != nil {
		return
	}
}

func (w *worker) uploadsStatshandlerGET(jc jape.Context) {
	stats := w.uploadManager.Stats()

	// prepare upload stats
	var uss []api.UploaderStats
	for hk, mbps := range stats.uploadSpeedsMBPS {
		uss = append(uss, api.UploaderStats{
			HostKey:                  hk,
			AvgSectorUploadSpeedMBPS: mbps,
		})
	}
	sort.SliceStable(uss, func(i, j int) bool {
		return uss[i].AvgSectorUploadSpeedMBPS > uss[j].AvgSectorUploadSpeedMBPS
	})

	// encode response
	jc.Encode(api.UploadStatsResponse{
		AvgSlabUploadSpeedMBPS: math.Ceil(stats.avgSlabUploadSpeedMBPS*100) / 100,
		AvgOverdrivePct:        math.Floor(stats.avgOverdrivePct*100*100) / 100,
		HealthyUploaders:       stats.healthyUploaders,
		NumUploaders:           stats.numUploaders,
		UploadersStats:         uss,
	})
}

func (w *worker) objectsHandlerGET(jc jape.Context) {
	ctx := jc.Request.Context()
	jc.Custom(nil, []api.ObjectMetadata{})

	var off int
	if jc.DecodeForm("offset", &off) != nil {
		return
	}
	limit := -1
	if jc.DecodeForm("limit", &limit) != nil {
		return
	}
	var prefix string
	if jc.DecodeForm("prefix", &prefix) != nil {
		return
	}

	path := strings.TrimPrefix(jc.PathParam("path"), "/")
	obj, entries, err := w.bus.Object(ctx, path, prefix, off, limit)
	if err != nil && strings.Contains(err.Error(), api.ErrObjectNotFound.Error()) {
		jc.Error(err, http.StatusNotFound)
		return
	} else if jc.Check("couldn't get object or entries", err) != nil {
		return
	}

	if path == "" || strings.HasSuffix(path, "/") {
		jc.Encode(entries)
		return
	}
	if len(obj.Slabs) == 0 {
		return
	}

	gp, err := w.bus.GougingParams(ctx)
	if jc.Check("couldn't fetch gouging parameters from bus", err) != nil {
		return
	}

	// attach gouging checker to the context
	ctx = WithGougingChecker(ctx, w.bus, gp)

	// NOTE: ideally we would use http.ServeContent in this handler, but that
	// has performance issues. If we implemented io.ReadSeeker in the most
	// straightforward fashion, we would need one (or more!) RHP RPCs for each
	// Read call. We can improve on this to some degree by buffering, but
	// without knowing the exact ranges being requested, this will always be
	// suboptimal. Thus, sadly, we have to roll our own range support.
	ranges, err := http_range.ParseRange(jc.Request.Header.Get("Range"), obj.Size())
	if err != nil {
		jc.Error(err, http.StatusRequestedRangeNotSatisfiable)
		return
	}
	var offset int64
	length := obj.Size()
	status := http.StatusOK
	if len(ranges) > 0 {
		status = http.StatusPartialContent
		jc.ResponseWriter.Header().Set("Content-Range", ranges[0].ContentRange(obj.Size()))
		offset, length = ranges[0].Start, ranges[0].Length
	}
	jc.ResponseWriter.Header().Set("Content-Length", strconv.FormatInt(length, 10))
	jc.ResponseWriter.Header().Set("Accept-Ranges", "bytes")
	if ext := filepath.Ext(path); ext != "" {
		if mimeType := mime.TypeByExtension(ext); mimeType != "" {
			jc.ResponseWriter.Header().Set("Content-Type", mimeType)
		}
	}
	rw := rangedResponseWriter{rw: jc.ResponseWriter, defaultStatusCode: status}

	// keep track of recent timings per host so we can favour faster hosts
	performance := make(map[types.PublicKey]int64)

	// fetch all contracts
	contracts, err := w.bus.Contracts(ctx)
	if err != nil {
		jc.Error(err, http.StatusInternalServerError)
		return
	}

	// build contract map
	availableContracts := make(map[types.PublicKey]api.ContractMetadata)
	for _, contract := range contracts {
		availableContracts[contract.HostKey] = contract
	}

	cw := obj.Key.Decrypt(&rw, offset)
	for i, ss := range slabsForDownload(obj.Slabs, offset, length) {
		// fetch available hosts for the slab
		hostMap := make(map[types.PublicKey]api.ContractMetadata)
		availableShards := 0
		for _, shard := range ss.Shards {
			if _, available := availableContracts[shard.Host]; !available {
				continue
			}
			availableShards++
			hostMap[shard.Host] = availableContracts[shard.Host]
		}

		// check if enough slabs are available
		if availableShards < int(ss.MinShards) {
			err = fmt.Errorf("not enough available shards to download the slab, %d<%d", availableShards, ss.MinShards)
			w.logger.Errorf("couldn't download object '%v' slab %d, err: %v", path, i, err)
			if i == 0 {
				jc.Error(err, http.StatusInternalServerError)
			}
			return
		}

		// flatten host map to get a slice of contracts which is deduplicated
		// already and contains only contracts relevant to the slab.
		contracts := make([]api.ContractMetadata, 0, len(hostMap))
		for _, c := range hostMap {
			contracts = append(contracts, c)
		}

		// make sure consecutive slabs are downloaded from hosts that performed
		// well on previous slab downloads
		sort.SliceStable(contracts, func(i, j int) bool {
			return performance[contracts[i].HostKey] < performance[contracts[j].HostKey]
		})

		timings, err := downloadSlab(ctx, w, cw, ss, contracts, w.downloadSectorTimeout, w.downloadMaxOverdrive, w.logger)

		// update historic host performance
		//
		// NOTE: we only update if we don't have a datapoint yet or if the
		// returned timing differs from the default. This ensures we don't
		// necessarily want to try downloading from all hosts and we don't reset
		// a host's performance to the default timing.
		for i, timing := range timings {
			if _, exists := performance[contracts[i].HostKey]; !exists || timing != int64(defaultSectorDownloadTiming) {
				performance[contracts[i].HostKey] = timing
			}
		}
		if err != nil {
			w.logger.Errorf("couldn't download object '%v' slab %d, err: %v", path, i, err)
			if i == 0 {
				jc.Error(err, http.StatusInternalServerError)
			}
			return
		}
	}
}

func (w *worker) objectsHandlerPUT(jc jape.Context) {
	jc.Custom((*[]byte)(nil), nil)
	ctx := jc.Request.Context()

	// fetch the path
	path := strings.TrimPrefix(jc.PathParam("path"), "/")

	// fetch the upload parameters
	up, err := w.bus.UploadParams(ctx)
	if jc.Check("couldn't fetch upload parameters from bus", err) != nil {
		return
	}

	// cancel the upload if consensus is not synced
	if !up.ConsensusState.Synced {
		w.logger.Errorf("upload cancelled, err: %v", api.ErrConsensusNotSynced)
		jc.Error(api.ErrConsensusNotSynced, http.StatusServiceUnavailable)
		return
	}

	// allow overriding the redundancy settings
	rs := up.RedundancySettings
	if jc.DecodeForm(queryStringParamMinShards, &rs.MinShards) != nil {
		return
	}
	if jc.DecodeForm(queryStringParamTotalShards, &rs.TotalShards) != nil {
		return
	}
	if jc.Check("invalid redundancy settings", rs.Validate()) != nil {
		return
	}

	// allow overriding contract set
	var contractset string
	if jc.DecodeForm(queryStringParamContractSet, &contractset) != nil {
		return
	} else if contractset != "" {
		up.ContractSet = contractset
	}

	// attach gouging checker to the context
	ctx = WithGougingChecker(ctx, w.bus, up.GougingParams)

	// update uploader contracts
	contracts, err := w.bus.ContractSetContracts(ctx, up.ContractSet)
	if jc.Check("couldn't fetch contracts from bus", err) != nil {
		return
	}

	// upload the object
	object, err := w.uploadManager.Upload(ctx, jc.Request.Body, rs, contracts, up.CurrentHeight)
	if jc.Check("couldn't upload object", err) != nil {
		return
	}

	// build used contracts map
	h2c := make(map[types.PublicKey]types.FileContractID)
	for _, c := range contracts {
		h2c[c.HostKey] = c.ID
	}
	used := make(map[types.PublicKey]types.FileContractID)
	for _, s := range object.Slabs {
		for _, ss := range s.Shards {
			used[ss.Host] = h2c[ss.Host]
		}
	}

	// persist the object
	if jc.Check("couldn't add object", w.bus.AddObject(ctx, path, up.ContractSet, object, used)) != nil {
		return
	}
}

func (w *worker) objectsHandlerDELETE(jc jape.Context) {
	var batch bool
	if jc.DecodeForm("batch", &batch) != nil {
		return
	}
	path := strings.TrimPrefix(jc.PathParam("path"), "/")
	err := w.bus.DeleteObject(jc.Request.Context(), path, batch)
	if err != nil && strings.Contains(err.Error(), api.ErrObjectNotFound.Error()) {
		jc.Error(err, http.StatusNotFound)
		return
	}
	jc.Check("couldn't delete object", err)
}

func (w *worker) rhpContractsHandlerGET(jc jape.Context) {
	ctx := jc.Request.Context()
	busContracts, err := w.bus.Contracts(ctx)
	if jc.Check("failed to fetch contracts from bus", err) != nil {
		return
	}
	if len(busContracts) == 0 {
		jc.Encode(api.ContractsResponse{Contracts: nil})
		return
	}

	var hosttimeout time.Duration
	if jc.DecodeForm("hosttimeout", (*api.ParamDuration)(&hosttimeout)) != nil {
		return
	}

	gp, err := w.bus.GougingParams(ctx)
	if jc.Check("could not get gouging parameters", err) != nil {
		return
	}
	ctx = WithGougingChecker(ctx, w.bus, gp)

	contracts, errs := w.fetchContracts(ctx, busContracts, hosttimeout, gp.ConsensusState.BlockHeight)
	resp := api.ContractsResponse{Contracts: contracts}
	if errs != nil {
		resp.Error = errs.Error()
	}
	jc.Encode(resp)
}

func preparePayment(accountKey types.PrivateKey, amt types.Currency, blockHeight uint64) rhpv3.PayByEphemeralAccountRequest {
	return rhpv3.PayByEphemeralAccount(rhpv3.Account(accountKey.PublicKey()), amt, blockHeight+6, accountKey) // 1 hour valid
}

func (w *worker) idHandlerGET(jc jape.Context) {
	jc.Encode(w.id)
}

func (w *worker) accountHandlerGET(jc jape.Context) {
	var hostKey types.PublicKey
	if jc.DecodeParam("hostkey", &hostKey) != nil {
		return
	}
	account := rhpv3.Account(w.accounts.deriveAccountKey(hostKey).PublicKey())
	jc.Encode(account)
}

// New returns an HTTP handler that serves the worker API.
func New(masterKey [32]byte, id string, b Bus, contractLockingDuration, busFlushInterval, downloadSectorTimeout, uploadOverdriveTimeout time.Duration, downloadMaxOverdrive, uploadMaxOverdrive uint64, allowPrivateIPs bool, l *zap.Logger) (*worker, error) {
	if contractLockingDuration == 0 {
		return nil, errors.New("contract lock duration must be positive")
	}
	if busFlushInterval == 0 {
		return nil, errors.New("bus flush interval must be positive")
	}
	if downloadSectorTimeout == 0 {
		return nil, errors.New("download sector timeout must be positive")
	}
	if uploadOverdriveTimeout == 0 {
		return nil, errors.New("upload overdrive timeout must be positive")
	}

	w := &worker{
		allowPrivateIPs:         allowPrivateIPs,
		contractLockingDuration: contractLockingDuration,
		id:                      id,
		bus:                     b,
		masterKey:               masterKey,
		busFlushInterval:        busFlushInterval,
		downloadSectorTimeout:   downloadSectorTimeout,
		downloadMaxOverdrive:    downloadMaxOverdrive,
		logger:                  l.Sugar().Named("worker").Named(id),
	}
	w.initTransportPool()
	w.initAccounts(b)
	w.initContractSpendingRecorder()
	w.initPriceTables()
	w.initUploadManager(uploadMaxOverdrive, uploadOverdriveTimeout, l.Sugar().Named("uploadmanager"))
	return w, nil
}

// Handler returns an HTTP handler that serves the worker API.
func (w *worker) Handler() http.Handler {
	return jape.Mux(tracing.TracedRoutes("worker", map[string]jape.Handler{
		"GET    /account/:hostkey": w.accountHandlerGET,
		"GET    /id":               w.idHandlerGET,

		"GET    /rhp/contracts":       w.rhpContractsHandlerGET,
		"POST   /rhp/scan":            w.rhpScanHandler,
		"POST   /rhp/form":            w.rhpFormHandler,
		"POST   /rhp/renew":           w.rhpRenewHandler,
		"POST   /rhp/fund":            w.rhpFundHandler,
		"POST   /rhp/sync":            w.rhpSyncHandler,
		"POST   /rhp/pricetable":      w.rhpPriceTableHandler,
		"POST   /rhp/registry/read":   w.rhpRegistryReadHandler,
		"POST   /rhp/registry/update": w.rhpRegistryUpdateHandler,

		"POST   /slab/migrate": w.slabMigrateHandler,

		"GET    /stats/uploads": w.uploadsStatshandlerGET,

		"GET    /objects/*path": w.objectsHandlerGET,
		"PUT    /objects/*path": w.objectsHandlerPUT,
		"DELETE /objects/*path": w.objectsHandlerDELETE,
	}))
}

// Shutdown shuts down the worker.
func (w *worker) Shutdown(_ context.Context) error {
	w.interactionsMu.Lock()
	if w.interactionsFlushTimer != nil {
		w.interactionsFlushTimer.Stop()
		w.flushInteractions()
	}
	w.interactionsMu.Unlock()

	// Stop contract spending recorder.
	w.contractSpendingRecorder.Stop()

	// Stop the uploader.
	w.uploadManager.Stop()
	return nil
}

type contractLock struct {
	lockID uint64
	fcid   types.FileContractID
	d      time.Duration
	locker ContractLocker
	logger *zap.SugaredLogger

	stopCtx       context.Context
	stopCtxCancel context.CancelFunc
	stopWG        sync.WaitGroup
}

func newContractLock(fcid types.FileContractID, lockID uint64, d time.Duration, locker ContractLocker, logger *zap.SugaredLogger) *contractLock {
	ctx, cancel := context.WithCancel(context.Background())
	cl := &contractLock{
		lockID: lockID,
		fcid:   fcid,
		d:      d,
		locker: locker,
		logger: logger,

		stopCtx:       ctx,
		stopCtxCancel: cancel,
	}
	cl.stopWG.Add(1)
	go func() {
		cl.keepaliveLoop()
		cl.stopWG.Done()
	}()
	return cl
}

func (cl *contractLock) Release(ctx context.Context) error {
	// Stop background loop.
	cl.stopCtxCancel()
	cl.stopWG.Wait()

	// Release the contract.
	return cl.locker.ReleaseContract(ctx, cl.fcid, cl.lockID)
}

func (cl *contractLock) keepaliveLoop() {
	// Create ticker for 20% of the lock duration.
	start := time.Now()
	var lastUpdate time.Time
	tickDuration := cl.d / 5
	t := time.NewTicker(tickDuration)

	// Cleanup
	defer func() {
		t.Stop()
		select {
		case <-t.C:
		default:
		}
	}()

	// Loop until stopped.
	for {
		select {
		case <-cl.stopCtx.Done():
			return // released
		case <-t.C:
		}
		if err := cl.locker.KeepaliveContract(cl.stopCtx, cl.fcid, cl.lockID, cl.d); err != nil && !errors.Is(err, context.Canceled) {
			cl.logger.Errorw(fmt.Sprintf("failed to send keepalive: %v", err),
				"contract", cl.fcid,
				"lockID", cl.lockID,
				"loopStart", start,
				"timeSinceLastUpdate", time.Since(lastUpdate),
				"tickDuration", tickDuration)
			return
		}
		lastUpdate = time.Now()
	}
}

func (w *worker) acquireRevision(ctx context.Context, fcid types.FileContractID, priority int) (_ revisionUnlocker, err error) {
	lockID, err := w.bus.AcquireContract(ctx, fcid, priority, w.contractLockingDuration)
	if err != nil {
		return nil, err
	}
	return newContractLock(fcid, lockID, w.contractLockingDuration, w.bus, w.logger), nil
}

func (w *worker) scanHost(ctx context.Context, hostKey types.PublicKey, hostIP string) (rhpv2.HostSettings, rhpv3.HostPriceTable, time.Duration, error) {
	// resolve hostIP. We don't want to scan hosts on private networks.
	if !w.allowPrivateIPs {
		host, _, err := net.SplitHostPort(hostIP)
		if err != nil {
			return rhpv2.HostSettings{}, rhpv3.HostPriceTable{}, 0, err
		}
		addrs, err := (&net.Resolver{}).LookupIPAddr(ctx, host)
		if err != nil {
			return rhpv2.HostSettings{}, rhpv3.HostPriceTable{}, 0, err
		}
		for _, addr := range addrs {
			if isPrivateIP(addr.IP) {
				return rhpv2.HostSettings{}, rhpv3.HostPriceTable{}, 0, errors.New("host is on a private network")
			}
		}
	}

	// fetch the host settings
	start := time.Now()
	var settings rhpv2.HostSettings
	err := w.withTransportV2(ctx, hostKey, hostIP, func(t *rhpv2.Transport) (err error) {
		if settings, err = RPCSettings(ctx, t); err == nil {
			// NOTE: we overwrite the NetAddress with the host address here since we
			// just used it to dial the host we know it's valid
			settings.NetAddress = hostIP
		}
		return err
	})
	elapsed := time.Since(start)

	// fetch the host pricetable
	var pt rhpv3.HostPriceTable
	if err == nil {
		err = w.transportPoolV3.withTransportV3(ctx, hostKey, settings.SiamuxAddr(), func(ctx context.Context, t *transportV3) (err error) {
			pt, err = RPCPriceTable(ctx, t, func(pt rhpv3.HostPriceTable) (rhpv3.PaymentMethod, error) { return nil, nil })
			return err
		})
	}
	return settings, pt, elapsed, err
}

func discardTxnOnErr(ctx context.Context, bus Bus, l *zap.SugaredLogger, txn types.Transaction, errContext string, err *error) {
	if *err == nil {
		return
	}
	_, span := tracing.Tracer.Start(ctx, "discardTxn")
	defer span.End()
	// Attach the span to a new context derived from the background context.
	timeoutCtx, cancel := context.WithTimeout(context.Background(), 10*time.Second)
	defer cancel()
	timeoutCtx = trace.ContextWithSpan(timeoutCtx, span)
	if err := bus.WalletDiscard(timeoutCtx, txn); err != nil {
		l.Errorf("%v: failed to discard txn: %v", err)
	}
}

func isErrDuplicateTransactionSet(err error) bool {
	return err != nil && strings.Contains(err.Error(), modules.ErrDuplicateTransactionSet.Error())
}

func isPrivateIP(addr net.IP) bool {
	if addr.IsLoopback() || addr.IsLinkLocalUnicast() || addr.IsLinkLocalMulticast() {
		return true
	}

	for _, block := range privateSubnets {
		if block.Contains(addr) {
			return true
		}
	}
	return false
}<|MERGE_RESOLUTION|>--- conflicted
+++ resolved
@@ -421,11 +421,7 @@
 	}
 
 	var pt rhpv3.HostPriceTable
-<<<<<<< HEAD
-	if jc.Check("could not get price table", w.transportPoolV3.withTransportV3(jc.Request.Context(), rptr.HostKey, rptr.SiamuxAddr, func(ctx context.Context, t *transportV3) (err error) {
-=======
-	if jc.Check("could not get price table", w.transportPoolV3.withTransportV3(ctx, rptr.HostKey, rptr.SiamuxAddr, func(t *transportV3) (err error) {
->>>>>>> 90b2284d
+	if jc.Check("could not get price table", w.transportPoolV3.withTransportV3(ctx, rptr.HostKey, rptr.SiamuxAddr, func(ctx context.Context, t *transportV3) (err error) {
 		pt, err = RPCPriceTable(ctx, t, func(pt rhpv3.HostPriceTable) (rhpv3.PaymentMethod, error) { return nil, nil })
 		return
 	})) != nil {
