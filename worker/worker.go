package worker

import (
	"context"
	"errors"
	"fmt"
	"math"
	"math/big"
	"mime"
	"net"
	"net/http"
	"path/filepath"
	"sort"
	"strconv"
	"strings"
	"sync"
	"time"

	"github.com/gotd/contrib/http_range"
	"go.opentelemetry.io/otel/trace"
	rhpv2 "go.sia.tech/core/rhp/v2"
	rhpv3 "go.sia.tech/core/rhp/v3"
	"go.sia.tech/core/types"
	"go.sia.tech/jape"
	"go.sia.tech/renterd/api"
	"go.sia.tech/renterd/hostdb"
	"go.sia.tech/renterd/metrics"
	"go.sia.tech/renterd/object"
	"go.sia.tech/renterd/tracing"
	"go.sia.tech/siad/modules"
	"go.uber.org/zap"
	"golang.org/x/crypto/blake2b"
)

const (
	defaultRevisionFetchTimeout = 30 * time.Second

	lockingPriorityActiveContractRevision = 100 // highest
	lockingPriorityRenew                  = 80
	lockingPriorityPriceTable             = 60
	lockingPriorityFunding                = 40
	lockingPrioritySyncing                = 20
	lockingPriorityUpload                 = 1 // lowest

	queryStringParamContractSet = "contractset"
	queryStringParamMinShards   = "minshards"
	queryStringParamTotalShards = "totalshards"
)

var privateSubnets []*net.IPNet

func init() {
	for _, subnet := range []string{
		"10.0.0.0/8",
		"172.16.0.0/12",
		"192.168.0.0/16",
		"100.64.0.0/10",
	} {
		_, subnet, err := net.ParseCIDR(subnet)
		if err != nil {
			panic(fmt.Sprintf("failed to parse subnet: %v", err))
		}
		privateSubnets = append(privateSubnets, subnet)
	}
}

// rangedResponseWriter is a wrapper around http.ResponseWriter. The difference
// to the standard http.ResponseWriter is that it allows for overriding the
// default status code that is sent upon the first call to Write with a custom
// one.
type rangedResponseWriter struct {
	rw                http.ResponseWriter
	defaultStatusCode int
	headerWritten     bool
}

func (rw *rangedResponseWriter) Write(p []byte) (int, error) {
	if !rw.headerWritten {
		contentType := rw.Header().Get("Content-Type")
		if contentType == "" {
			rw.Header().Set("Content-Type", http.DetectContentType(p))
		}
		rw.WriteHeader(rw.defaultStatusCode)
	}
	return rw.rw.Write(p)
}

func (rw *rangedResponseWriter) Header() http.Header {
	return rw.rw.Header()
}

func (rw *rangedResponseWriter) WriteHeader(statusCode int) {
	rw.headerWritten = true
	rw.rw.WriteHeader(statusCode)
}

type AccountStore interface {
	Accounts(ctx context.Context) ([]api.Account, error)
	AddBalance(ctx context.Context, id rhpv3.Account, hk types.PublicKey, amt *big.Int) error

	LockAccount(ctx context.Context, id rhpv3.Account, hostKey types.PublicKey, exclusive bool, duration time.Duration) (api.Account, uint64, error)
	UnlockAccount(ctx context.Context, id rhpv3.Account, lockID uint64) error

	ResetDrift(ctx context.Context, id rhpv3.Account) error
	SetBalance(ctx context.Context, id rhpv3.Account, hk types.PublicKey, amt *big.Int) error
	ScheduleSync(ctx context.Context, id rhpv3.Account, hk types.PublicKey) error
}

type (
	consensusState interface {
		ConsensusState(ctx context.Context) (api.ConsensusState, error)
	}

	revisionUnlocker interface {
		Release(context.Context) error
	}

	revisionLocker interface {
		withRevision(ctx context.Context, timeout time.Duration, contractID types.FileContractID, hk types.PublicKey, siamuxAddr string, lockPriority int, blockHeight uint64, fn func(rev types.FileContractRevision) error) error
	}
)

type ContractLocker interface {
	AcquireContract(ctx context.Context, fcid types.FileContractID, priority int, d time.Duration) (lockID uint64, err error)
	KeepaliveContract(ctx context.Context, fcid types.FileContractID, lockID uint64, d time.Duration) (err error)
	ReleaseContract(ctx context.Context, fcid types.FileContractID, lockID uint64) (err error)
}

// A Bus is the source of truth within a renterd system.
type Bus interface {
	consensusState

	AccountStore
	ContractLocker

	SyncerPeers(ctx context.Context) (resp []string, err error)

	BroadcastTransaction(ctx context.Context, txns []types.Transaction) error

	Contracts(ctx context.Context) ([]api.ContractMetadata, error)
	ContractSetContracts(ctx context.Context, set string) ([]api.ContractMetadata, error)
	RecordInteractions(ctx context.Context, interactions []hostdb.Interaction) error
	RecordContractSpending(ctx context.Context, records []api.ContractSpendingRecord) error

	Host(ctx context.Context, hostKey types.PublicKey) (hostdb.HostInfo, error)

	GougingParams(ctx context.Context) (api.GougingParams, error)
	UploadParams(ctx context.Context) (api.UploadParams, error)

	Object(ctx context.Context, path, prefix string, offset, limit int) (object.Object, []api.ObjectMetadata, error)
	AddObject(ctx context.Context, path, contractSet string, o object.Object, usedContracts map[types.PublicKey]types.FileContractID) error
	DeleteObject(ctx context.Context, path string) error

	Accounts(ctx context.Context) ([]api.Account, error)
	UpdateSlab(ctx context.Context, s object.Slab, contractSet string, goodContracts map[types.PublicKey]types.FileContractID) error

	WalletDiscard(ctx context.Context, txn types.Transaction) error
	WalletPrepareForm(ctx context.Context, renterAddress types.Address, renterKey types.PrivateKey, renterFunds, hostCollateral types.Currency, hostKey types.PublicKey, hostSettings rhpv2.HostSettings, endHeight uint64) (txns []types.Transaction, err error)
	WalletPrepareRenew(ctx context.Context, revision types.FileContractRevision, hostAddress, renterAddress types.Address, renterKey types.PrivateKey, renterFunds, newCollateral types.Currency, hostKey types.PublicKey, pt rhpv3.HostPriceTable, endHeight, windowSize uint64) (api.WalletPrepareRenewResponse, error)
	WalletSign(ctx context.Context, txn *types.Transaction, toSign []types.Hash256, cf types.CoveredFields) error
}

// deriveSubKey can be used to derive a sub-masterkey from the worker's
// masterkey to use for a specific purpose. Such as deriving more keys for
// ephemeral accounts.
func (w *worker) deriveSubKey(purpose string) types.PrivateKey {
	seed := blake2b.Sum256(append(w.masterKey[:], []byte(purpose)...))
	pk := types.NewPrivateKeyFromSeed(seed[:])
	for i := range seed {
		seed[i] = 0
	}
	return pk
}

// TODO: deriving the renter key from the host key using the master key only
// works if we persist a hash of the renter's master key in the database and
// compare it on startup, otherwise there's no way of knowing the derived key is
// usuable
// NOTE: Instead of hashing the masterkey and comparing, we could use random
// bytes + the HMAC thereof as the salt. e.g. 32 bytes + 32 bytes HMAC. Then
// whenever we read a specific salt we can verify that is was created with a
// given key. That would eventually allow different masterkeys to coexist in the
// same bus.
//
// TODO: instead of deriving a renter key use a randomly generated salt so we're
// not limited to one key per host
func (w *worker) deriveRenterKey(hostKey types.PublicKey) types.PrivateKey {
	seed := blake2b.Sum256(append(w.deriveSubKey("renterkey"), hostKey[:]...))
	pk := types.NewPrivateKeyFromSeed(seed[:])
	for i := range seed {
		seed[i] = 0
	}
	return pk
}

// A worker talks to Sia hosts to perform contract and storage operations within
// a renterd system.
type worker struct {
	allowPrivateIPs bool
	id              string
	bus             Bus
	masterKey       [32]byte

	uploadManager *uploadManager

	accounts    *accounts
	priceTables *priceTables

	busFlushInterval time.Duration

	interactionsMu         sync.Mutex
	interactions           []hostdb.Interaction
	interactionsFlushTimer *time.Timer

	contractSpendingRecorder *contractSpendingRecorder

	contractLockingDuration time.Duration
	downloadSectorTimeout   time.Duration
	downloadMaxOverdrive    uint64

	transportPoolV3 *transportPoolV3
	logger          *zap.SugaredLogger
}

func dial(ctx context.Context, hostIP string, hostKey types.PublicKey) (net.Conn, error) {
	start := time.Now()
	conn, err := (&net.Dialer{}).DialContext(ctx, "tcp", hostIP)
	metrics.Record(ctx, MetricHostDial{
		metricCommon: metricCommon{
			address:   hostIP,
			hostKey:   hostKey,
			timestamp: start,
			elapsed:   time.Since(start),
			err:       err,
		},
	})
	return conn, err
}

func (w *worker) withTransportV2(ctx context.Context, hostKey types.PublicKey, hostIP string, fn func(*rhpv2.Transport) error) (err error) {
	var mr ephemeralMetricsRecorder
	defer func() {
		w.recordInteractions(mr.interactions())
	}()
	ctx = metrics.WithRecorder(ctx, &mr)
	conn, err := dial(ctx, hostIP, hostKey)
	if err != nil {
		return err
	}
	done := make(chan struct{})
	go func() {
		select {
		case <-done:
		case <-ctx.Done():
			conn.Close()
		}
	}()
	defer func() {
		close(done)
		if ctx.Err() != nil {
			err = ctx.Err()
		}
	}()
	t, err := rhpv2.NewRenterTransport(conn, hostKey)
	if err != nil {
		return err
	}
	defer t.Close()
	return fn(t)
}

func (w *worker) newHostV3(contractID types.FileContractID, hostKey types.PublicKey, siamuxAddr string) (_ hostV3, err error) {
	acc, err := w.accounts.ForHost(hostKey)
	if err != nil {
		return nil, err
	}

	return &host{
		acc:                      acc,
		bus:                      w.bus,
		contractSpendingRecorder: w.contractSpendingRecorder,
		mr:                       &ephemeralMetricsRecorder{},
		logger:                   w.logger.Named(hostKey.String()[:4]),
		fcid:                     contractID,
		recordInteractions:       w.recordInteractions,
		siamuxAddr:               siamuxAddr,
		renterKey:                w.deriveRenterKey(hostKey),
		accountKey:               w.accounts.deriveAccountKey(hostKey),
		transportPool:            w.transportPoolV3,
		priceTables:              w.priceTables,
	}, nil
}

func (w *worker) withRevision(ctx context.Context, fetchTimeout time.Duration, contractID types.FileContractID, hk types.PublicKey, siamuxAddr string, lockPriority int, blockHeight uint64, fn func(rev types.FileContractRevision) error) error {
	// lock the revision for the duration of the operation.
	contractLock, err := w.acquireRevision(ctx, contractID, lockPriority)
	if err != nil {
		return err
	}
	defer func() {
		releaseCtx, cancel := context.WithTimeout(context.Background(), 10*time.Second)
		_ = contractLock.Release(releaseCtx)
		cancel()
	}()

	h, err := w.newHostV3(contractID, hk, siamuxAddr)
	if err != nil {
		return err
	}
	defer h.Close()
	rev, err := h.FetchRevision(ctx, fetchTimeout, blockHeight)
	if err != nil {
		return err
	}

	return fn(rev)
}

func (w *worker) rhpScanHandler(jc jape.Context) {
	var rsr api.RHPScanRequest
	if jc.Decode(&rsr) != nil {
		return
	}

	ctx := jc.Request.Context()
	if rsr.Timeout > 0 {
		var cancel context.CancelFunc
		ctx, cancel = context.WithTimeout(jc.Request.Context(), rsr.Timeout)
		defer cancel()
	}

	// only scan hosts if we are online
	peers, err := w.bus.SyncerPeers(jc.Request.Context())
	if jc.Check("failed to fetch peers from bus", err) != nil {
		return
	}
	if len(peers) == 0 {
		jc.Error(errors.New("not connected to the internet"), http.StatusServiceUnavailable)
		return
	}

	// scan host
	var errStr string
	settings, priceTable, elapsed, err := w.scanHost(ctx, rsr.HostKey, rsr.HostIP)
	if err != nil {
		errStr = err.Error()
	}

	// record scan
	var mr ephemeralMetricsRecorder
	recordScan(&mr, elapsed, rsr.HostIP, rsr.HostKey, priceTable, settings, err)
	w.recordInteractions(mr.interactions())

	jc.Encode(api.RHPScanResponse{
		Ping:      api.ParamDuration(elapsed),
		ScanError: errStr,
		Settings:  settings,
	})
}

func (w *worker) fetchContracts(ctx context.Context, metadatas []api.ContractMetadata, timeout time.Duration, blockHeight uint64) (contracts []api.Contract, errs HostErrorSet) {
	// create requests channel
	reqs := make(chan api.ContractMetadata)

	// create worker function
	var mu sync.Mutex
	worker := func() {
		for md := range reqs {
			var revision types.FileContractRevision
			err := w.withRevision(ctx, timeout, md.ID, md.HostKey, md.SiamuxAddr, lockingPriorityActiveContractRevision, blockHeight, func(rev types.FileContractRevision) error {
				revision = rev
				return nil
			})
			mu.Lock()
			if err != nil {
				errs = append(errs, &HostError{HostKey: md.HostKey, Err: err})
				contracts = append(contracts, api.Contract{
					ContractMetadata: md,
				})
			} else {
				contracts = append(contracts, api.Contract{
					ContractMetadata: md,
					Revision:         &revision,
				})
			}
			mu.Unlock()
		}
	}

	// launch all workers
	var wg sync.WaitGroup
	for t := 0; t < 10 && t < len(metadatas); t++ {
		wg.Add(1)
		go func() {
			worker()
			wg.Done()
		}()
	}

	// launch all requests
	for _, metadata := range metadatas {
		reqs <- metadata
	}
	close(reqs)

	// wait until they're done
	wg.Wait()
	return
}

func (w *worker) fetchPriceTable(ctx context.Context, hk types.PublicKey, siamuxAddr string, rev *types.FileContractRevision) (hpt hostdb.HostPriceTable, err error) {
<<<<<<< HEAD
=======
	defer func() { w.recordPriceTableUpdate(hk, hpt, err) }()

>>>>>>> 31246cf6
	h, err := w.newHostV3(types.FileContractID{}, hk, siamuxAddr)
	if err != nil {
		return hostdb.HostPriceTable{}, err
	}
	defer h.Close()
	hpt, err = h.FetchPriceTable(ctx, rev)
	if err != nil {
		return hostdb.HostPriceTable{}, err
	}
	return hpt, nil
}

func (w *worker) rhpPriceTableHandler(jc jape.Context) {
	var rptr api.RHPPriceTableRequest
	if jc.Decode(&rptr) != nil {
		return
	}

	var pt rhpv3.HostPriceTable
	if jc.Check("could not get price table", w.transportPoolV3.withTransportV3(jc.Request.Context(), rptr.HostKey, rptr.SiamuxAddr, func(t *transportV3) (err error) {
		pt, err = RPCPriceTable(jc.Request.Context(), t, func(pt rhpv3.HostPriceTable) (rhpv3.PaymentMethod, error) { return nil, nil })
		return
	})) != nil {
		return
	}

	jc.Encode(hostdb.HostPriceTable{
		HostPriceTable: pt,
		Expiry:         time.Now().Add(pt.Validity),
	})
}

func (w *worker) discardTxnOnErr(ctx context.Context, txn types.Transaction, errContext string, err *error) {
	discardTxnOnErr(ctx, w.bus, w.logger, txn, errContext, err)
}

func (w *worker) rhpFormHandler(jc jape.Context) {
	ctx := jc.Request.Context()
	var rfr api.RHPFormRequest
	if jc.Decode(&rfr) != nil {
		return
	}

	// apply a pessimistic timeout on contract formations
	ctx, cancel := context.WithTimeout(ctx, 15*time.Minute)
	defer cancel()

	gp, err := w.bus.GougingParams(ctx)
	if jc.Check("could not get gouging parameters", err) != nil {
		return
	}

	hostIP, hostKey, renterFunds := rfr.HostIP, rfr.HostKey, rfr.RenterFunds
	renterAddress, endHeight, hostCollateral := rfr.RenterAddress, rfr.EndHeight, rfr.HostCollateral
	renterKey := w.deriveRenterKey(hostKey)

	var contract rhpv2.ContractRevision
	var txnSet []types.Transaction
	ctx = WithGougingChecker(ctx, w.bus, gp)
	err = w.withTransportV2(ctx, rfr.HostKey, hostIP, func(t *rhpv2.Transport) (err error) {
		hostSettings, err := RPCSettings(ctx, t)
		if err != nil {
			return err
		}
		// NOTE: we overwrite the NetAddress with the host address here since we
		// just used it to dial the host we know it's valid
		hostSettings.NetAddress = hostIP

		gc, err := GougingCheckerFromContext(ctx)
		if err != nil {
			return err
		}
		if breakdown := gc.Check(&hostSettings, nil); breakdown.Gouging() {
			return fmt.Errorf("failed to form contract, gouging check failed: %v", breakdown.Reasons())
		}

		renterTxnSet, err := w.bus.WalletPrepareForm(ctx, renterAddress, renterKey, renterFunds, hostCollateral, hostKey, hostSettings, endHeight)
		if err != nil {
			return err
		}
		defer w.discardTxnOnErr(ctx, renterTxnSet[len(renterTxnSet)-1], "rhpFormHandler", &err)

		contract, txnSet, err = RPCFormContract(ctx, t, renterKey, renterTxnSet)
		if err != nil {
			return err
		}
		return
	})
	if jc.Check("couldn't form contract", err) != nil {
		return
	}

	// broadcast the transaction set
	err = w.bus.BroadcastTransaction(jc.Request.Context(), txnSet)
	if err != nil && !isErrDuplicateTransactionSet(err) {
		w.logger.Errorf("failed to broadcast formation txn set: %v", err)
	}

	jc.Encode(api.RHPFormResponse{
		ContractID:     contract.ID(),
		Contract:       contract,
		TransactionSet: txnSet,
	})
}

func (w *worker) rhpRenewHandler(jc jape.Context) {
	ctx := jc.Request.Context()

	// decode request
	var rrr api.RHPRenewRequest
	if jc.Decode(&rrr) != nil {
		return
	}

	// attach gouging checker
	gp, err := w.bus.GougingParams(ctx)
	if jc.Check("could not get gouging parameters", err) != nil {
		return
	}
	ctx = WithGougingChecker(ctx, w.bus, gp)

	// renew the contract
	h, err := w.newHostV3(rrr.ContractID, rrr.HostKey, rrr.SiamuxAddr)
	if jc.Check("failed to create host for renewal", err) != nil {
		return
	}
	defer h.Close()
	renewed, txnSet, err := h.Renew(ctx, rrr)
	if jc.Check("couldn't renew contract", err) != nil {
		return
	}

	// broadcast the transaction set
	err = w.bus.BroadcastTransaction(jc.Request.Context(), txnSet)
	if err != nil && !isErrDuplicateTransactionSet(err) {
		w.logger.Errorf("failed to broadcast renewal txn set: %v", err)
	}

	// send the response
	jc.Encode(api.RHPRenewResponse{
		ContractID:     renewed.ID(),
		Contract:       renewed,
		TransactionSet: txnSet,
	})
}

func (w *worker) rhpFundHandler(jc jape.Context) {
	ctx := jc.Request.Context()

	// decode request
	var rfr api.RHPFundRequest
	if jc.Decode(&rfr) != nil {
		return
	}

	// attach gouging checker
	gp, err := w.bus.GougingParams(ctx)
	if jc.Check("could not get gouging parameters", err) != nil {
		return
	}
	ctx = WithGougingChecker(ctx, w.bus, gp)

	// fund the account
	jc.Check("couldn't fund account", w.withRevision(ctx, defaultRevisionFetchTimeout, rfr.ContractID, rfr.HostKey, rfr.SiamuxAddr, lockingPriorityFunding, gp.ConsensusState.BlockHeight, func(rev types.FileContractRevision) (err error) {
		h, err := w.newHostV3(rev.ParentID, rfr.HostKey, rfr.SiamuxAddr)
		if err != nil {
			return err
		}
		defer h.Close()
		err = h.FundAccount(ctx, rfr.Balance, &rev)
		if isMaxBalanceExceeded(err) {
			// sync the account
			err = h.SyncAccount(ctx, &rev)
			if err != nil {
				w.logger.Debugf(fmt.Sprintf("failed to sync account: %v", err), "host", rfr.HostKey)
				return
			}

			// try funding the account again
			err = h.FundAccount(ctx, rfr.Balance, &rev)
			if errors.Is(err, errBalanceSufficient) {
				w.logger.Debugf("account balance for host %v restored after sync", rfr.HostKey)
				return nil
			}

			// funding failed after syncing the account successfully
			if err != nil {
				w.logger.Errorw(fmt.Sprintf("failed to fund account after syncing: %v", err), "host", rfr.HostKey, "balance", rfr.Balance)
			}
		}
		return
	}))
}

func (w *worker) rhpRegistryReadHandler(jc jape.Context) {
	var rrrr api.RHPRegistryReadRequest
	if jc.Decode(&rrrr) != nil {
		return
	}
	var value rhpv3.RegistryValue
	err := w.transportPoolV3.withTransportV3(jc.Request.Context(), rrrr.HostKey, rrrr.SiamuxAddr, func(t *transportV3) (err error) {
		value, err = RPCReadRegistry(jc.Request.Context(), t, &rrrr.Payment, rrrr.RegistryKey)
		return
	})
	if jc.Check("couldn't read registry", err) != nil {
		return
	}
	jc.Encode(value)
}

func (w *worker) rhpRegistryUpdateHandler(jc jape.Context) {
	var rrur api.RHPRegistryUpdateRequest
	if jc.Decode(&rrur) != nil {
		return
	}
	var pt rhpv3.HostPriceTable   // TODO
	rc := pt.UpdateRegistryCost() // TODO: handle refund
	cost, _ := rc.Total()
	// TODO: refactor to a w.RegistryUpdate method that calls host.RegistryUpdate.
	payment := preparePayment(w.accounts.deriveAccountKey(rrur.HostKey), cost, pt.HostBlockHeight)
	err := w.transportPoolV3.withTransportV3(jc.Request.Context(), rrur.HostKey, rrur.SiamuxAddr, func(t *transportV3) (err error) {
		return RPCUpdateRegistry(jc.Request.Context(), t, &payment, rrur.RegistryKey, rrur.RegistryValue)
	})
	if jc.Check("couldn't update registry", err) != nil {
		return
	}
}

func (w *worker) rhpSyncHandler(jc jape.Context) {
	ctx := jc.Request.Context()

	// decode the request
	var rsr api.RHPSyncRequest
	if jc.Decode(&rsr) != nil {
		return
	}

	// fetch gouging params
	up, err := w.bus.UploadParams(ctx)
	if jc.Check("couldn't fetch upload parameters from bus", err) != nil {
		return
	}

	// attach gouging checker to the context
	ctx = WithGougingChecker(ctx, w.bus, up.GougingParams)

	// sync the account
	h, err := w.newHostV3(rsr.ContractID, rsr.HostKey, rsr.SiamuxAddr)
	if jc.Check("failed to create host for renewal", err) != nil {
		return
	}
	defer h.Close()
	jc.Check("couldn't sync account", w.withRevision(ctx, defaultRevisionFetchTimeout, rsr.ContractID, rsr.HostKey, rsr.SiamuxAddr, lockingPrioritySyncing, up.CurrentHeight, func(rev types.FileContractRevision) error {
		return h.SyncAccount(ctx, &rev)
	}))
}

func (w *worker) slabMigrateHandler(jc jape.Context) {
	ctx := jc.Request.Context()
	var slab object.Slab
	if jc.Decode(&slab) != nil {
		return
	}

	// fetch the upload parameters
	up, err := w.bus.UploadParams(ctx)
	if jc.Check("couldn't fetch upload parameters from bus", err) != nil {
		return
	}

	// cancel the upload if consensus is not synced
	if !up.ConsensusState.Synced {
		w.logger.Errorf("migration cancelled, err: %v", api.ErrConsensusNotSynced)
		jc.Error(api.ErrConsensusNotSynced, http.StatusServiceUnavailable)
		return
	}

	// allow overriding contract set
	var contractset string
	if jc.DecodeForm(queryStringParamContractSet, &contractset) != nil {
		return
	} else if contractset != "" {
		up.ContractSet = contractset
	}

	// attach gouging checker to the context
	ctx = WithGougingChecker(ctx, w.bus, up.GougingParams)

	// fetch all contracts
	dlContracts, err := w.bus.Contracts(ctx)
	if jc.Check("couldn't fetch contracts from bus", err) != nil {
		return
	}

	// fetch upload contracts
	ulContracts, err := w.bus.ContractSetContracts(ctx, up.ContractSet)
	if jc.Check("couldn't fetch contracts from bus", err) != nil {
		return
	}

	err = migrateSlab(ctx, w.uploadManager, w, &slab, dlContracts, ulContracts, w.downloadSectorTimeout, up.CurrentHeight, w.logger)
	if jc.Check("couldn't migrate slabs", err) != nil {
		return
	}

	usedContracts := make(map[types.PublicKey]types.FileContractID)
	for _, ss := range slab.Shards {
		if _, exists := usedContracts[ss.Host]; exists {
			continue
		}

		for _, c := range ulContracts {
			if c.HostKey == ss.Host {
				usedContracts[ss.Host] = c.ID
				break
			}
		}
	}

	if jc.Check("couldn't update slab", w.bus.UpdateSlab(ctx, slab, up.ContractSet, usedContracts)) != nil {
		return
	}
}

func (w *worker) uploadsStatshandlerGET(jc jape.Context) {
	stats := w.uploadManager.Stats()

	// prepare upload stats
	var uss []api.UploaderStats
	for hk, mbps := range stats.uploadSpeedsMBPS {
		uss = append(uss, api.UploaderStats{
			HostKey:                  hk,
			AvgSectorUploadSpeedMBPS: mbps,
		})
	}
	sort.SliceStable(uss, func(i, j int) bool {
		return uss[i].AvgSectorUploadSpeedMBPS > uss[j].AvgSectorUploadSpeedMBPS
	})

	// encode response
	jc.Encode(api.UploadStatsResponse{
		AvgSlabUploadSpeedMBPS: math.Ceil(stats.avgSlabUploadSpeedMBPS*100) / 100,
		AvgOverdrivePct:        math.Floor(stats.avgOverdrivePct*100*100) / 100,
		HealthyUploaders:       stats.healthyUploaders,
		NumUploaders:           stats.numUploaders,
		UploadersStats:         uss,
	})
}

func (w *worker) objectsHandlerGET(jc jape.Context) {
	ctx := jc.Request.Context()
	jc.Custom(nil, []api.ObjectMetadata{})

	var off int
	if jc.DecodeForm("offset", &off) != nil {
		return
	}
	limit := -1
	if jc.DecodeForm("limit", &limit) != nil {
		return
	}
	var prefix string
	if jc.DecodeForm("prefix", &prefix) != nil {
		return
	}

	path := strings.TrimPrefix(jc.PathParam("path"), "/")
	obj, entries, err := w.bus.Object(ctx, path, prefix, off, limit)
	if err != nil && strings.Contains(err.Error(), api.ErrObjectNotFound.Error()) {
		jc.Error(err, http.StatusNotFound)
		return
	} else if jc.Check("couldn't get object or entries", err) != nil {
		return
	}

	if path == "" || strings.HasSuffix(path, "/") {
		jc.Encode(entries)
		return
	}
	if len(obj.Slabs) == 0 {
		return
	}

	gp, err := w.bus.GougingParams(ctx)
	if jc.Check("couldn't fetch gouging parameters from bus", err) != nil {
		return
	}

	// attach gouging checker to the context
	ctx = WithGougingChecker(ctx, w.bus, gp)

	// NOTE: ideally we would use http.ServeContent in this handler, but that
	// has performance issues. If we implemented io.ReadSeeker in the most
	// straightforward fashion, we would need one (or more!) RHP RPCs for each
	// Read call. We can improve on this to some degree by buffering, but
	// without knowing the exact ranges being requested, this will always be
	// suboptimal. Thus, sadly, we have to roll our own range support.
	ranges, err := http_range.ParseRange(jc.Request.Header.Get("Range"), obj.Size())
	if err != nil {
		jc.Error(err, http.StatusRequestedRangeNotSatisfiable)
		return
	}
	var offset int64
	length := obj.Size()
	status := http.StatusOK
	if len(ranges) > 0 {
		status = http.StatusPartialContent
		jc.ResponseWriter.Header().Set("Content-Range", ranges[0].ContentRange(obj.Size()))
		offset, length = ranges[0].Start, ranges[0].Length
	}
	jc.ResponseWriter.Header().Set("Content-Length", strconv.FormatInt(length, 10))
	jc.ResponseWriter.Header().Set("Accept-Ranges", "bytes")
	if ext := filepath.Ext(path); ext != "" {
		if mimeType := mime.TypeByExtension(ext); mimeType != "" {
			jc.ResponseWriter.Header().Set("Content-Type", mimeType)
		}
	}
	rw := rangedResponseWriter{rw: jc.ResponseWriter, defaultStatusCode: status}

	// keep track of recent timings per host so we can favour faster hosts
	performance := make(map[types.PublicKey]int64)

	// fetch all contracts
	contracts, err := w.bus.Contracts(ctx)
	if err != nil {
		jc.Error(err, http.StatusInternalServerError)
		return
	}

	// build contract map
	availableContracts := make(map[types.PublicKey]api.ContractMetadata)
	for _, contract := range contracts {
		availableContracts[contract.HostKey] = contract
	}

	cw := obj.Key.Decrypt(&rw, offset)
	for i, ss := range slabsForDownload(obj.Slabs, offset, length) {
		// fetch available hosts for the slab
		hostMap := make(map[types.PublicKey]api.ContractMetadata)
		availableShards := 0
		for _, shard := range ss.Shards {
			if _, available := availableContracts[shard.Host]; !available {
				continue
			}
			availableShards++
			hostMap[shard.Host] = availableContracts[shard.Host]
		}

		// check if enough slabs are available
		if availableShards < int(ss.MinShards) {
			err = fmt.Errorf("not enough available shards to download the slab, %d<%d", availableShards, ss.MinShards)
			w.logger.Errorf("couldn't download object '%v' slab %d, err: %v", path, i, err)
			if i == 0 {
				jc.Error(err, http.StatusInternalServerError)
			}
			return
		}

		// flatten host map to get a slice of contracts which is deduplicated
		// already and contains only contracts relevant to the slab.
		contracts := make([]api.ContractMetadata, 0, len(hostMap))
		for _, c := range hostMap {
			contracts = append(contracts, c)
		}

		// make sure consecutive slabs are downloaded from hosts that performed
		// well on previous slab downloads
		sort.SliceStable(contracts, func(i, j int) bool {
			return performance[contracts[i].HostKey] < performance[contracts[j].HostKey]
		})

		timings, err := downloadSlab(ctx, w, cw, ss, contracts, w.downloadSectorTimeout, w.downloadMaxOverdrive, w.logger)

		// update historic host performance
		//
		// NOTE: we only update if we don't have a datapoint yet or if the
		// returned timing differs from the default. This ensures we don't
		// necessarily want to try downloading from all hosts and we don't reset
		// a host's performance to the default timing.
		for i, timing := range timings {
			if _, exists := performance[contracts[i].HostKey]; !exists || timing != int64(defaultSectorDownloadTiming) {
				performance[contracts[i].HostKey] = timing
			}
		}
		if err != nil {
			w.logger.Errorf("couldn't download object '%v' slab %d, err: %v", path, i, err)
			if i == 0 {
				jc.Error(err, http.StatusInternalServerError)
			}
			return
		}
	}
}

func (w *worker) objectsHandlerPUT(jc jape.Context) {
	jc.Custom((*[]byte)(nil), nil)
	ctx := jc.Request.Context()

	// fetch the path
	path := strings.TrimPrefix(jc.PathParam("path"), "/")

	// fetch the upload parameters
	up, err := w.bus.UploadParams(ctx)
	if jc.Check("couldn't fetch upload parameters from bus", err) != nil {
		return
	}

	// cancel the upload if consensus is not synced
	if !up.ConsensusState.Synced {
		w.logger.Errorf("upload cancelled, err: %v", api.ErrConsensusNotSynced)
		jc.Error(api.ErrConsensusNotSynced, http.StatusServiceUnavailable)
		return
	}

	// allow overriding the redundancy settings
	rs := up.RedundancySettings
	if jc.DecodeForm(queryStringParamMinShards, &rs.MinShards) != nil {
		return
	}
	if jc.DecodeForm(queryStringParamTotalShards, &rs.TotalShards) != nil {
		return
	}
	if jc.Check("invalid redundancy settings", rs.Validate()) != nil {
		return
	}

	// allow overriding contract set
	var contractset string
	if jc.DecodeForm(queryStringParamContractSet, &contractset) != nil {
		return
	} else if contractset != "" {
		up.ContractSet = contractset
	}

	// attach gouging checker to the context
	ctx = WithGougingChecker(ctx, w.bus, up.GougingParams)

	// update uploader contracts
	contracts, err := w.bus.ContractSetContracts(ctx, up.ContractSet)
	if jc.Check("couldn't fetch contracts from bus", err) != nil {
		return
	}

	// upload the object
	object, err := w.uploadManager.Upload(ctx, jc.Request.Body, rs, contracts, up.CurrentHeight)
	if jc.Check("couldn't upload object", err) != nil {
		return
	}

	// build used contracts map
	h2c := make(map[types.PublicKey]types.FileContractID)
	for _, c := range contracts {
		h2c[c.HostKey] = c.ID
	}
	used := make(map[types.PublicKey]types.FileContractID)
	for _, s := range object.Slabs {
		for _, ss := range s.Shards {
			used[ss.Host] = h2c[ss.Host]
		}
	}

	// persist the object
	if jc.Check("couldn't add object", w.bus.AddObject(ctx, path, up.ContractSet, object, used)) != nil {
		return
	}
}

func (w *worker) objectsHandlerDELETE(jc jape.Context) {
	path := strings.TrimPrefix(jc.PathParam("path"), "/")
	err := w.bus.DeleteObject(jc.Request.Context(), path)
	if err != nil && strings.Contains(err.Error(), api.ErrObjectNotFound.Error()) {
		jc.Error(err, http.StatusNotFound)
		return
	}
	jc.Check("couldn't delete object", err)
}

func (w *worker) rhpContractsHandlerGET(jc jape.Context) {
	ctx := jc.Request.Context()
	busContracts, err := w.bus.Contracts(ctx)
	if jc.Check("failed to fetch contracts from bus", err) != nil {
		return
	}
	if len(busContracts) == 0 {
		jc.Encode(api.ContractsResponse{Contracts: nil})
		return
	}

	var hosttimeout time.Duration
	if jc.DecodeForm("hosttimeout", (*api.ParamDuration)(&hosttimeout)) != nil {
		return
	}

	gp, err := w.bus.GougingParams(ctx)
	if jc.Check("could not get gouging parameters", err) != nil {
		return
	}
	ctx = WithGougingChecker(ctx, w.bus, gp)

	contracts, errs := w.fetchContracts(ctx, busContracts, hosttimeout, gp.ConsensusState.BlockHeight)
	resp := api.ContractsResponse{Contracts: contracts}
	if errs != nil {
		resp.Error = errs.Error()
	}
	jc.Encode(resp)
}

func preparePayment(accountKey types.PrivateKey, amt types.Currency, blockHeight uint64) rhpv3.PayByEphemeralAccountRequest {
	return rhpv3.PayByEphemeralAccount(rhpv3.Account(accountKey.PublicKey()), amt, blockHeight+6, accountKey) // 1 hour valid
}

func (w *worker) idHandlerGET(jc jape.Context) {
	jc.Encode(w.id)
}

func (w *worker) accountHandlerGET(jc jape.Context) {
	var hostKey types.PublicKey
	if jc.DecodeParam("hostkey", &hostKey) != nil {
		return
	}
	account := rhpv3.Account(w.accounts.deriveAccountKey(hostKey).PublicKey())
	jc.Encode(account)
}

// New returns an HTTP handler that serves the worker API.
func New(masterKey [32]byte, id string, b Bus, contractLockingDuration, busFlushInterval, downloadSectorTimeout, uploadOverdriveTimeout time.Duration, downloadMaxOverdrive, uploadMaxOverdrive uint64, allowPrivateIPs bool, l *zap.Logger) (*worker, error) {
	if contractLockingDuration == 0 {
		return nil, errors.New("contract lock duration must be positive")
	}
	if busFlushInterval == 0 {
		return nil, errors.New("bus flush interval must be positive")
	}
	if downloadSectorTimeout == 0 {
		return nil, errors.New("download sector timeout must be positive")
	}
	if uploadOverdriveTimeout == 0 {
		return nil, errors.New("upload overdrive timeout must be positive")
	}

	w := &worker{
		allowPrivateIPs:         allowPrivateIPs,
		contractLockingDuration: contractLockingDuration,
		id:                      id,
		bus:                     b,
		masterKey:               masterKey,
		busFlushInterval:        busFlushInterval,
		downloadSectorTimeout:   downloadSectorTimeout,
		downloadMaxOverdrive:    downloadMaxOverdrive,
		logger:                  l.Sugar().Named("worker").Named(id),
		transportPoolV3:         newTransportPoolV3(),
	}
	w.initAccounts(b)
	w.initContractSpendingRecorder()
	w.initPriceTables()
	w.initUploadManager(uploadMaxOverdrive, uploadOverdriveTimeout, l.Sugar().Named("uploadmanager"))
	return w, nil
}

// Handler returns an HTTP handler that serves the worker API.
func (w *worker) Handler() http.Handler {
	return jape.Mux(tracing.TracedRoutes("worker", map[string]jape.Handler{
		"GET    /account/:hostkey": w.accountHandlerGET,
		"GET    /id":               w.idHandlerGET,

		"GET    /rhp/contracts":       w.rhpContractsHandlerGET,
		"POST   /rhp/scan":            w.rhpScanHandler,
		"POST   /rhp/form":            w.rhpFormHandler,
		"POST   /rhp/renew":           w.rhpRenewHandler,
		"POST   /rhp/fund":            w.rhpFundHandler,
		"POST   /rhp/sync":            w.rhpSyncHandler,
		"POST   /rhp/pricetable":      w.rhpPriceTableHandler,
		"POST   /rhp/registry/read":   w.rhpRegistryReadHandler,
		"POST   /rhp/registry/update": w.rhpRegistryUpdateHandler,

		"POST   /slab/migrate": w.slabMigrateHandler,

		"GET    /stats/uploads": w.uploadsStatshandlerGET,

		"GET    /objects/*path": w.objectsHandlerGET,
		"PUT    /objects/*path": w.objectsHandlerPUT,
		"DELETE /objects/*path": w.objectsHandlerDELETE,
	}))
}

// Shutdown shuts down the worker.
func (w *worker) Shutdown(_ context.Context) error {
	w.interactionsMu.Lock()
	if w.interactionsFlushTimer != nil {
		w.interactionsFlushTimer.Stop()
		w.flushInteractions()
	}
	w.interactionsMu.Unlock()

	// Stop contract spending recorder.
	w.contractSpendingRecorder.Stop()

	// Stop the uploader.
	w.uploadManager.Stop()
	return nil
}

type contractLock struct {
	lockID uint64
	fcid   types.FileContractID
	d      time.Duration
	locker ContractLocker
	logger *zap.SugaredLogger

	stopCtx       context.Context
	stopCtxCancel context.CancelFunc
	stopWG        sync.WaitGroup
}

func newContractLock(fcid types.FileContractID, lockID uint64, d time.Duration, locker ContractLocker, logger *zap.SugaredLogger) *contractLock {
	ctx, cancel := context.WithCancel(context.Background())
	cl := &contractLock{
		lockID: lockID,
		fcid:   fcid,
		d:      d,
		locker: locker,
		logger: logger,

		stopCtx:       ctx,
		stopCtxCancel: cancel,
	}
	cl.stopWG.Add(1)
	go func() {
		cl.keepaliveLoop()
		cl.stopWG.Done()
	}()
	return cl
}

func (cl *contractLock) Release(ctx context.Context) error {
	// Stop background loop.
	cl.stopCtxCancel()
	cl.stopWG.Wait()

	// Release the contract.
	return cl.locker.ReleaseContract(ctx, cl.fcid, cl.lockID)
}

func (cl *contractLock) keepaliveLoop() {
	// Create ticker for 20% of the lock duration.
	start := time.Now()
	var lastUpdate time.Time
	tickDuration := cl.d / 5
	t := time.NewTicker(tickDuration)

	// Cleanup
	defer func() {
		t.Stop()
		select {
		case <-t.C:
		default:
		}
	}()

	// Loop until stopped.
	for {
		select {
		case <-cl.stopCtx.Done():
			return // released
		case <-t.C:
		}
		if err := cl.locker.KeepaliveContract(cl.stopCtx, cl.fcid, cl.lockID, cl.d); err != nil && !errors.Is(err, context.Canceled) {
			cl.logger.Errorw(fmt.Sprintf("failed to send keepalive: %v", err),
				"contract", cl.fcid,
				"lockID", cl.lockID,
				"loopStart", start,
				"timeSinceLastUpdate", time.Since(lastUpdate),
				"tickDuration", tickDuration)
			return
		}
		lastUpdate = time.Now()
	}
}

func (w *worker) acquireRevision(ctx context.Context, fcid types.FileContractID, priority int) (_ revisionUnlocker, err error) {
	lockID, err := w.bus.AcquireContract(ctx, fcid, priority, w.contractLockingDuration)
	if err != nil {
		return nil, err
	}
	return newContractLock(fcid, lockID, w.contractLockingDuration, w.bus, w.logger), nil
}

func (w *worker) scanHost(ctx context.Context, hostKey types.PublicKey, hostIP string) (rhpv2.HostSettings, rhpv3.HostPriceTable, time.Duration, error) {
	// resolve hostIP. We don't want to scan hosts on private networks.
	if !w.allowPrivateIPs {
		host, _, err := net.SplitHostPort(hostIP)
		if err != nil {
			return rhpv2.HostSettings{}, rhpv3.HostPriceTable{}, 0, err
		}
		addrs, err := (&net.Resolver{}).LookupIPAddr(ctx, host)
		if err != nil {
			return rhpv2.HostSettings{}, rhpv3.HostPriceTable{}, 0, err
		}
		for _, addr := range addrs {
			if isPrivateIP(addr.IP) {
				return rhpv2.HostSettings{}, rhpv3.HostPriceTable{}, 0, errors.New("host is on a private network")
			}
		}
	}

	// fetch the host settings
	start := time.Now()
	var settings rhpv2.HostSettings
	err := w.withTransportV2(ctx, hostKey, hostIP, func(t *rhpv2.Transport) (err error) {
		if settings, err = RPCSettings(ctx, t); err == nil {
			// NOTE: we overwrite the NetAddress with the host address here since we
			// just used it to dial the host we know it's valid
			settings.NetAddress = hostIP
		}
		return err
	})
	elapsed := time.Since(start)

	// fetch the host pricetable
	var pt rhpv3.HostPriceTable
	if err == nil {
		err = w.transportPoolV3.withTransportV3(ctx, hostKey, settings.SiamuxAddr(), func(t *transportV3) (err error) {
			pt, err = RPCPriceTable(ctx, t, func(pt rhpv3.HostPriceTable) (rhpv3.PaymentMethod, error) { return nil, nil })
			return err
		})
	}
	return settings, pt, elapsed, err
}

func discardTxnOnErr(ctx context.Context, bus Bus, l *zap.SugaredLogger, txn types.Transaction, errContext string, err *error) {
	if *err == nil {
		return
	}
	_, span := tracing.Tracer.Start(ctx, "discardTxn")
	defer span.End()
	// Attach the span to a new context derived from the background context.
	timeoutCtx, cancel := context.WithTimeout(context.Background(), 10*time.Second)
	defer cancel()
	timeoutCtx = trace.ContextWithSpan(timeoutCtx, span)
	if err := bus.WalletDiscard(timeoutCtx, txn); err != nil {
		l.Errorf("%v: failed to discard txn: %v", err)
	}
}

func isErrDuplicateTransactionSet(err error) bool {
	return err != nil && strings.Contains(err.Error(), modules.ErrDuplicateTransactionSet.Error())
}

func isPrivateIP(addr net.IP) bool {
	if addr.IsLoopback() || addr.IsLinkLocalUnicast() || addr.IsLinkLocalMulticast() {
		return true
	}

	for _, block := range privateSubnets {
		if block.Contains(addr) {
			return true
		}
	}
	return false
}<|MERGE_RESOLUTION|>--- conflicted
+++ resolved
@@ -269,26 +269,23 @@
 	return fn(t)
 }
 
-func (w *worker) newHostV3(contractID types.FileContractID, hostKey types.PublicKey, siamuxAddr string) (_ hostV3, err error) {
-	acc, err := w.accounts.ForHost(hostKey)
-	if err != nil {
-		return nil, err
-	}
-
-	return &host{
-		acc:                      acc,
+func (w *worker) newHostV3(contractID types.FileContractID, hostKey types.PublicKey, siamuxAddr string) (hostV3, func()) {
+	h := &host{
+		acc:                      w.accounts.ForHost(hostKey),
 		bus:                      w.bus,
 		contractSpendingRecorder: w.contractSpendingRecorder,
 		mr:                       &ephemeralMetricsRecorder{},
 		logger:                   w.logger.Named(hostKey.String()[:4]),
 		fcid:                     contractID,
-		recordInteractions:       w.recordInteractions,
 		siamuxAddr:               siamuxAddr,
 		renterKey:                w.deriveRenterKey(hostKey),
 		accountKey:               w.accounts.deriveAccountKey(hostKey),
 		transportPool:            w.transportPoolV3,
 		priceTables:              w.priceTables,
-	}, nil
+	}
+	return h, func() {
+		w.recordInteractions(h.mr.interactions())
+	}
 }
 
 func (w *worker) withRevision(ctx context.Context, fetchTimeout time.Duration, contractID types.FileContractID, hk types.PublicKey, siamuxAddr string, lockPriority int, blockHeight uint64, fn func(rev types.FileContractRevision) error) error {
@@ -303,11 +300,8 @@
 		cancel()
 	}()
 
-	h, err := w.newHostV3(contractID, hk, siamuxAddr)
-	if err != nil {
-		return err
-	}
-	defer h.Close()
+	h, done := w.newHostV3(contractID, hk, siamuxAddr)
+	defer done()
 	rev, err := h.FetchRevision(ctx, fetchTimeout, blockHeight)
 	if err != nil {
 		return err
@@ -409,16 +403,8 @@
 }
 
 func (w *worker) fetchPriceTable(ctx context.Context, hk types.PublicKey, siamuxAddr string, rev *types.FileContractRevision) (hpt hostdb.HostPriceTable, err error) {
-<<<<<<< HEAD
-=======
-	defer func() { w.recordPriceTableUpdate(hk, hpt, err) }()
-
->>>>>>> 31246cf6
-	h, err := w.newHostV3(types.FileContractID{}, hk, siamuxAddr)
-	if err != nil {
-		return hostdb.HostPriceTable{}, err
-	}
-	defer h.Close()
+	h, done := w.newHostV3(types.FileContractID{}, hk, siamuxAddr)
+	defer done()
 	hpt, err = h.FetchPriceTable(ctx, rev)
 	if err != nil {
 		return hostdb.HostPriceTable{}, err
@@ -536,11 +522,11 @@
 	ctx = WithGougingChecker(ctx, w.bus, gp)
 
 	// renew the contract
-	h, err := w.newHostV3(rrr.ContractID, rrr.HostKey, rrr.SiamuxAddr)
+	h, done := w.newHostV3(rrr.ContractID, rrr.HostKey, rrr.SiamuxAddr)
 	if jc.Check("failed to create host for renewal", err) != nil {
 		return
 	}
-	defer h.Close()
+	defer done()
 	renewed, txnSet, err := h.Renew(ctx, rrr)
 	if jc.Check("couldn't renew contract", err) != nil {
 		return
@@ -578,11 +564,8 @@
 
 	// fund the account
 	jc.Check("couldn't fund account", w.withRevision(ctx, defaultRevisionFetchTimeout, rfr.ContractID, rfr.HostKey, rfr.SiamuxAddr, lockingPriorityFunding, gp.ConsensusState.BlockHeight, func(rev types.FileContractRevision) (err error) {
-		h, err := w.newHostV3(rev.ParentID, rfr.HostKey, rfr.SiamuxAddr)
-		if err != nil {
-			return err
-		}
-		defer h.Close()
+		h, done := w.newHostV3(rev.ParentID, rfr.HostKey, rfr.SiamuxAddr)
+		defer done()
 		err = h.FundAccount(ctx, rfr.Balance, &rev)
 		if isMaxBalanceExceeded(err) {
 			// sync the account
@@ -661,11 +644,8 @@
 	ctx = WithGougingChecker(ctx, w.bus, up.GougingParams)
 
 	// sync the account
-	h, err := w.newHostV3(rsr.ContractID, rsr.HostKey, rsr.SiamuxAddr)
-	if jc.Check("failed to create host for renewal", err) != nil {
-		return
-	}
-	defer h.Close()
+	h, done := w.newHostV3(rsr.ContractID, rsr.HostKey, rsr.SiamuxAddr)
+	defer done()
 	jc.Check("couldn't sync account", w.withRevision(ctx, defaultRevisionFetchTimeout, rsr.ContractID, rsr.HostKey, rsr.SiamuxAddr, lockingPrioritySyncing, up.CurrentHeight, func(rev types.FileContractRevision) error {
 		return h.SyncAccount(ctx, &rev)
 	}))
