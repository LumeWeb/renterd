package worker

import (
	"bytes"
	"context"
	"errors"
	"fmt"
	"io"
	"math"
	"net"
	"net/http"
	"runtime"
	"sort"
	"strings"
	"sync"
	"time"

	"github.com/gotd/contrib/http_range"
	rhpv3 "go.sia.tech/core/rhp/v3"
	"go.sia.tech/core/types"
	"go.sia.tech/jape"
	"go.sia.tech/renterd/alerts"
	"go.sia.tech/renterd/api"
	"go.sia.tech/renterd/build"
	"go.sia.tech/renterd/config"
	"go.sia.tech/renterd/internal/gouging"
	"go.sia.tech/renterd/internal/rhp"
	rhp2 "go.sia.tech/renterd/internal/rhp/v2"
	rhp3 "go.sia.tech/renterd/internal/rhp/v3"
	rhp4 "go.sia.tech/renterd/internal/rhp/v4"
	"go.sia.tech/renterd/internal/utils"
	iworker "go.sia.tech/renterd/internal/worker"
	"go.sia.tech/renterd/object"
	"go.sia.tech/renterd/webhooks"
	"go.sia.tech/renterd/worker/client"
	"go.uber.org/zap"
)

const (
	defaultRevisionFetchTimeout = 30 * time.Second

	lockingPrioritySyncing                = 30
	lockingPriorityActiveContractRevision = 100

	lockingPriorityBlockedUpload    = 15
	lockingPriorityUpload           = 10
	lockingPriorityBackgroundUpload = 5
)

var (
	ErrShuttingDown = errors.New("worker is shutting down")
)

// re-export the client
type Client struct {
	*client.Client
}

func NewClient(address, password string) *Client {
	return &Client{
		Client: client.New(address, password),
	}
}

type (
	Bus interface {
		alerts.Alerter
		gouging.ConsensusState
		webhooks.Broadcaster

		AccountFunder
		iworker.AccountStore

		ContractLocker
		ContractStore
		HostStore
		ObjectStore
		SettingStore
		WebhookStore

		Syncer
	}

	AccountFunder interface {
		FundAccount(ctx context.Context, account rhpv3.Account, fcid types.FileContractID, amount types.Currency) (types.Currency, error)
	}

	ContractStore interface {
		Contract(ctx context.Context, id types.FileContractID) (api.ContractMetadata, error)
		ContractSize(ctx context.Context, id types.FileContractID) (api.ContractSize, error)
		ContractRoots(ctx context.Context, id types.FileContractID) ([]types.Hash256, []types.Hash256, error)
		Contracts(ctx context.Context, opts api.ContractsOpts) ([]api.ContractMetadata, error)
		RenewedContract(ctx context.Context, renewedFrom types.FileContractID) (api.ContractMetadata, error)
	}

	HostStore interface {
		RecordContractSpending(ctx context.Context, records []api.ContractSpendingRecord) error

		Host(ctx context.Context, hostKey types.PublicKey) (api.Host, error)
		UsableHosts(ctx context.Context, opts api.UsableHostOptions) ([]api.HostInfo, error)
	}

	ObjectStore interface {
		// NOTE: used for download
		DeleteHostSector(ctx context.Context, hk types.PublicKey, root types.Hash256) error
		FetchPartialSlab(ctx context.Context, key object.EncryptionKey, offset, length uint32) ([]byte, error)
		Slab(ctx context.Context, key object.EncryptionKey) (object.Slab, error)

		// NOTE: used for upload
		AddObject(ctx context.Context, bucket, key, contractSet string, o object.Object, opts api.AddObjectOptions) error
		AddMultipartPart(ctx context.Context, bucket, key, contractSet, ETag, uploadID string, partNumber int, slices []object.SlabSlice) (err error)
		AddPartialSlab(ctx context.Context, data []byte, minShards, totalShards uint8, contractSet string) (slabs []object.SlabSlice, slabBufferMaxSizeSoftReached bool, err error)
		AddUploadingSector(ctx context.Context, uID api.UploadID, id types.FileContractID, root types.Hash256) error
		FinishUpload(ctx context.Context, uID api.UploadID) error
		Objects(ctx context.Context, prefix string, opts api.ListObjectOptions) (resp api.ObjectsResponse, err error)
		MarkPackedSlabsUploaded(ctx context.Context, slabs []api.UploadedPackedSlab) error
		TrackUpload(ctx context.Context, uID api.UploadID) error
		UpdateSlab(ctx context.Context, s object.Slab, contractSet string) error

		// NOTE: used by worker
		Bucket(_ context.Context, bucket string) (api.Bucket, error)
		Object(ctx context.Context, bucket, key string, opts api.GetObjectOptions) (api.Object, error)
		DeleteObject(ctx context.Context, bucket, key string) error
		MultipartUpload(ctx context.Context, uploadID string) (resp api.MultipartUpload, err error)
		PackedSlabsForUpload(ctx context.Context, lockingDuration time.Duration, minShards, totalShards uint8, set string, limit int) ([]api.PackedSlab, error)
		RemoveObjects(ctx context.Context, bucket, prefix string) error
	}

	SettingStore interface {
		GougingParams(ctx context.Context) (api.GougingParams, error)
		UploadParams(ctx context.Context) (api.UploadParams, error)
	}

	Syncer interface {
		BroadcastTransaction(ctx context.Context, txns []types.Transaction) error
		SyncerPeers(ctx context.Context) (resp []string, err error)
	}

	WebhookStore interface {
		RegisterWebhook(ctx context.Context, webhook webhooks.Webhook) error
		UnregisterWebhook(ctx context.Context, webhook webhooks.Webhook) error
	}
)

// TODO: deriving the renter key from the host key using the master key only
// works if we persist a hash of the renter's master key in the database and
// compare it on startup, otherwise there's no way of knowing the derived key is
// usuable
// NOTE: Instead of hashing the masterkey and comparing, we could use random
// bytes + the HMAC thereof as the salt. e.g. 32 bytes + 32 bytes HMAC. Then
// whenever we read a specific salt we can verify that is was created with a
// given key. That would eventually allow different masterkeys to coexist in the
// same bus.
//
// TODO: instead of deriving a renter key use a randomly generated salt so we're
// not limited to one key per host
func (w *Worker) deriveRenterKey(hostKey types.PublicKey) types.PrivateKey {
	return w.masterKey.DeriveContractKey(hostKey)
}

// A worker talks to Sia hosts to perform contract and storage operations within
// a renterd system.
type Worker struct {
	alerts alerts.Alerter

	rhp2Client *rhp2.Client
	rhp3Client *rhp3.Client
	rhp4Client *rhp4.Client

	id        string
	bus       Bus
	masterKey utils.MasterKey
	startTime time.Time

	eventSubscriber iworker.EventSubscriber
	downloadManager *downloadManager
	uploadManager   *uploadManager

	accounts    *iworker.AccountMgr
	dialer      *rhp.FallbackDialer
	cache       iworker.WorkerCache
	priceTables *priceTables

	uploadsMu            sync.Mutex
	uploadingPackedSlabs map[string]struct{}

	contractSpendingRecorder ContractSpendingRecorder
	contractLockingDuration  time.Duration

	shutdownCtx       context.Context
	shutdownCtxCancel context.CancelFunc

	logger *zap.SugaredLogger
}

func (w *Worker) isStopped() bool {
	select {
	case <-w.shutdownCtx.Done():
		return true
	default:
	}
	return false
}

func (w *Worker) withRevision(ctx context.Context, hi api.HostInfo, fetchTimeout time.Duration, lockPriority int, fn func(rev types.FileContractRevision) error) error {
	return w.withContractLock(ctx, hi.ContractID, lockPriority, func() error {
		rev, err := w.Host(hi).FetchRevision(ctx, fetchTimeout)
		if err != nil {
			return err
		}
		return fn(rev)
	})
}

func (w *Worker) registerAlert(a alerts.Alert) {
	ctx, cancel := context.WithTimeout(w.shutdownCtx, time.Minute)
	if err := w.alerts.RegisterAlert(ctx, a); err != nil {
		w.logger.Errorf("failed to register alert, err: %v", err)
	}
	cancel()
}

func (w *Worker) fetchContracts(ctx context.Context, metadatas []api.ContractMetadata, timeout time.Duration) (contracts []api.Contract, errs HostErrorSet) {
	errs = make(HostErrorSet)

	// create requests channel
	reqs := make(chan api.ContractMetadata)

	// create worker function
	var mu sync.Mutex
	worker := func() {
		for md := range reqs {
			var revision types.FileContractRevision
			err := w.withRevision(ctx, md.HostInfo(), timeout, lockingPriorityActiveContractRevision, func(rev types.FileContractRevision) error {
				revision = rev
				return nil
			})
			mu.Lock()
			if err != nil {
				errs[md.HostKey] = err
				contracts = append(contracts, api.Contract{
					ContractMetadata: md,
				})
			} else {
				contracts = append(contracts, api.Contract{
					ContractMetadata: md,
					Revision:         &revision,
				})
			}
			mu.Unlock()
		}
	}

	// launch all workers
	var wg sync.WaitGroup
	for t := 0; t < 20 && t < len(metadatas); t++ {
		wg.Add(1)
		go func() {
			worker()
			wg.Done()
		}()
	}

	// launch all requests
	for _, metadata := range metadatas {
		reqs <- metadata
	}
	close(reqs)

	// wait until they're done
	wg.Wait()
	return
}

<<<<<<< HEAD
func (w *Worker) rhpPriceTableHandler(jc jape.Context) {
	// decode the request
	var rptr api.RHPPriceTableRequest
	if jc.Decode(&rptr) != nil {
		return
	}

	// defer interaction recording before applying timeout to make sure we still
	// record the failed update if it timed out
	var err error
	var hpt api.HostPriceTable
	defer func() {
		if shouldRecordPriceTable(err) {
			w.bus.RecordPriceTables(jc.Request.Context(), []api.HostPriceTableUpdate{
				{
					HostKey:    rptr.HostKey,
					Success:    err == nil,
					Timestamp:  time.Now(),
					PriceTable: hpt,
				},
			})
		}
	}()

	// apply timeout
	ctx := jc.Request.Context()
	if rptr.Timeout > 0 {
		var cancel context.CancelFunc
		ctx, cancel = context.WithTimeout(ctx, time.Duration(rptr.Timeout))
		defer cancel()
	}

	hpt, err = w.Host(api.HostInfo{PublicKey: rptr.HostKey, SiamuxAddr: rptr.SiamuxAddr}).PriceTableUnpaid(ctx)
	if jc.Check("could not get price table", err) != nil {
		return
	}
	jc.Encode(hpt)
}

=======
>>>>>>> eadd5e0b
func (w *Worker) slabMigrateHandler(jc jape.Context) {
	ctx := jc.Request.Context()

	// decode the slab
	var slab object.Slab
	if jc.Decode(&slab) != nil {
		return
	}

	// fetch the upload parameters
	up, err := w.bus.UploadParams(ctx)
	if jc.Check("couldn't fetch upload parameters from bus", err) != nil {
		return
	}

	// NOTE: migrations do not use the default contract set but instead require
	// the user to specify the contract set through the query string parameter,
	// this to avoid accidentally migration to the default set if the autopilot
	// configuration is missing a contract set
	up.ContractSet = ""

	// decode the contract set from the query string
	var contractset string
	if jc.DecodeForm("contractset", &contractset) != nil {
		return
	} else if contractset != "" {
		up.ContractSet = contractset
	}

	// cancel the migration if no contract set is specified
	if up.ContractSet == "" {
		jc.Error(fmt.Errorf("migrations require the contract set to be passed as a query string parameter; %w", api.ErrContractSetNotSpecified), http.StatusBadRequest)
		return
	}

	// cancel the upload if consensus is not synced
	if !up.ConsensusState.Synced {
		w.logger.Errorf("migration cancelled, err: %v", api.ErrConsensusNotSynced)
		jc.Error(api.ErrConsensusNotSynced, http.StatusServiceUnavailable)
		return
	}

	// attach gouging checker to the context
	ctx = WithGougingChecker(ctx, w.bus, up.GougingParams)

	// fetch hosts
	dlHosts, err := w.bus.UsableHosts(ctx, api.UsableHostOptions{})
	if jc.Check("couldn't fetch hosts from bus", err) != nil {
		return
	}

	// fetch contracts
	ulContracts, err := w.bus.Contracts(ctx, api.ContractsOpts{ContractSet: up.ContractSet})
	if jc.Check("couldn't fetch contracts from bus", err) != nil {
		return
	}

	// migrate the slab and handle alerts
	err = w.migrate(ctx, slab, up.ContractSet, dlHosts, ulContracts, up.CurrentHeight)
	if err != nil && !utils.IsErr(err, api.ErrSlabNotFound) {
		var objects []api.ObjectMetadata
		if res, err := w.bus.Objects(ctx, "", api.ListObjectOptions{SlabEncryptionKey: slab.EncryptionKey}); err != nil {
			w.logger.Errorf("failed to list objects for slab key; %w", err)
		} else {
			objects = res.Objects
		}
		w.alerts.RegisterAlert(ctx, newMigrationFailedAlert(slab.EncryptionKey, slab.Health, objects, err))
	} else if err == nil {
		w.alerts.DismissAlerts(jc.Request.Context(), alerts.IDForSlab(alertMigrationID, slab.EncryptionKey))
	}

	jc.Check("failed to migrate slab", err)
}

func (w *Worker) downloadsStatsHandlerGET(jc jape.Context) {
	stats := w.downloadManager.Stats()

	// prepare downloaders stats
	var healthy uint64
	var dss []api.DownloaderStats
	for hk, stat := range stats.downloaders {
		if stat.healthy {
			healthy++
		}
		dss = append(dss, api.DownloaderStats{
			HostKey:                    hk,
			AvgSectorDownloadSpeedMBPS: stat.avgSpeedMBPS,
			NumDownloads:               stat.numDownloads,
		})
	}
	sort.SliceStable(dss, func(i, j int) bool {
		return dss[i].AvgSectorDownloadSpeedMBPS > dss[j].AvgSectorDownloadSpeedMBPS
	})

	// encode response
	api.WriteResponse(jc, api.DownloadStatsResponse{
		AvgDownloadSpeedMBPS: math.Ceil(stats.avgDownloadSpeedMBPS*100) / 100,
		AvgOverdrivePct:      math.Floor(stats.avgOverdrivePct*100*100) / 100,
		HealthyDownloaders:   healthy,
		NumDownloaders:       uint64(len(stats.downloaders)),
		DownloadersStats:     dss,
	})
}

func (w *Worker) uploadsStatsHandlerGET(jc jape.Context) {
	stats := w.uploadManager.Stats()

	// prepare upload stats
	var uss []api.UploaderStats
	for hk, mbps := range stats.uploadSpeedsMBPS {
		uss = append(uss, api.UploaderStats{
			HostKey:                  hk,
			AvgSectorUploadSpeedMBPS: mbps,
		})
	}
	sort.SliceStable(uss, func(i, j int) bool {
		return uss[i].AvgSectorUploadSpeedMBPS > uss[j].AvgSectorUploadSpeedMBPS
	})

	// encode response
	api.WriteResponse(jc, api.UploadStatsResponse{
		AvgSlabUploadSpeedMBPS: math.Ceil(stats.avgSlabUploadSpeedMBPS*100) / 100,
		AvgOverdrivePct:        math.Floor(stats.avgOverdrivePct*100*100) / 100,
		HealthyUploaders:       stats.healthyUploaders,
		NumUploaders:           stats.numUploaders,
		UploadersStats:         uss,
	})
}

func (w *Worker) objectHandlerHEAD(jc jape.Context) {
	// parse bucket
	var bucket string
	if jc.DecodeForm("bucket", &bucket) != nil {
		return
	} else if bucket == "" {
		jc.Error(api.ErrBucketMissing, http.StatusBadRequest)
		return
	}

	// parse range
	dr, err := api.ParseDownloadRange(jc.Request)
	if errors.Is(err, http_range.ErrInvalid) || errors.Is(err, api.ErrMultiRangeNotSupported) {
		jc.Error(err, http.StatusBadRequest)
		return
	} else if errors.Is(err, http_range.ErrNoOverlap) {
		jc.Error(err, http.StatusRequestedRangeNotSatisfiable)
		return
	} else if err != nil {
		jc.Error(err, http.StatusInternalServerError)
		return
	}

	// parse key
	path := jc.PathParam("key")

	// fetch object metadata
	hor, err := w.HeadObject(jc.Request.Context(), bucket, path, api.HeadObjectOptions{
		Range: &dr,
	})
	if utils.IsErr(err, api.ErrObjectNotFound) {
		jc.Error(err, http.StatusNotFound)
		return
	} else if errors.Is(err, http_range.ErrInvalid) {
		jc.Error(err, http.StatusBadRequest)
		return
	} else if jc.Check("couldn't get object", err) != nil {
		return
	}

	// serve the content to ensure we're setting the exact same headers as we
	// would for a GET request
	serveContent(jc.ResponseWriter, jc.Request, path, bytes.NewReader(nil), *hor)
}

func (w *Worker) objectHandlerGET(jc jape.Context) {
	jc.Custom(nil, []api.ObjectMetadata{})

	ctx := jc.Request.Context()

	var bucket string
	if jc.DecodeForm("bucket", &bucket) != nil {
		return
	} else if bucket == "" {
		jc.Error(api.ErrBucketMissing, http.StatusBadRequest)
		return
	}

	var prefix string
	if jc.DecodeForm("prefix", &prefix) != nil {
		return
	}
	var sortBy string
	if jc.DecodeForm("sortby", &sortBy) != nil {
		return
	}
	var sortDir string
	if jc.DecodeForm("sortdir", &sortDir) != nil {
		return
	}
	var marker string
	if jc.DecodeForm("marker", &marker) != nil {
		return
	}
	var ignoreDelim bool
	if jc.DecodeForm("ignoredelim", &ignoreDelim) != nil {
		return
	}

	key := jc.PathParam("key")
	if key == "" {
		jc.Error(errors.New("no path provided"), http.StatusBadRequest)
		return
	}

	dr, err := api.ParseDownloadRange(jc.Request)
	if errors.Is(err, http_range.ErrInvalid) || errors.Is(err, api.ErrMultiRangeNotSupported) {
		jc.Error(err, http.StatusBadRequest)
		return
	} else if errors.Is(err, http_range.ErrNoOverlap) {
		jc.Error(err, http.StatusRequestedRangeNotSatisfiable)
		return
	} else if err != nil {
		jc.Error(err, http.StatusInternalServerError)
		return
	}

	gor, err := w.GetObject(ctx, bucket, key, api.DownloadObjectOptions{
		Range: &dr,
	})
	if utils.IsErr(err, api.ErrObjectNotFound) {
		jc.Error(err, http.StatusNotFound)
		return
	} else if errors.Is(err, http_range.ErrInvalid) {
		jc.Error(err, http.StatusBadRequest)
		return
	} else if jc.Check("couldn't get object", err) != nil {
		return
	}
	defer gor.Content.Close()

	// serve the content
	serveContent(jc.ResponseWriter, jc.Request, key, gor.Content, gor.HeadObjectResponse)
}

func (w *Worker) objectHandlerPUT(jc jape.Context) {
	jc.Custom((*[]byte)(nil), nil)
	ctx := jc.Request.Context()

	// grab the path
	path := jc.PathParam("key")

	// decode the contract set from the query string
	var contractset string
	if jc.DecodeForm("contractset", &contractset) != nil {
		return
	}

	// decode the mimetype from the query string
	var mimeType string
	if jc.DecodeForm("mimetype", &mimeType) != nil {
		return
	}

	// decode the bucket from the query string
	var bucket string
	if jc.DecodeForm("bucket", &bucket) != nil {
		return
	} else if bucket == "" {
		jc.Error(api.ErrBucketMissing, http.StatusBadRequest)
		return
	}

	// allow overriding the redundancy settings
	var minShards, totalShards int
	if jc.DecodeForm("minshards", &minShards) != nil {
		return
	}
	if jc.DecodeForm("totalshards", &totalShards) != nil {
		return
	}

	// parse headers and extract object meta
	metadata := make(api.ObjectUserMetadata)
	for k, v := range jc.Request.Header {
		if strings.HasPrefix(strings.ToLower(k), strings.ToLower(api.ObjectMetadataPrefix)) && len(v) > 0 {
			metadata[k[len(api.ObjectMetadataPrefix):]] = v[0]
		}
	}

	// upload the object
	resp, err := w.UploadObject(ctx, jc.Request.Body, bucket, path, api.UploadObjectOptions{
		MinShards:     minShards,
		TotalShards:   totalShards,
		ContractSet:   contractset,
		ContentLength: jc.Request.ContentLength,
		MimeType:      mimeType,
		Metadata:      metadata,
	})
	if utils.IsErr(err, api.ErrInvalidRedundancySettings) {
		jc.Error(err, http.StatusBadRequest)
		return
	} else if utils.IsErr(err, api.ErrBucketNotFound) {
		jc.Error(err, http.StatusNotFound)
		return
	} else if utils.IsErr(err, api.ErrContractSetNotSpecified) {
		jc.Error(err, http.StatusBadRequest)
		return
	} else if utils.IsErr(err, api.ErrConsensusNotSynced) {
		jc.Error(err, http.StatusServiceUnavailable)
		return
	} else if jc.Check("couldn't upload object", err) != nil {
		return
	}

	// set etag header
	jc.ResponseWriter.Header().Set("ETag", api.FormatETag(resp.ETag))
}

func (w *Worker) multipartUploadHandlerPUT(jc jape.Context) {
	jc.Custom((*[]byte)(nil), nil)
	ctx := jc.Request.Context()

	// grab the path
	path := jc.PathParam("key")

	// decode the contract set from the query string
	var contractset string
	if jc.DecodeForm("contractset", &contractset) != nil {
		return
	}

	// decode the bucket from the query string
	var bucket string
	if jc.DecodeForm("bucket", &bucket) != nil {
		return
	} else if bucket == "" {
		jc.Error(api.ErrBucketMissing, http.StatusBadRequest)
		return
	}

	// decode the upload id
	var uploadID string
	if jc.DecodeForm("uploadid", &uploadID) != nil {
		return
	} else if uploadID == "" {
		jc.Error(errors.New("upload id not specified"), http.StatusBadRequest)
		return
	}

	// decode the part number
	var partNumber int
	if jc.DecodeForm("partnumber", &partNumber) != nil {
		return
	}

	// allow overriding the redundancy settings
	var minShards, totalShards int
	if jc.DecodeForm("minshards", &minShards) != nil {
		return
	}
	if jc.DecodeForm("totalshards", &totalShards) != nil {
		return
	}

	// prepare options
	opts := api.UploadMultipartUploadPartOptions{
		ContractSet:      contractset,
		MinShards:        minShards,
		TotalShards:      totalShards,
		EncryptionOffset: nil,
		ContentLength:    jc.Request.ContentLength,
	}

	// get the encryption offset
	var encryptionOffset int
	if jc.DecodeForm("encryptionoffset", &encryptionOffset) != nil {
		return
	} else if jc.Request.FormValue("encryptionoffset") != "" {
		opts.EncryptionOffset = &encryptionOffset
	}

	// upload the multipart
	resp, err := w.UploadMultipartUploadPart(ctx, jc.Request.Body, bucket, path, uploadID, partNumber, opts)
	if utils.IsErr(err, api.ErrInvalidRedundancySettings) {
		jc.Error(err, http.StatusBadRequest)
		return
	} else if utils.IsErr(err, api.ErrBucketNotFound) {
		jc.Error(err, http.StatusNotFound)
		return
	} else if utils.IsErr(err, api.ErrContractSetNotSpecified) {
		jc.Error(err, http.StatusBadRequest)
		return
	} else if utils.IsErr(err, api.ErrConsensusNotSynced) {
		jc.Error(err, http.StatusServiceUnavailable)
		return
	} else if utils.IsErr(err, api.ErrMultipartUploadNotFound) {
		jc.Error(err, http.StatusNotFound)
		return
	} else if utils.IsErr(err, api.ErrInvalidMultipartEncryptionSettings) {
		jc.Error(err, http.StatusBadRequest)
		return
	} else if jc.Check("couldn't upload multipart part", err) != nil {
		return
	}

	// set etag header
	jc.ResponseWriter.Header().Set("ETag", api.FormatETag(resp.ETag))
}

func (w *Worker) objectHandlerDELETE(jc jape.Context) {
	var bucket string
	if jc.DecodeForm("bucket", &bucket) != nil {
		return
	}
	err := w.bus.DeleteObject(jc.Request.Context(), bucket, jc.PathParam("key"))
	if utils.IsErr(err, api.ErrObjectNotFound) {
		jc.Error(err, http.StatusNotFound)
		return
	}
	jc.Check("couldn't delete object", err)
}

func (w *Worker) objectsRemoveHandlerPOST(jc jape.Context) {
	var orr api.ObjectsRemoveRequest
	if jc.Decode(&orr) != nil {
		return
	} else if orr.Bucket == "" {
		jc.Error(api.ErrBucketMissing, http.StatusBadRequest)
		return
	}

	if orr.Prefix == "" {
		jc.Error(errors.New("prefix cannot be empty"), http.StatusBadRequest)
		return
	}

	jc.Check("couldn't remove objects", w.bus.RemoveObjects(jc.Request.Context(), orr.Bucket, orr.Prefix))
}

func (w *Worker) rhpContractsHandlerGET(jc jape.Context) {
	ctx := jc.Request.Context()

	// fetch contracts
	busContracts, err := w.bus.Contracts(ctx, api.ContractsOpts{})
	if jc.Check("failed to fetch contracts from bus", err) != nil {
		return
	}
	if len(busContracts) == 0 {
		jc.Encode(api.ContractsResponse{Contracts: nil})
		return
	}

	var hosttimeout time.Duration
	if jc.DecodeForm("hosttimeout", (*api.DurationMS)(&hosttimeout)) != nil {
		return
	}

	gp, err := w.bus.GougingParams(ctx)
	if jc.Check("could not get gouging parameters", err) != nil {
		return
	}
	ctx = WithGougingChecker(ctx, w.bus, gp)

	contracts, errs := w.fetchContracts(ctx, busContracts, hosttimeout)
	resp := api.ContractsResponse{Contracts: contracts}
	if errs != nil {
		resp.Errors = make(map[types.PublicKey]string)
		for pk, err := range errs {
			resp.Errors[pk] = err.Error()
		}
	}
	jc.Encode(resp)
}

func (w *Worker) idHandlerGET(jc jape.Context) {
	jc.Encode(w.id)
}

func (w *Worker) memoryGET(jc jape.Context) {
	api.WriteResponse(jc, api.MemoryResponse{
		Download: w.downloadManager.mm.Status(),
		Upload:   w.uploadManager.mm.Status(),
	})
}

func (w *Worker) accountHandlerGET(jc jape.Context) {
	var hostKey types.PublicKey
	if jc.DecodeParam("hostkey", &hostKey) != nil {
		return
	}
	jc.Encode(w.accounts.Account(hostKey))
}

func (w *Worker) accountsHandlerGET(jc jape.Context) {
	jc.Encode(w.accounts.Accounts())
}

func (w *Worker) accountsResetDriftHandlerPOST(jc jape.Context) {
	var id rhpv3.Account
	if jc.DecodeParam("id", &id) != nil {
		return
	}
	err := w.accounts.ResetDrift(id)
	if errors.Is(err, iworker.ErrAccountNotFound) {
		jc.Error(err, http.StatusNotFound)
		return
	}
	if jc.Check("failed to reset drift", err) != nil {
		return
	}
}

func (w *Worker) eventHandlerPOST(jc jape.Context) {
	var event webhooks.Event
	if jc.Decode(&event) != nil {
		return
	} else if event.Event == webhooks.WebhookEventPing {
		jc.ResponseWriter.WriteHeader(http.StatusOK)
	} else {
		w.eventSubscriber.ProcessEvent(event)
	}
}

func (w *Worker) stateHandlerGET(jc jape.Context) {
	jc.Encode(api.WorkerStateResponse{
		ID:        w.id,
		StartTime: api.TimeRFC3339(w.startTime),
		BuildState: api.BuildState{
			Version:   build.Version(),
			Commit:    build.Commit(),
			OS:        runtime.GOOS,
			BuildTime: api.TimeRFC3339(build.BuildTime()),
		},
	})
}

// New returns an HTTP handler that serves the worker API.
func New(cfg config.Worker, masterKey [32]byte, b Bus, l *zap.Logger) (*Worker, error) {
	if cfg.ID == "" {
		return nil, errors.New("worker ID cannot be empty")
	}

	l = l.Named("worker").Named(cfg.ID)

	if cfg.ContractLockTimeout == 0 {
		return nil, errors.New("contract lock duration must be positive")
	}
	if cfg.BusFlushInterval == 0 {
		return nil, errors.New("bus flush interval must be positive")
	}
	if cfg.DownloadOverdriveTimeout == 0 {
		return nil, errors.New("download overdrive timeout must be positive")
	}
	if cfg.UploadOverdriveTimeout == 0 {
		return nil, errors.New("upload overdrive timeout must be positive")
	}
	if cfg.DownloadMaxMemory == 0 {
		return nil, errors.New("downloadMaxMemory cannot be 0")
	}
	if cfg.UploadMaxMemory == 0 {
		return nil, errors.New("uploadMaxMemory cannot be 0")
	}

	a := alerts.WithOrigin(b, fmt.Sprintf("worker.%s", cfg.ID))
	shutdownCtx, shutdownCancel := context.WithCancel(context.Background())

	dialer := rhp.NewFallbackDialer(b, net.Dialer{}, l)
	w := &Worker{
		alerts:                  a,
		contractLockingDuration: cfg.ContractLockTimeout,
		cache:                   iworker.NewCache(b, l),
		dialer:                  dialer,
		eventSubscriber:         iworker.NewEventSubscriber(a, b, l, 10*time.Second),
		id:                      cfg.ID,
		bus:                     b,
		masterKey:               masterKey,
		logger:                  l.Sugar(),
		rhp2Client:              rhp2.New(dialer, l),
		rhp3Client:              rhp3.New(dialer, l),
		rhp4Client:              rhp4.New(dialer),
		startTime:               time.Now(),
		uploadingPackedSlabs:    make(map[string]struct{}),
		shutdownCtx:             shutdownCtx,
		shutdownCtxCancel:       shutdownCancel,
	}

	if err := w.initAccounts(cfg.AccountsRefillInterval); err != nil {
		return nil, fmt.Errorf("failed to initialize accounts; %w", err)
	}
	w.initPriceTables()

	uploadKey := w.masterKey.DeriveUploadKey()
	w.initDownloadManager(&uploadKey, cfg.DownloadMaxMemory, cfg.DownloadMaxOverdrive, cfg.DownloadOverdriveTimeout, l)
	w.initUploadManager(&uploadKey, cfg.UploadMaxMemory, cfg.UploadMaxOverdrive, cfg.UploadOverdriveTimeout, l)

	w.initContractSpendingRecorder(cfg.BusFlushInterval)
	return w, nil
}

// Handler returns an HTTP handler that serves the worker API.
func (w *Worker) Handler() http.Handler {
	return jape.Mux(map[string]jape.Handler{
		"GET    /accounts":               w.accountsHandlerGET,
		"GET    /account/:hostkey":       w.accountHandlerGET,
		"POST   /account/:id/resetdrift": w.accountsResetDriftHandlerPOST,
		"GET    /id":                     w.idHandlerGET,

		"POST   /event": w.eventHandlerPOST,

		"GET    /memory": w.memoryGET,

		"GET    /rhp/contracts": w.rhpContractsHandlerGET,

		"GET    /stats/downloads": w.downloadsStatsHandlerGET,
		"GET    /stats/uploads":   w.uploadsStatsHandlerGET,
		"POST   /slab/migrate":    w.slabMigrateHandler,

		"HEAD   /object/*key":    w.objectHandlerHEAD,
		"GET    /object/*key":    w.objectHandlerGET,
		"PUT    /object/*key":    w.objectHandlerPUT,
		"DELETE /object/*key":    w.objectHandlerDELETE,
		"POST   /objects/remove": w.objectsRemoveHandlerPOST,

		"PUT    /multipart/*key": w.multipartUploadHandlerPUT,

		"GET    /state": w.stateHandlerGET,
	})
}

// Setup register event webhooks that enable the worker cache.
func (w *Worker) Setup(ctx context.Context, apiURL, apiPassword string) error {
	go func() {
		eventsURL := fmt.Sprintf("%s/event", apiURL)
		webhookOpts := []webhooks.HeaderOption{webhooks.WithBasicAuth("", apiPassword)}
		if err := w.eventSubscriber.Register(w.shutdownCtx, eventsURL, webhookOpts...); err != nil {
			w.logger.Errorw("failed to register webhooks", zap.Error(err))
		}
	}()

	return w.cache.Subscribe(w.eventSubscriber)
}

// Shutdown shuts down the worker.
func (w *Worker) Shutdown(ctx context.Context) error {
	// cancel shutdown context
	w.shutdownCtxCancel()

	// stop uploads and downloads
	w.downloadManager.Stop()
	w.uploadManager.Stop()

	// stop account manager
	w.accounts.Shutdown(ctx)

	// stop recorders
	w.contractSpendingRecorder.Stop(ctx)

	// shutdown the subscriber
	return w.eventSubscriber.Shutdown(ctx)
}

func (w *Worker) headObject(ctx context.Context, bucket, key string, onlyMetadata bool, opts api.HeadObjectOptions) (*api.HeadObjectResponse, api.Object, error) {
	// fetch object
	res, err := w.bus.Object(ctx, bucket, key, api.GetObjectOptions{
		OnlyMetadata: onlyMetadata,
	})
	if err != nil {
		return nil, api.Object{}, fmt.Errorf("couldn't fetch object: %w", err)
	}

	// adjust length
	if opts.Range == nil {
		opts.Range = &api.DownloadRange{Offset: 0, Length: -1}
	}
	if opts.Range.Length == -1 {
		opts.Range.Length = res.Size - opts.Range.Offset
	}

	// check size of object against range
	if opts.Range.Offset+opts.Range.Length > res.Size {
		return nil, api.Object{}, http_range.ErrInvalid
	}

	return &api.HeadObjectResponse{
		ContentType:  res.MimeType,
		Etag:         res.ETag,
		LastModified: res.ModTime,
		Range:        opts.Range.ContentRange(res.Size),
		Size:         res.Size,
		Metadata:     res.Metadata,
	}, res, nil
}

func (w *Worker) FundAccount(ctx context.Context, hi api.HostInfo, desired types.Currency) error {
	// calculate the deposit amount
	acc := w.accounts.ForHost(hi.PublicKey)
	return acc.WithDeposit(func(balance types.Currency) (types.Currency, error) {
		// return early if we have the desired balance
		if balance.Cmp(desired) >= 0 {
			return types.ZeroCurrency, nil
		}
		deposit := desired.Sub(balance)

		// fund the account
		var err error
		deposit, err = w.bus.FundAccount(ctx, acc.ID(), hi.ContractID, desired.Sub(balance))
		if err != nil {
			if rhp3.IsBalanceMaxExceeded(err) {
				acc.ScheduleSync()
			}
			return types.ZeroCurrency, fmt.Errorf("failed to fund account with %v; %w", deposit, err)
		}

		// log the account balance after funding
		w.logger.Debugw("fund account succeeded",
			"balance", balance.ExactString(),
			"deposit", deposit.ExactString(),
		)
		return deposit, nil
	})
}

func (w *Worker) GetObject(ctx context.Context, bucket, key string, opts api.DownloadObjectOptions) (*api.GetObjectResponse, error) {
	// head object
	hor, res, err := w.headObject(ctx, bucket, key, false, api.HeadObjectOptions{
		Range: opts.Range,
	})
	if err != nil {
		return nil, fmt.Errorf("couldn't fetch object: %w", err)
	}
	obj := *res.Object

	// adjust range
	if opts.Range == nil {
		opts.Range = &api.DownloadRange{}
	}
	opts.Range.Offset = hor.Range.Offset
	opts.Range.Length = hor.Range.Length

	// fetch gouging params
	gp, err := w.cache.GougingParams(ctx)
	if err != nil {
		return nil, fmt.Errorf("couldn't fetch gouging parameters from bus: %w", err)
	}

	// fetch usable hosts
	hosts, err := w.cache.UsableHosts(ctx)
	if err != nil {
		return nil, fmt.Errorf("couldn't fetch contracts from bus: %w", err)
	}

	// prepare the content
	var content io.ReadCloser
	if opts.Range.Length == 0 || obj.TotalSize() == 0 {
		// if the object has no content or the requested range is 0, return an
		// empty reader
		content = io.NopCloser(bytes.NewReader(nil))
	} else {
		// otherwise return a pipe reader
		downloadFn := func(wr io.Writer, offset, length int64) error {
			ctx = WithGougingChecker(ctx, w.bus, gp)
			err = w.downloadManager.DownloadObject(ctx, wr, obj, uint64(offset), uint64(length), hosts)
			if err != nil {
				w.logger.Error(err)
				if !errors.Is(err, ErrShuttingDown) &&
					!errors.Is(err, errDownloadCancelled) &&
					!errors.Is(err, io.ErrClosedPipe) {
					w.registerAlert(newDownloadFailedAlert(bucket, key, offset, length, int64(len(hosts)), err))
				}
				return fmt.Errorf("failed to download object: %w", err)
			}
			return nil
		}
		pr, pw := io.Pipe()
		go func() {
			err := downloadFn(pw, opts.Range.Offset, opts.Range.Length)
			pw.CloseWithError(err)
		}()
		content = pr
	}

	return &api.GetObjectResponse{
		Content:            content,
		HeadObjectResponse: *hor,
	}, nil
}

func (w *Worker) HeadObject(ctx context.Context, bucket, key string, opts api.HeadObjectOptions) (*api.HeadObjectResponse, error) {
	res, _, err := w.headObject(ctx, bucket, key, true, opts)
	return res, err
}

func (w *Worker) SyncAccount(ctx context.Context, hi api.HostInfo) error {
	// attach gouging checker
	gp, err := w.cache.GougingParams(ctx)
	if err != nil {
		return fmt.Errorf("couldn't get gouging parameters; %w", err)
	}
	ctx = WithGougingChecker(ctx, w.bus, gp)

	// sync the account
	err = w.withRevision(ctx, hi, defaultRevisionFetchTimeout, lockingPrioritySyncing, func(rev types.FileContractRevision) error {
		return w.Host(hi).SyncAccount(ctx, &rev)
	})
	if err != nil {
		return fmt.Errorf("failed to sync account; %w", err)
	}
	return nil
}

func (w *Worker) UploadObject(ctx context.Context, r io.Reader, bucket, key string, opts api.UploadObjectOptions) (*api.UploadObjectResponse, error) {
	// prepare upload params
	up, err := w.prepareUploadParams(ctx, bucket, opts.ContractSet, opts.MinShards, opts.TotalShards)
	if err != nil {
		return nil, err
	}

	// attach gouging checker to the context
	ctx = WithGougingChecker(ctx, w.bus, up.GougingParams)

	// fetch contracts
	contracts, err := w.bus.Contracts(ctx, api.ContractsOpts{ContractSet: up.ContractSet})
	if err != nil {
		return nil, fmt.Errorf("couldn't fetch contracts from bus: %w", err)
	}

	// upload
	eTag, err := w.upload(ctx, bucket, key, up.RedundancySettings, r, contracts,
		WithBlockHeight(up.CurrentHeight),
		WithContractSet(up.ContractSet),
		WithMimeType(opts.MimeType),
		WithPacking(up.UploadPacking),
		WithObjectUserMetadata(opts.Metadata),
	)
	if err != nil {
		w.logger.With(zap.Error(err)).With("key", key).With("bucket", bucket).Error("failed to upload object")
		if !errors.Is(err, ErrShuttingDown) && !errors.Is(err, errUploadInterrupted) && !errors.Is(err, context.Canceled) {
			w.registerAlert(newUploadFailedAlert(bucket, key, up.ContractSet, opts.MimeType, up.RedundancySettings.MinShards, up.RedundancySettings.TotalShards, len(contracts), up.UploadPacking, false, err))
		}
		return nil, fmt.Errorf("couldn't upload object: %w", err)
	}
	return &api.UploadObjectResponse{
		ETag: eTag,
	}, nil
}

func (w *Worker) UploadMultipartUploadPart(ctx context.Context, r io.Reader, bucket, path, uploadID string, partNumber int, opts api.UploadMultipartUploadPartOptions) (*api.UploadMultipartUploadPartResponse, error) {
	// prepare upload params
	up, err := w.prepareUploadParams(ctx, bucket, opts.ContractSet, opts.MinShards, opts.TotalShards)
	if err != nil {
		return nil, err
	}

	// fetch upload from bus
	upload, err := w.bus.MultipartUpload(ctx, uploadID)
	if err != nil {
		return nil, fmt.Errorf("couldn't fetch multipart upload: %w", err)
	}

	// attach gouging checker to the context
	ctx = WithGougingChecker(ctx, w.bus, up.GougingParams)

	// prepare opts
	uploadOpts := []UploadOption{
		WithBlockHeight(up.CurrentHeight),
		WithContractSet(up.ContractSet),
		WithPacking(up.UploadPacking),
		WithCustomKey(upload.EncryptionKey),
		WithPartNumber(partNumber),
		WithUploadID(uploadID),
	}

	// make sure only one of the following is set
	if encryptionEnabled := !upload.EncryptionKey.IsNoopKey(); encryptionEnabled && opts.EncryptionOffset == nil {
		return nil, fmt.Errorf("%w: if object encryption (pre-erasure coding) wasn't disabled by creating the multipart upload with the no-op key, the offset needs to be set", api.ErrInvalidMultipartEncryptionSettings)
	} else if opts.EncryptionOffset != nil && *opts.EncryptionOffset < 0 {
		return nil, fmt.Errorf("%w: encryption offset must be positive", api.ErrInvalidMultipartEncryptionSettings)
	} else if encryptionEnabled {
		uploadOpts = append(uploadOpts, WithCustomEncryptionOffset(uint64(*opts.EncryptionOffset)))
	}

	// fetch contracts
	contracts, err := w.bus.Contracts(ctx, api.ContractsOpts{ContractSet: up.ContractSet})
	if err != nil {
		return nil, fmt.Errorf("couldn't fetch contracts from bus: %w", err)
	}

	// upload
	eTag, err := w.upload(ctx, bucket, path, up.RedundancySettings, r, contracts, uploadOpts...)
	if err != nil {
		w.logger.With(zap.Error(err)).With("path", path).With("bucket", bucket).Error("failed to upload object")
		if !errors.Is(err, ErrShuttingDown) && !errors.Is(err, errUploadInterrupted) && !errors.Is(err, context.Canceled) {
			w.registerAlert(newUploadFailedAlert(bucket, path, up.ContractSet, "", up.RedundancySettings.MinShards, up.RedundancySettings.TotalShards, len(contracts), up.UploadPacking, false, err))
		}
		return nil, fmt.Errorf("couldn't upload object: %w", err)
	}
	return &api.UploadMultipartUploadPartResponse{
		ETag: eTag,
	}, nil
}

func (w *Worker) initAccounts(refillInterval time.Duration) (err error) {
	if w.accounts != nil {
		panic("priceTables already initialized") // developer error
	}
	w.accounts, err = iworker.NewAccountManager(w.masterKey.DeriveAccountsKey(w.id), w.id, w.bus, w, w, w.bus, w.cache, w.bus, refillInterval, w.logger.Desugar())
	return err
}

func (w *Worker) prepareUploadParams(ctx context.Context, bucket string, contractSet string, minShards, totalShards int) (api.UploadParams, error) {
	// return early if the bucket does not exist
	_, err := w.bus.Bucket(ctx, bucket)
	if err != nil {
		return api.UploadParams{}, fmt.Errorf("bucket '%s' not found; %w", bucket, err)
	}

	// fetch the upload parameters
	up, err := w.bus.UploadParams(ctx)
	if err != nil {
		return api.UploadParams{}, fmt.Errorf("couldn't fetch upload parameters from bus: %w", err)
	} else if contractSet != "" {
		up.ContractSet = contractSet
	} else if up.ContractSet == "" {
		return api.UploadParams{}, api.ErrContractSetNotSpecified
	}

	// cancel the upload if consensus is not synced
	if !up.ConsensusState.Synced {
		return api.UploadParams{}, api.ErrConsensusNotSynced
	}

	// allow overriding the redundancy settings
	if minShards != 0 {
		up.RedundancySettings.MinShards = minShards
	}
	if totalShards != 0 {
		up.RedundancySettings.TotalShards = totalShards
	}
	err = api.RedundancySettings{MinShards: up.RedundancySettings.MinShards, TotalShards: up.RedundancySettings.TotalShards}.Validate()
	if err != nil {
		return api.UploadParams{}, err
	}
	return up, nil
}

// A HostErrorSet is a collection of errors from various hosts.
type HostErrorSet map[types.PublicKey]error

// NumGouging returns numbers of host that errored out due to price gouging.
func (hes HostErrorSet) NumGouging() (n int) {
	for _, he := range hes {
		if errors.Is(he, gouging.ErrPriceTableGouging) {
			n++
		}
	}
	return
}

// Error implements error.
func (hes HostErrorSet) Error() string {
	if len(hes) == 0 {
		return ""
	}

	var strs []string
	for hk, he := range hes {
		strs = append(strs, fmt.Sprintf("%x: %v", hk[:4], he.Error()))
	}

	// include a leading newline so that the first error isn't printed on the
	// same line as the error context
	return "\n" + strings.Join(strs, "\n")
}<|MERGE_RESOLUTION|>--- conflicted
+++ resolved
@@ -272,48 +272,6 @@
 	return
 }
 
-<<<<<<< HEAD
-func (w *Worker) rhpPriceTableHandler(jc jape.Context) {
-	// decode the request
-	var rptr api.RHPPriceTableRequest
-	if jc.Decode(&rptr) != nil {
-		return
-	}
-
-	// defer interaction recording before applying timeout to make sure we still
-	// record the failed update if it timed out
-	var err error
-	var hpt api.HostPriceTable
-	defer func() {
-		if shouldRecordPriceTable(err) {
-			w.bus.RecordPriceTables(jc.Request.Context(), []api.HostPriceTableUpdate{
-				{
-					HostKey:    rptr.HostKey,
-					Success:    err == nil,
-					Timestamp:  time.Now(),
-					PriceTable: hpt,
-				},
-			})
-		}
-	}()
-
-	// apply timeout
-	ctx := jc.Request.Context()
-	if rptr.Timeout > 0 {
-		var cancel context.CancelFunc
-		ctx, cancel = context.WithTimeout(ctx, time.Duration(rptr.Timeout))
-		defer cancel()
-	}
-
-	hpt, err = w.Host(api.HostInfo{PublicKey: rptr.HostKey, SiamuxAddr: rptr.SiamuxAddr}).PriceTableUnpaid(ctx)
-	if jc.Check("could not get price table", err) != nil {
-		return
-	}
-	jc.Encode(hpt)
-}
-
-=======
->>>>>>> eadd5e0b
 func (w *Worker) slabMigrateHandler(jc jape.Context) {
 	ctx := jc.Request.Context()
 
