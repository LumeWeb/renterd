--- conflicted
+++ resolved
@@ -734,15 +734,7 @@
 	}
 
 	w.pool.setCurrentHeight(up.CurrentHeight)
-<<<<<<< HEAD
-	err = w.withHostsV2(ctx, contracts, func(v2Hosts []sectorStore) error {
-		return w.withHostsV3(ctx, contracts, func(v3Hosts []sectorStore) error {
-			return migrateSlab(ctx, &slab, v2Hosts, v3Hosts, w.bus, w.downloadSectorTimeout, w.uploadSectorTimeout)
-		})
-	})
-=======
 	err = migrateSlab(ctx, w, &slab, contracts, w.bus, w.downloadSectorTimeout, w.uploadSectorTimeout)
->>>>>>> 34f31d26
 	if jc.Check("couldn't migrate slabs", err) != nil {
 		return
 	}
@@ -849,20 +841,10 @@
 			return badHosts[contracts[i].HostKey] < badHosts[contracts[j].HostKey]
 		})
 
-<<<<<<< HEAD
-		err = w.withHostsV3(ctx, contracts, func(accounts []sectorStore) error {
-			badHostIndices, err := downloadSlab(ctx, cw, ss, accounts, w.downloadSectorTimeout)
-			for _, h := range badHostIndices {
-				badHosts[accounts[h].HostKey()]++
-			}
-			return err
-		})
-=======
-		slowHosts, err := downloadSlab(ctx, w, cw, ss, contracts, &tracedContractLocker{w.bus}, w.downloadSectorTimeout)
-		for _, h := range slowHosts {
-			slow[contracts[h].HostKey]++
-		}
->>>>>>> 34f31d26
+		badHostIndices, err := downloadSlab(ctx, w, cw, ss, contracts, w.downloadSectorTimeout)
+		for _, h := range badHostIndices {
+			badHosts[contracts[h].HostKey]++
+		}
 		if err != nil {
 			w.logger.Errorf("couldn't download object %v slab %d, err: %v", key, i, err)
 			if i == 0 {
@@ -933,21 +915,6 @@
 		var slowHosts []int
 
 		lr := io.LimitReader(cr, int64(rs.MinShards)*rhpv2.SectorSize)
-<<<<<<< HEAD
-		if err := w.withHostsV2(ctx, contracts, func(hosts []sectorStore) (err error) {
-			// move slow hosts to the back of the array
-			sort.SliceStable(hosts, func(i, j int) bool {
-				return slow[hosts[i].HostKey()] < slow[hosts[j].HostKey()]
-			})
-
-			// upload the slab
-			s, length, slowHosts, err = uploadSlab(ctx, lr, uint8(rs.MinShards), uint8(rs.TotalShards), hosts, &tracedContractLocker{w.bus}, w.uploadSectorTimeout)
-			for _, h := range slowHosts {
-				slow[hosts[h].HostKey()]++
-			}
-			return err
-		}); err == io.EOF {
-=======
 		// move slow hosts to the back of the array
 		sort.SliceStable(contracts, func(i, j int) bool {
 			return slow[contracts[i].HostKey] < slow[contracts[j].HostKey]
@@ -959,7 +926,6 @@
 			slow[contracts[h].HostKey]++
 		}
 		if err == io.EOF {
->>>>>>> 34f31d26
 			break
 		} else if jc.Check("couldn't upload slab", err); err != nil {
 			return
