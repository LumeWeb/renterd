package worker

import (
	"bytes"
	"context"
	"errors"
	"fmt"
	"io"
	"math"
	"net"
	"net/http"
	"runtime"
	"sort"
	"strings"
	"sync"
	"time"

	"github.com/gotd/contrib/http_range"
	rhpv3 "go.sia.tech/core/rhp/v3"
	"go.sia.tech/core/types"
	"go.sia.tech/jape"
	"go.sia.tech/renterd/alerts"
	"go.sia.tech/renterd/api"
	"go.sia.tech/renterd/build"
	"go.sia.tech/renterd/config"
	"go.sia.tech/renterd/internal/gouging"
	"go.sia.tech/renterd/internal/rhp"
	rhp2 "go.sia.tech/renterd/internal/rhp/v2"
	rhp3 "go.sia.tech/renterd/internal/rhp/v3"
	rhp4 "go.sia.tech/renterd/internal/rhp/v4"
	"go.sia.tech/renterd/internal/utils"
	iworker "go.sia.tech/renterd/internal/worker"
	"go.sia.tech/renterd/object"
	"go.sia.tech/renterd/webhooks"
	"go.sia.tech/renterd/worker/client"
	"go.uber.org/zap"
)

const (
	defaultRevisionFetchTimeout = 30 * time.Second

	lockingPrioritySyncing                = 30
	lockingPriorityActiveContractRevision = 100
)

var (
	ErrShuttingDown = errors.New("worker is shutting down")
)

// re-export the client
type Client struct {
	*client.Client
}

func NewClient(address, password string) *Client {
	return &Client{
		Client: client.New(address, password),
	}
}

type (
	Bus interface {
		alerts.Alerter
		gouging.ConsensusState
		webhooks.Broadcaster

		AccountFunder
		iworker.AccountStore

		ContractLocker
		ContractStore
		HostStore
		ObjectStore
		SettingStore
		WebhookStore

		Syncer
	}

	AccountFunder interface {
		FundAccount(ctx context.Context, account rhpv3.Account, fcid types.FileContractID, amount types.Currency) (types.Currency, error)
	}

	ContractStore interface {
		Contract(ctx context.Context, id types.FileContractID) (api.ContractMetadata, error)
		ContractSize(ctx context.Context, id types.FileContractID) (api.ContractSize, error)
		ContractRoots(ctx context.Context, id types.FileContractID) ([]types.Hash256, error)
		Contracts(ctx context.Context, opts api.ContractsOpts) ([]api.ContractMetadata, error)
		RenewedContract(ctx context.Context, renewedFrom types.FileContractID) (api.ContractMetadata, error)
	}

	HostStore interface {
		RecordContractSpending(ctx context.Context, records []api.ContractSpendingRecord) error

		Host(ctx context.Context, hostKey types.PublicKey) (api.Host, error)
		UsableHosts(ctx context.Context) ([]api.HostInfo, error)
	}

	ObjectStore interface {
		// NOTE: used for download
		DeleteHostSector(ctx context.Context, hk types.PublicKey, root types.Hash256) error
		FetchPartialSlab(ctx context.Context, key object.EncryptionKey, offset, length uint32) ([]byte, error)
		Slab(ctx context.Context, key object.EncryptionKey) (object.Slab, error)

		// NOTE: used for upload
<<<<<<< HEAD
		AddObject(ctx context.Context, bucket, key string, o object.Object, opts api.AddObjectOptions) error
		AddMultipartPart(ctx context.Context, bucket, key, ETag, uploadID string, partNumber int, slices []object.SlabSlice) (err error)
		AddPartialSlab(ctx context.Context, data []byte, minShards, totalShards uint8) (slabs []object.SlabSlice, slabBufferMaxSizeSoftReached bool, err error)
=======
		AddObject(ctx context.Context, bucket, key, contractSet string, o object.Object, opts api.AddObjectOptions) error
		AddMultipartPart(ctx context.Context, bucket, key, contractSet, ETag, uploadID string, partNumber int, slices []object.SlabSlice) (err error)
		AddPartialSlab(ctx context.Context, data []byte, minShards, totalShards uint8, contractSet string) (slabs []object.SlabSlice, slabBufferMaxSizeSoftReached bool, err error)
>>>>>>> a7428a01
		AddUploadingSectors(ctx context.Context, uID api.UploadID, root []types.Hash256) error
		FinishUpload(ctx context.Context, uID api.UploadID) error
		Objects(ctx context.Context, prefix string, opts api.ListObjectOptions) (resp api.ObjectsResponse, err error)
		MarkPackedSlabsUploaded(ctx context.Context, slabs []api.UploadedPackedSlab) error
		TrackUpload(ctx context.Context, uID api.UploadID) error
		UpdateSlab(ctx context.Context, key object.EncryptionKey, sectors []api.UploadedSector) error

		// NOTE: used by worker
		Bucket(_ context.Context, bucket string) (api.Bucket, error)
		Object(ctx context.Context, bucket, key string, opts api.GetObjectOptions) (api.Object, error)
		DeleteObject(ctx context.Context, bucket, key string) error
		MultipartUpload(ctx context.Context, uploadID string) (resp api.MultipartUpload, err error)
		PackedSlabsForUpload(ctx context.Context, lockingDuration time.Duration, minShards, totalShards uint8, limit int) ([]api.PackedSlab, error)
		RemoveObjects(ctx context.Context, bucket, prefix string) error
	}

	SettingStore interface {
		GougingParams(ctx context.Context) (api.GougingParams, error)
		UploadParams(ctx context.Context) (api.UploadParams, error)
	}

	Syncer interface {
		BroadcastTransaction(ctx context.Context, txns []types.Transaction) error
		SyncerPeers(ctx context.Context) (resp []string, err error)
	}

	WebhookStore interface {
		RegisterWebhook(ctx context.Context, webhook webhooks.Webhook) error
		UnregisterWebhook(ctx context.Context, webhook webhooks.Webhook) error
	}
)

// TODO: deriving the renter key from the host key using the master key only
// works if we persist a hash of the renter's master key in the database and
// compare it on startup, otherwise there's no way of knowing the derived key is
// usuable
// NOTE: Instead of hashing the masterkey and comparing, we could use random
// bytes + the HMAC thereof as the salt. e.g. 32 bytes + 32 bytes HMAC. Then
// whenever we read a specific salt we can verify that is was created with a
// given key. That would eventually allow different masterkeys to coexist in the
// same bus.
//
// TODO: instead of deriving a renter key use a randomly generated salt so we're
// not limited to one key per host
func (w *Worker) deriveRenterKey(hostKey types.PublicKey) types.PrivateKey {
	return w.masterKey.DeriveContractKey(hostKey)
}

// A worker talks to Sia hosts to perform contract and storage operations within
// a renterd system.
type Worker struct {
	alerts alerts.Alerter

	rhp2Client *rhp2.Client
	rhp3Client *rhp3.Client
	rhp4Client *rhp4.Client

	id        string
	bus       Bus
	masterKey utils.MasterKey
	startTime time.Time

	eventSubscriber iworker.EventSubscriber
	downloadManager *downloadManager
	uploadManager   *uploadManager

	accounts    *iworker.AccountMgr
	dialer      *rhp.FallbackDialer
	cache       iworker.WorkerCache
	priceTables *priceTables

	uploadsMu            sync.Mutex
	uploadingPackedSlabs map[string]struct{}

	contractSpendingRecorder ContractSpendingRecorder

	shutdownCtx       context.Context
	shutdownCtxCancel context.CancelFunc

	logger *zap.SugaredLogger
}

func (w *Worker) isStopped() bool {
	select {
	case <-w.shutdownCtx.Done():
		return true
	default:
	}
	return false
}

func (w *Worker) withRevision(ctx context.Context, fcid types.FileContractID, hk types.PublicKey, siamuxAddr string, fetchTimeout time.Duration, lockPriority int, fn func(rev types.FileContractRevision) error) error {
	return w.withContractLock(ctx, fcid, lockPriority, func() error {
		rev, err := w.Host(hk, fcid, siamuxAddr).FetchRevision(ctx, fetchTimeout)
		if err != nil {
			return err
		}
		return fn(rev)
	})
}

func (w *Worker) registerAlert(a alerts.Alert) {
	ctx, cancel := context.WithTimeout(w.shutdownCtx, time.Minute)
	if err := w.alerts.RegisterAlert(ctx, a); err != nil {
		w.logger.Errorf("failed to register alert, err: %v", err)
	}
	cancel()
}

func (w *Worker) slabMigrateHandler(jc jape.Context) {
	ctx := jc.Request.Context()

	// decode the slab
	var slab object.Slab
	if jc.Decode(&slab) != nil {
		return
	}

	// fetch the upload parameters
	up, err := w.bus.UploadParams(ctx)
	if jc.Check("couldn't fetch upload parameters from bus", err) != nil {
		return
	}

	// cancel the upload if consensus is not synced
	if !up.ConsensusState.Synced {
		w.logger.Errorf("migration cancelled, err: %v", api.ErrConsensusNotSynced)
		jc.Error(api.ErrConsensusNotSynced, http.StatusServiceUnavailable)
		return
	}

	// attach gouging checker to the context
	ctx = WithGougingChecker(ctx, w.bus, up.GougingParams)

<<<<<<< HEAD
	// fetch download contracts
	dlContracts, err := w.bus.Contracts(ctx, api.ContractsOpts{FilterMode: api.ContractFilterModeActive})
	if jc.Check("couldn't fetch contracts from bus", err) != nil {
		return
	}

	// filter upload contracts
	ulContracts, err := w.bus.Contracts(ctx, api.ContractsOpts{FilterMode: api.ContractFilterModeGood})
=======
	// fetch hosts
	dlHosts, err := w.cache.UsableHosts(ctx)
	if jc.Check("couldn't fetch hosts from bus", err) != nil {
		return
	}

	// fetch contracts
	ulContracts, err := w.bus.Contracts(ctx, api.ContractsOpts{ContractSet: up.ContractSet})
>>>>>>> a7428a01
	if jc.Check("couldn't fetch contracts from bus", err) != nil {
		return
	}

	// migrate the slab and handle alerts
<<<<<<< HEAD
	err = w.migrate(ctx, slab, dlContracts, ulContracts, up.CurrentHeight)
=======
	err = w.migrate(ctx, slab, up.ContractSet, dlHosts, ulContracts, up.CurrentHeight)
>>>>>>> a7428a01
	if err != nil && !utils.IsErr(err, api.ErrSlabNotFound) {
		var objects []api.ObjectMetadata
		if res, err := w.bus.Objects(ctx, "", api.ListObjectOptions{SlabEncryptionKey: slab.EncryptionKey}); err != nil {
			w.logger.Errorf("failed to list objects for slab key; %v", err)
		} else {
			objects = res.Objects
		}
		w.alerts.RegisterAlert(ctx, newMigrationFailedAlert(slab.EncryptionKey, slab.Health, objects, err))
	} else if err == nil {
		w.alerts.DismissAlerts(jc.Request.Context(), alerts.IDForSlab(alertMigrationID, slab.EncryptionKey))
	}

	jc.Check("failed to migrate slab", err)
}

func (w *Worker) downloadsStatsHandlerGET(jc jape.Context) {
	stats := w.downloadManager.Stats()

	// prepare downloaders stats
	var healthy uint64
	var dss []api.DownloaderStats
	for hk, stat := range stats.downloaders {
		if stat.healthy {
			healthy++
		}
		dss = append(dss, api.DownloaderStats{
			HostKey:                    hk,
			AvgSectorDownloadSpeedMBPS: stat.avgSpeedMBPS,
			NumDownloads:               stat.numDownloads,
		})
	}
	sort.SliceStable(dss, func(i, j int) bool {
		return dss[i].AvgSectorDownloadSpeedMBPS > dss[j].AvgSectorDownloadSpeedMBPS
	})

	// encode response
	api.WriteResponse(jc, api.DownloadStatsResponse{
		AvgDownloadSpeedMBPS: math.Ceil(stats.avgDownloadSpeedMBPS*100) / 100,
		AvgOverdrivePct:      math.Floor(stats.avgOverdrivePct*100*100) / 100,
		HealthyDownloaders:   healthy,
		NumDownloaders:       uint64(len(stats.downloaders)),
		DownloadersStats:     dss,
	})
}

func (w *Worker) uploadsStatsHandlerGET(jc jape.Context) {
	stats := w.uploadManager.Stats()

	// prepare upload stats
	var uss []api.UploaderStats
	for hk, mbps := range stats.uploadSpeedsMBPS {
		uss = append(uss, api.UploaderStats{
			HostKey:                  hk,
			AvgSectorUploadSpeedMBPS: mbps,
		})
	}
	sort.SliceStable(uss, func(i, j int) bool {
		return uss[i].AvgSectorUploadSpeedMBPS > uss[j].AvgSectorUploadSpeedMBPS
	})

	// encode response
	api.WriteResponse(jc, api.UploadStatsResponse{
		AvgSlabUploadSpeedMBPS: math.Ceil(stats.avgSlabUploadSpeedMBPS*100) / 100,
		AvgOverdrivePct:        math.Floor(stats.avgOverdrivePct*100*100) / 100,
		HealthyUploaders:       stats.healthyUploaders,
		NumUploaders:           stats.numUploaders,
		UploadersStats:         uss,
	})
}

func (w *Worker) objectHandlerHEAD(jc jape.Context) {
	// parse bucket
	var bucket string
	if jc.DecodeForm("bucket", &bucket) != nil {
		return
	} else if bucket == "" {
		jc.Error(api.ErrBucketMissing, http.StatusBadRequest)
		return
	}

	// parse range
	dr, err := api.ParseDownloadRange(jc.Request)
	if errors.Is(err, http_range.ErrInvalid) || errors.Is(err, api.ErrMultiRangeNotSupported) {
		jc.Error(err, http.StatusBadRequest)
		return
	} else if errors.Is(err, http_range.ErrNoOverlap) {
		jc.Error(err, http.StatusRequestedRangeNotSatisfiable)
		return
	} else if err != nil {
		jc.Error(err, http.StatusInternalServerError)
		return
	}

	// parse key
	path := jc.PathParam("key")

	// fetch object metadata
	hor, err := w.HeadObject(jc.Request.Context(), bucket, path, api.HeadObjectOptions{
		Range: &dr,
	})
	if utils.IsErr(err, api.ErrObjectNotFound) {
		jc.Error(err, http.StatusNotFound)
		return
	} else if errors.Is(err, http_range.ErrInvalid) {
		jc.Error(err, http.StatusBadRequest)
		return
	} else if jc.Check("couldn't get object", err) != nil {
		return
	}

	// serve the content to ensure we're setting the exact same headers as we
	// would for a GET request
	serveContent(jc.ResponseWriter, jc.Request, path, bytes.NewReader(nil), *hor)
}

func (w *Worker) objectHandlerGET(jc jape.Context) {
	jc.Custom(nil, []api.ObjectMetadata{})

	ctx := jc.Request.Context()

	var bucket string
	if jc.DecodeForm("bucket", &bucket) != nil {
		return
	} else if bucket == "" {
		jc.Error(api.ErrBucketMissing, http.StatusBadRequest)
		return
	}

	var prefix string
	if jc.DecodeForm("prefix", &prefix) != nil {
		return
	}
	var sortBy string
	if jc.DecodeForm("sortby", &sortBy) != nil {
		return
	}
	var sortDir string
	if jc.DecodeForm("sortdir", &sortDir) != nil {
		return
	}
	var marker string
	if jc.DecodeForm("marker", &marker) != nil {
		return
	}
	var ignoreDelim bool
	if jc.DecodeForm("ignoredelim", &ignoreDelim) != nil {
		return
	}

	key := jc.PathParam("key")
	if key == "" {
		jc.Error(errors.New("no path provided"), http.StatusBadRequest)
		return
	}

	dr, err := api.ParseDownloadRange(jc.Request)
	if errors.Is(err, http_range.ErrInvalid) || errors.Is(err, api.ErrMultiRangeNotSupported) {
		jc.Error(err, http.StatusBadRequest)
		return
	} else if errors.Is(err, http_range.ErrNoOverlap) {
		jc.Error(err, http.StatusRequestedRangeNotSatisfiable)
		return
	} else if err != nil {
		jc.Error(err, http.StatusInternalServerError)
		return
	}

	gor, err := w.GetObject(ctx, bucket, key, api.DownloadObjectOptions{
		Range: &dr,
	})
	if utils.IsErr(err, api.ErrObjectNotFound) {
		jc.Error(err, http.StatusNotFound)
		return
	} else if errors.Is(err, http_range.ErrInvalid) {
		jc.Error(err, http.StatusBadRequest)
		return
	} else if jc.Check("couldn't get object", err) != nil {
		return
	}
	defer gor.Content.Close()

	// serve the content
	serveContent(jc.ResponseWriter, jc.Request, key, gor.Content, gor.HeadObjectResponse)
}

func (w *Worker) objectHandlerPUT(jc jape.Context) {
	jc.Custom((*[]byte)(nil), nil)
	ctx := jc.Request.Context()

	// grab the path
	path := jc.PathParam("key")

	// decode the mimetype from the query string
	var mimeType string
	if jc.DecodeForm("mimetype", &mimeType) != nil {
		return
	}

	// decode the bucket from the query string
	var bucket string
	if jc.DecodeForm("bucket", &bucket) != nil {
		return
	} else if bucket == "" {
		jc.Error(api.ErrBucketMissing, http.StatusBadRequest)
		return
	}

	// allow overriding the redundancy settings
	var minShards, totalShards int
	if jc.DecodeForm("minshards", &minShards) != nil {
		return
	}
	if jc.DecodeForm("totalshards", &totalShards) != nil {
		return
	}

	// parse headers and extract object meta
	metadata := make(api.ObjectUserMetadata)
	for k, v := range jc.Request.Header {
		if strings.HasPrefix(strings.ToLower(k), strings.ToLower(api.ObjectMetadataPrefix)) && len(v) > 0 {
			metadata[k[len(api.ObjectMetadataPrefix):]] = v[0]
		}
	}

	// upload the object
	resp, err := w.UploadObject(ctx, jc.Request.Body, bucket, path, api.UploadObjectOptions{
		MinShards:     minShards,
		TotalShards:   totalShards,
		ContentLength: jc.Request.ContentLength,
		MimeType:      mimeType,
		Metadata:      metadata,
	})
	if utils.IsErr(err, api.ErrInvalidRedundancySettings) {
		jc.Error(err, http.StatusBadRequest)
		return
	} else if utils.IsErr(err, api.ErrBucketNotFound) {
		jc.Error(err, http.StatusNotFound)
		return
	} else if utils.IsErr(err, api.ErrConsensusNotSynced) {
		jc.Error(err, http.StatusServiceUnavailable)
		return
	} else if jc.Check("couldn't upload object", err) != nil {
		return
	}

	// set etag header
	jc.ResponseWriter.Header().Set("ETag", api.FormatETag(resp.ETag))
}

func (w *Worker) multipartUploadHandlerPUT(jc jape.Context) {
	jc.Custom((*[]byte)(nil), nil)
	ctx := jc.Request.Context()

	// grab the path
	path := jc.PathParam("key")

	// decode the bucket from the query string
	var bucket string
	if jc.DecodeForm("bucket", &bucket) != nil {
		return
	} else if bucket == "" {
		jc.Error(api.ErrBucketMissing, http.StatusBadRequest)
		return
	}

	// decode the upload id
	var uploadID string
	if jc.DecodeForm("uploadid", &uploadID) != nil {
		return
	} else if uploadID == "" {
		jc.Error(errors.New("upload id not specified"), http.StatusBadRequest)
		return
	}

	// decode the part number
	var partNumber int
	if jc.DecodeForm("partnumber", &partNumber) != nil {
		return
	}

	// allow overriding the redundancy settings
	var minShards, totalShards int
	if jc.DecodeForm("minshards", &minShards) != nil {
		return
	}
	if jc.DecodeForm("totalshards", &totalShards) != nil {
		return
	}

	// prepare options
	opts := api.UploadMultipartUploadPartOptions{
		MinShards:        minShards,
		TotalShards:      totalShards,
		EncryptionOffset: nil,
		ContentLength:    jc.Request.ContentLength,
	}

	// get the encryption offset
	var encryptionOffset int
	if jc.DecodeForm("encryptionoffset", &encryptionOffset) != nil {
		return
	} else if jc.Request.FormValue("encryptionoffset") != "" {
		opts.EncryptionOffset = &encryptionOffset
	}

	// upload the multipart
	resp, err := w.UploadMultipartUploadPart(ctx, jc.Request.Body, bucket, path, uploadID, partNumber, opts)
	if utils.IsErr(err, api.ErrInvalidRedundancySettings) {
		jc.Error(err, http.StatusBadRequest)
		return
	} else if utils.IsErr(err, api.ErrBucketNotFound) {
		jc.Error(err, http.StatusNotFound)
		return
	} else if utils.IsErr(err, api.ErrConsensusNotSynced) {
		jc.Error(err, http.StatusServiceUnavailable)
		return
	} else if utils.IsErr(err, api.ErrMultipartUploadNotFound) {
		jc.Error(err, http.StatusNotFound)
		return
	} else if utils.IsErr(err, api.ErrInvalidMultipartEncryptionSettings) {
		jc.Error(err, http.StatusBadRequest)
		return
	} else if jc.Check("couldn't upload multipart part", err) != nil {
		return
	}

	// set etag header
	jc.ResponseWriter.Header().Set("ETag", api.FormatETag(resp.ETag))
}

func (w *Worker) objectHandlerDELETE(jc jape.Context) {
	var bucket string
	if jc.DecodeForm("bucket", &bucket) != nil {
		return
	}
	err := w.bus.DeleteObject(jc.Request.Context(), bucket, jc.PathParam("key"))
	if utils.IsErr(err, api.ErrObjectNotFound) {
		jc.Error(err, http.StatusNotFound)
		return
	}
	jc.Check("couldn't delete object", err)
}

func (w *Worker) objectsRemoveHandlerPOST(jc jape.Context) {
	var orr api.ObjectsRemoveRequest
	if jc.Decode(&orr) != nil {
		return
	} else if orr.Bucket == "" {
		jc.Error(api.ErrBucketMissing, http.StatusBadRequest)
		return
	}

	if orr.Prefix == "" {
		jc.Error(errors.New("prefix cannot be empty"), http.StatusBadRequest)
		return
	}

	jc.Check("couldn't remove objects", w.bus.RemoveObjects(jc.Request.Context(), orr.Bucket, orr.Prefix))
}

func (w *Worker) idHandlerGET(jc jape.Context) {
	jc.Encode(w.id)
}

func (w *Worker) memoryGET(jc jape.Context) {
	api.WriteResponse(jc, api.MemoryResponse{
		Download: w.downloadManager.mm.Status(),
		Upload:   w.uploadManager.mm.Status(),
	})
}

func (w *Worker) accountHandlerGET(jc jape.Context) {
	var hostKey types.PublicKey
	if jc.DecodeParam("hostkey", &hostKey) != nil {
		return
	}
	jc.Encode(w.accounts.Account(hostKey))
}

func (w *Worker) accountsHandlerGET(jc jape.Context) {
	jc.Encode(w.accounts.Accounts())
}

func (w *Worker) accountsResetDriftHandlerPOST(jc jape.Context) {
	var id rhpv3.Account
	if jc.DecodeParam("id", &id) != nil {
		return
	}
	err := w.accounts.ResetDrift(id)
	if errors.Is(err, iworker.ErrAccountNotFound) {
		jc.Error(err, http.StatusNotFound)
		return
	}
	if jc.Check("failed to reset drift", err) != nil {
		return
	}
}

func (w *Worker) eventHandlerPOST(jc jape.Context) {
	var event webhooks.Event
	if jc.Decode(&event) != nil {
		return
	} else if event.Event == webhooks.WebhookEventPing {
		jc.ResponseWriter.WriteHeader(http.StatusOK)
	} else {
		w.eventSubscriber.ProcessEvent(event)
	}
}

func (w *Worker) stateHandlerGET(jc jape.Context) {
	jc.Encode(api.WorkerStateResponse{
		ID:        w.id,
		StartTime: api.TimeRFC3339(w.startTime),
		BuildState: api.BuildState{
			Version:   build.Version(),
			Commit:    build.Commit(),
			OS:        runtime.GOOS,
			BuildTime: api.TimeRFC3339(build.BuildTime()),
		},
	})
}

// New returns an HTTP handler that serves the worker API.
func New(cfg config.Worker, masterKey [32]byte, b Bus, l *zap.Logger) (*Worker, error) {
	if cfg.ID == "" {
		return nil, errors.New("worker ID cannot be empty")
	}

	l = l.Named("worker").Named(cfg.ID)

	if cfg.BusFlushInterval == 0 {
		return nil, errors.New("bus flush interval must be positive")
	}
	if cfg.DownloadOverdriveTimeout == 0 {
		return nil, errors.New("download overdrive timeout must be positive")
	}
	if cfg.UploadOverdriveTimeout == 0 {
		return nil, errors.New("upload overdrive timeout must be positive")
	}
	if cfg.DownloadMaxMemory == 0 {
		return nil, errors.New("downloadMaxMemory cannot be 0")
	}
	if cfg.UploadMaxMemory == 0 {
		return nil, errors.New("uploadMaxMemory cannot be 0")
	}

	a := alerts.WithOrigin(b, fmt.Sprintf("worker.%s", cfg.ID))
	shutdownCtx, shutdownCancel := context.WithCancel(context.Background())

	dialer := rhp.NewFallbackDialer(b, net.Dialer{}, l)
	w := &Worker{
		alerts:               a,
		cache:                iworker.NewCache(b, l),
		dialer:               dialer,
		eventSubscriber:      iworker.NewEventSubscriber(a, b, l, 10*time.Second),
		id:                   cfg.ID,
		bus:                  b,
		masterKey:            masterKey,
		logger:               l.Sugar(),
		rhp2Client:           rhp2.New(dialer, l),
		rhp3Client:           rhp3.New(dialer, l),
		rhp4Client:           rhp4.New(dialer),
		startTime:            time.Now(),
		uploadingPackedSlabs: make(map[string]struct{}),
		shutdownCtx:          shutdownCtx,
		shutdownCtxCancel:    shutdownCancel,
	}

	if err := w.initAccounts(cfg.AccountsRefillInterval); err != nil {
		return nil, fmt.Errorf("failed to initialize accounts; %w", err)
	}
	w.initPriceTables()

	uploadKey := w.masterKey.DeriveUploadKey()
	w.initDownloadManager(&uploadKey, cfg.DownloadMaxMemory, cfg.DownloadMaxOverdrive, cfg.DownloadOverdriveTimeout, l)
	w.initUploadManager(&uploadKey, cfg.UploadMaxMemory, cfg.UploadMaxOverdrive, cfg.UploadOverdriveTimeout, l)

	w.initContractSpendingRecorder(cfg.BusFlushInterval)
	return w, nil
}

// Handler returns an HTTP handler that serves the worker API.
func (w *Worker) Handler() http.Handler {
	return jape.Mux(map[string]jape.Handler{
		"GET    /accounts":               w.accountsHandlerGET,
		"GET    /account/:hostkey":       w.accountHandlerGET,
		"POST   /account/:id/resetdrift": w.accountsResetDriftHandlerPOST,
		"GET    /id":                     w.idHandlerGET,

		"POST   /event": w.eventHandlerPOST,

		"GET    /memory": w.memoryGET,

		"GET    /stats/downloads": w.downloadsStatsHandlerGET,
		"GET    /stats/uploads":   w.uploadsStatsHandlerGET,
		"POST   /slab/migrate":    w.slabMigrateHandler,

		"HEAD   /object/*key":    w.objectHandlerHEAD,
		"GET    /object/*key":    w.objectHandlerGET,
		"PUT    /object/*key":    w.objectHandlerPUT,
		"DELETE /object/*key":    w.objectHandlerDELETE,
		"POST   /objects/remove": w.objectsRemoveHandlerPOST,

		"PUT    /multipart/*key": w.multipartUploadHandlerPUT,

		"GET    /state": w.stateHandlerGET,
	})
}

// Setup register event webhooks that enable the worker cache.
func (w *Worker) Setup(ctx context.Context, apiURL, apiPassword string) error {
	go func() {
		eventsURL := fmt.Sprintf("%s/event", apiURL)
		webhookOpts := []webhooks.HeaderOption{webhooks.WithBasicAuth("", apiPassword)}
		if err := w.eventSubscriber.Register(w.shutdownCtx, eventsURL, webhookOpts...); err != nil {
			w.logger.Errorw("failed to register webhooks", zap.Error(err))
		}
	}()

	return w.cache.Subscribe(w.eventSubscriber)
}

// Shutdown shuts down the worker.
func (w *Worker) Shutdown(ctx context.Context) error {
	// cancel shutdown context
	w.shutdownCtxCancel()

	// stop uploads and downloads
	w.downloadManager.Stop()
	w.uploadManager.Stop()

	// stop account manager
	w.accounts.Shutdown(ctx)

	// stop recorders
	w.contractSpendingRecorder.Stop(ctx)

	// shutdown the subscriber
	return w.eventSubscriber.Shutdown(ctx)
}

func (w *Worker) headObject(ctx context.Context, bucket, key string, onlyMetadata bool, opts api.HeadObjectOptions) (*api.HeadObjectResponse, api.Object, error) {
	// fetch object
	res, err := w.bus.Object(ctx, bucket, key, api.GetObjectOptions{
		OnlyMetadata: onlyMetadata,
	})
	if err != nil {
		return nil, api.Object{}, fmt.Errorf("couldn't fetch object: %w", err)
	}

	// adjust length
	if opts.Range == nil {
		opts.Range = &api.DownloadRange{Offset: 0, Length: -1}
	}
	if opts.Range.Length == -1 {
		opts.Range.Length = res.Size - opts.Range.Offset
	}

	// check size of object against range
	if opts.Range.Offset+opts.Range.Length > res.Size {
		return nil, api.Object{}, http_range.ErrInvalid
	}

	return &api.HeadObjectResponse{
		ContentType:  res.MimeType,
		Etag:         res.ETag,
		LastModified: res.ModTime,
		Range:        opts.Range.ContentRange(res.Size),
		Size:         res.Size,
		Metadata:     res.Metadata,
	}, res, nil
}

func (w *Worker) FundAccount(ctx context.Context, fcid types.FileContractID, hk types.PublicKey, desired types.Currency) error {
	// calculate the deposit amount
	acc := w.accounts.ForHost(hk)
	return acc.WithDeposit(func(balance types.Currency) (types.Currency, error) {
		// return early if we have the desired balance
		if balance.Cmp(desired) >= 0 {
			return types.ZeroCurrency, nil
		}
		deposit := desired.Sub(balance)

		// fund the account
		var err error
		deposit, err = w.bus.FundAccount(ctx, acc.ID(), fcid, desired.Sub(balance))
		if err != nil {
			if rhp3.IsBalanceMaxExceeded(err) {
				acc.ScheduleSync()
			}
			return types.ZeroCurrency, fmt.Errorf("failed to fund account with %v; %w", deposit, err)
		}

		// log the account balance after funding
		w.logger.Debugw("fund account succeeded",
			"balance", balance.ExactString(),
			"deposit", deposit.ExactString(),
		)
		return deposit, nil
	})
}

func (w *Worker) GetObject(ctx context.Context, bucket, key string, opts api.DownloadObjectOptions) (*api.GetObjectResponse, error) {
	// head object
	hor, res, err := w.headObject(ctx, bucket, key, false, api.HeadObjectOptions{
		Range: opts.Range,
	})
	if err != nil {
		return nil, fmt.Errorf("couldn't fetch object: %w", err)
	}
	obj := *res.Object

	// adjust range
	if opts.Range == nil {
		opts.Range = &api.DownloadRange{}
	}
	opts.Range.Offset = hor.Range.Offset
	opts.Range.Length = hor.Range.Length

	// fetch gouging params
	gp, err := w.cache.GougingParams(ctx)
	if err != nil {
		return nil, fmt.Errorf("couldn't fetch gouging parameters from bus: %w", err)
	}

	// fetch usable hosts
	hosts, err := w.cache.UsableHosts(ctx)
	if err != nil {
		return nil, fmt.Errorf("couldn't fetch contracts from bus: %w", err)
	}

	// prepare the content
	var content io.ReadCloser
	if opts.Range.Length == 0 || obj.TotalSize() == 0 {
		// if the object has no content or the requested range is 0, return an
		// empty reader
		content = io.NopCloser(bytes.NewReader(nil))
	} else {
		// otherwise return a pipe reader
		downloadFn := func(wr io.Writer, offset, length int64) error {
			ctx = WithGougingChecker(ctx, w.bus, gp)
			err = w.downloadManager.DownloadObject(ctx, wr, obj, uint64(offset), uint64(length), hosts)
			if err != nil {
				w.logger.Error(err)
				if !errors.Is(err, ErrShuttingDown) &&
					!errors.Is(err, errDownloadCancelled) &&
					!errors.Is(err, io.ErrClosedPipe) {
					w.registerAlert(newDownloadFailedAlert(bucket, key, offset, length, int64(len(hosts)), err))
				}
				return fmt.Errorf("failed to download object: %w", err)
			}
			return nil
		}
		pr, pw := io.Pipe()
		go func() {
			err := downloadFn(pw, opts.Range.Offset, opts.Range.Length)
			pw.CloseWithError(err)
		}()
		content = pr
	}

	return &api.GetObjectResponse{
		Content:            content,
		HeadObjectResponse: *hor,
	}, nil
}

func (w *Worker) HeadObject(ctx context.Context, bucket, key string, opts api.HeadObjectOptions) (*api.HeadObjectResponse, error) {
	res, _, err := w.headObject(ctx, bucket, key, true, opts)
	return res, err
}

func (w *Worker) SyncAccount(ctx context.Context, fcid types.FileContractID, hk types.PublicKey, siamuxAddr string) error {
	// attach gouging checker
	gp, err := w.cache.GougingParams(ctx)
	if err != nil {
		return fmt.Errorf("couldn't get gouging parameters; %w", err)
	}
	ctx = WithGougingChecker(ctx, w.bus, gp)

	// sync the account
	h := w.Host(hk, fcid, siamuxAddr)
	err = w.withRevision(ctx, fcid, hk, siamuxAddr, defaultRevisionFetchTimeout, lockingPrioritySyncing, func(rev types.FileContractRevision) error {
		return h.SyncAccount(ctx, &rev)
	})
	if err != nil {
		return fmt.Errorf("failed to sync account; %w", err)
	}
	return nil
}

func (w *Worker) UploadObject(ctx context.Context, r io.Reader, bucket, key string, opts api.UploadObjectOptions) (*api.UploadObjectResponse, error) {
	// prepare upload params
	up, err := w.prepareUploadParams(ctx, bucket, opts.MinShards, opts.TotalShards)
	if err != nil {
		return nil, err
	}

	// attach gouging checker to the context
	ctx = WithGougingChecker(ctx, w.bus, up.GougingParams)

	// fetch contracts
	contracts, err := w.bus.Contracts(ctx, api.ContractsOpts{FilterMode: api.ContractFilterModeGood})
	if err != nil {
		return nil, fmt.Errorf("couldn't fetch contracts from bus: %w", err)
	}

	// upload
	eTag, err := w.upload(ctx, bucket, key, up.RedundancySettings, r, contracts,
		WithBlockHeight(up.CurrentHeight),
		WithMimeType(opts.MimeType),
		WithPacking(up.UploadPacking),
		WithObjectUserMetadata(opts.Metadata),
	)
	if err != nil {
		w.logger.With(zap.Error(err)).With("key", key).With("bucket", bucket).Error("failed to upload object")
		if !errors.Is(err, ErrShuttingDown) && !errors.Is(err, errUploadInterrupted) && !errors.Is(err, context.Canceled) {
			w.registerAlert(newUploadFailedAlert(bucket, key, opts.MimeType, up.RedundancySettings.MinShards, up.RedundancySettings.TotalShards, len(contracts), up.UploadPacking, false, err))
		}
		return nil, fmt.Errorf("couldn't upload object: %w", err)
	}
	return &api.UploadObjectResponse{
		ETag: eTag,
	}, nil
}

func (w *Worker) UploadMultipartUploadPart(ctx context.Context, r io.Reader, bucket, path, uploadID string, partNumber int, opts api.UploadMultipartUploadPartOptions) (*api.UploadMultipartUploadPartResponse, error) {
	// prepare upload params
	up, err := w.prepareUploadParams(ctx, bucket, opts.MinShards, opts.TotalShards)
	if err != nil {
		return nil, err
	}

	// fetch upload from bus
	upload, err := w.bus.MultipartUpload(ctx, uploadID)
	if err != nil {
		return nil, fmt.Errorf("couldn't fetch multipart upload: %w", err)
	}

	// attach gouging checker to the context
	ctx = WithGougingChecker(ctx, w.bus, up.GougingParams)

	// prepare opts
	uploadOpts := []UploadOption{
		WithBlockHeight(up.CurrentHeight),
		WithPacking(up.UploadPacking),
		WithCustomKey(upload.EncryptionKey),
		WithPartNumber(partNumber),
		WithUploadID(uploadID),
	}

	// make sure only one of the following is set
	if encryptionEnabled := !upload.EncryptionKey.IsNoopKey(); encryptionEnabled && opts.EncryptionOffset == nil {
		return nil, fmt.Errorf("%w: if object encryption (pre-erasure coding) wasn't disabled by creating the multipart upload with the no-op key, the offset needs to be set", api.ErrInvalidMultipartEncryptionSettings)
	} else if opts.EncryptionOffset != nil && *opts.EncryptionOffset < 0 {
		return nil, fmt.Errorf("%w: encryption offset must be positive", api.ErrInvalidMultipartEncryptionSettings)
	} else if encryptionEnabled {
		uploadOpts = append(uploadOpts, WithCustomEncryptionOffset(uint64(*opts.EncryptionOffset)))
	}

	// fetch contracts
	contracts, err := w.bus.Contracts(ctx, api.ContractsOpts{FilterMode: api.ContractFilterModeGood})
	if err != nil {
		return nil, fmt.Errorf("couldn't fetch contracts from bus: %w", err)
	}

	// upload
	eTag, err := w.upload(ctx, bucket, path, up.RedundancySettings, r, contracts, uploadOpts...)
	if err != nil {
		w.logger.With(zap.Error(err)).With("path", path).With("bucket", bucket).Error("failed to upload object")
		if !errors.Is(err, ErrShuttingDown) && !errors.Is(err, errUploadInterrupted) && !errors.Is(err, context.Canceled) {
			w.registerAlert(newUploadFailedAlert(bucket, path, "", up.RedundancySettings.MinShards, up.RedundancySettings.TotalShards, len(contracts), up.UploadPacking, false, err))
		}
		return nil, fmt.Errorf("couldn't upload object: %w", err)
	}
	return &api.UploadMultipartUploadPartResponse{
		ETag: eTag,
	}, nil
}

func (w *Worker) initAccounts(refillInterval time.Duration) (err error) {
	if w.accounts != nil {
		panic("priceTables already initialized") // developer error
	}
	w.accounts, err = iworker.NewAccountManager(w.masterKey.DeriveAccountsKey(w.id), w.id, w.bus, w, w, w.bus, w.bus, w.bus, refillInterval, w.logger.Desugar())
	return err
}

func (w *Worker) prepareUploadParams(ctx context.Context, bucket string, minShards, totalShards int) (api.UploadParams, error) {
	// return early if the bucket does not exist
	_, err := w.bus.Bucket(ctx, bucket)
	if err != nil {
		return api.UploadParams{}, fmt.Errorf("bucket '%s' not found; %w", bucket, err)
	}

	// fetch the upload parameters
	up, err := w.bus.UploadParams(ctx)
	if err != nil {
		return api.UploadParams{}, fmt.Errorf("couldn't fetch upload parameters from bus: %w", err)
	}

	// cancel the upload if consensus is not synced
	if !up.ConsensusState.Synced {
		return api.UploadParams{}, api.ErrConsensusNotSynced
	}

	// allow overriding the redundancy settings
	if minShards != 0 {
		up.RedundancySettings.MinShards = minShards
	}
	if totalShards != 0 {
		up.RedundancySettings.TotalShards = totalShards
	}
	err = api.RedundancySettings{MinShards: up.RedundancySettings.MinShards, TotalShards: up.RedundancySettings.TotalShards}.Validate()
	if err != nil {
		return api.UploadParams{}, err
	}
	return up, nil
}<|MERGE_RESOLUTION|>--- conflicted
+++ resolved
@@ -103,15 +103,9 @@
 		Slab(ctx context.Context, key object.EncryptionKey) (object.Slab, error)
 
 		// NOTE: used for upload
-<<<<<<< HEAD
 		AddObject(ctx context.Context, bucket, key string, o object.Object, opts api.AddObjectOptions) error
 		AddMultipartPart(ctx context.Context, bucket, key, ETag, uploadID string, partNumber int, slices []object.SlabSlice) (err error)
 		AddPartialSlab(ctx context.Context, data []byte, minShards, totalShards uint8) (slabs []object.SlabSlice, slabBufferMaxSizeSoftReached bool, err error)
-=======
-		AddObject(ctx context.Context, bucket, key, contractSet string, o object.Object, opts api.AddObjectOptions) error
-		AddMultipartPart(ctx context.Context, bucket, key, contractSet, ETag, uploadID string, partNumber int, slices []object.SlabSlice) (err error)
-		AddPartialSlab(ctx context.Context, data []byte, minShards, totalShards uint8, contractSet string) (slabs []object.SlabSlice, slabBufferMaxSizeSoftReached bool, err error)
->>>>>>> a7428a01
 		AddUploadingSectors(ctx context.Context, uID api.UploadID, root []types.Hash256) error
 		FinishUpload(ctx context.Context, uID api.UploadID) error
 		Objects(ctx context.Context, prefix string, opts api.ListObjectOptions) (resp api.ObjectsResponse, err error)
@@ -246,16 +240,6 @@
 	// attach gouging checker to the context
 	ctx = WithGougingChecker(ctx, w.bus, up.GougingParams)
 
-<<<<<<< HEAD
-	// fetch download contracts
-	dlContracts, err := w.bus.Contracts(ctx, api.ContractsOpts{FilterMode: api.ContractFilterModeActive})
-	if jc.Check("couldn't fetch contracts from bus", err) != nil {
-		return
-	}
-
-	// filter upload contracts
-	ulContracts, err := w.bus.Contracts(ctx, api.ContractsOpts{FilterMode: api.ContractFilterModeGood})
-=======
 	// fetch hosts
 	dlHosts, err := w.cache.UsableHosts(ctx)
 	if jc.Check("couldn't fetch hosts from bus", err) != nil {
@@ -263,18 +247,13 @@
 	}
 
 	// fetch contracts
-	ulContracts, err := w.bus.Contracts(ctx, api.ContractsOpts{ContractSet: up.ContractSet})
->>>>>>> a7428a01
+	ulContracts, err := w.bus.Contracts(ctx, api.ContractsOpts{FilterMode: api.ContractFilterModeGood})
 	if jc.Check("couldn't fetch contracts from bus", err) != nil {
 		return
 	}
 
 	// migrate the slab and handle alerts
-<<<<<<< HEAD
-	err = w.migrate(ctx, slab, dlContracts, ulContracts, up.CurrentHeight)
-=======
-	err = w.migrate(ctx, slab, up.ContractSet, dlHosts, ulContracts, up.CurrentHeight)
->>>>>>> a7428a01
+	err = w.migrate(ctx, slab, dlHosts, ulContracts, up.CurrentHeight)
 	if err != nil && !utils.IsErr(err, api.ErrSlabNotFound) {
 		var objects []api.ObjectMetadata
 		if res, err := w.bus.Objects(ctx, "", api.ListObjectOptions{SlabEncryptionKey: slab.EncryptionKey}); err != nil {
