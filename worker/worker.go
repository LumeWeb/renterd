package worker

import (
	"context"
	"encoding/json"
	"errors"
	"fmt"
	"io"
	"net"
	"net/http"
	"strconv"
	"strings"
	"sync"
	"time"

	"github.com/gorilla/websocket"
	"go.sia.tech/jape"
	"go.sia.tech/renterd/bus"
	"go.sia.tech/renterd/hostdb"
	"go.sia.tech/renterd/internal/consensus"
	"go.sia.tech/renterd/metrics"
	"go.sia.tech/renterd/object"
	rhpv2 "go.sia.tech/renterd/rhp/v2"
	rhpv3 "go.sia.tech/renterd/rhp/v3"
	"go.sia.tech/siad/types"
	"golang.org/x/crypto/blake2b"
)

type SigningFn func(fc types.FileContract, cost types.Currency) ([]types.Transaction, func() error, error)

// parseRange parses a Range header string as per RFC 7233. Only the first range
// is returned. If no range is specified, parseRange returns 0, size.
func parseRange(s string, size int64) (offset, length int64, _ error) {
	if s == "" {
		return 0, size, nil
	}
	const b = "bytes="
	if !strings.HasPrefix(s, b) {
		return 0, 0, errors.New("invalid range")
	}
	rs := strings.Split(s[len(b):], ",")
	if len(rs) == 0 {
		return 0, 0, errors.New("invalid range")
	}
	ra := strings.TrimSpace(rs[0])
	if ra == "" {
		return 0, 0, errors.New("invalid range")
	}
	i := strings.Index(ra, "-")
	if i < 0 {
		return 0, 0, errors.New("invalid range")
	}
	start, end := strings.TrimSpace(ra[:i]), strings.TrimSpace(ra[i+1:])
	if start == "" {
		if end == "" || end[0] == '-' {
			return 0, 0, errors.New("invalid range")
		}
		i, err := strconv.ParseInt(end, 10, 64)
		if i < 0 || err != nil {
			return 0, 0, errors.New("invalid range")
		}
		if i > size {
			i = size
		}
		offset = size - i
		length = size - offset
	} else {
		i, err := strconv.ParseInt(start, 10, 64)
		if err != nil || i < 0 {
			return 0, 0, errors.New("invalid range")
		} else if i >= size {
			return 0, 0, errors.New("invalid range")
		}
		offset = i
		if end == "" {
			length = size - offset
		} else {
			i, err := strconv.ParseInt(end, 10, 64)
			if err != nil || offset > i {
				return 0, 0, errors.New("invalid range")
			}
			if i >= size {
				i = size - 1
			}
			length = i - offset + 1
		}
	}
	return offset, length, nil
}

func errToStr(err error) string {
	if err != nil {
		return err.Error()
	}
	return ""
}

type InteractionResult struct {
	Error string `json:"error,omitempty"`
}

type ScanResult struct {
	InteractionResult
	Settings rhpv2.HostSettings `json:"settings,omitempty"`
}

func IsSuccessfulInteraction(i hostdb.Interaction) bool {
	var result InteractionResult
	if err := json.Unmarshal(i.Result, &result); err != nil {
		return false
	}
	return result.Error == ""
}

type ephemeralMetricsRecorder struct {
	ms []metrics.Metric
	mu sync.Mutex
}

func (mr *ephemeralMetricsRecorder) RecordMetric(m metrics.Metric) {
	mr.mu.Lock()
	defer mr.mu.Unlock()
	mr.ms = append(mr.ms, m)
}

func (mr *ephemeralMetricsRecorder) interactions() []hostdb.Interaction {
	// TODO: merge/filter metrics?
	var his []hostdb.Interaction
	for _, m := range mr.ms {
		if hi, ok := toHostInteraction(m); ok {
			his = append(his, hi)
		}
	}
	return his
}

// MetricHostDial contains metrics relating to a host dial.
type MetricHostDial struct {
	HostKey   consensus.PublicKey
	HostIP    string
	Timestamp time.Time
	Elapsed   time.Duration
	Err       error
}

// IsMetric implements metrics.Metric.
func (MetricHostDial) IsMetric() {}

func dial(ctx context.Context, hostIP string, hostKey consensus.PublicKey) (net.Conn, error) {
	start := time.Now()
	conn, err := (&net.Dialer{}).DialContext(ctx, "tcp", hostIP)
	metrics.Record(ctx, MetricHostDial{
		HostKey:   hostKey,
		HostIP:    hostIP,
		Timestamp: start,
		Elapsed:   time.Since(start),
		Err:       err,
	})
	return conn, err
}

func toHostInteraction(m metrics.Metric) (hostdb.Interaction, bool) {
	transform := func(timestamp time.Time, typ string, err error, res interface{}) (hostdb.Interaction, bool) {
		b, _ := json.Marshal(InteractionResult{Error: errToStr(err)})
		hi := hostdb.Interaction{
			Timestamp: timestamp,
			Type:      typ,
			Result:    json.RawMessage(b),
		}
		return hi, true
	}

	switch m := m.(type) {
	case MetricHostDial:
		return transform(m.Timestamp, "dial", m.Err, struct {
			HostIP    string        `json:"hostIP"`
			Timestamp time.Time     `json:"timestamp"`
			Elapsed   time.Duration `json:"elapsed"`
		}{m.HostIP, m.Timestamp, m.Elapsed})
	case rhpv2.MetricRPC:
		return transform(m.Timestamp, "rhpv2 rpc", m.Err, struct {
			RPC        string         `json:"RPC"`
			Timestamp  time.Time      `json:"timestamp"`
			Elapsed    time.Duration  `json:"elapsed"`
			Contract   string         `json:"contract"`
			Uploaded   uint64         `json:"uploaded"`
			Downloaded uint64         `json:"downloaded"`
			Cost       types.Currency `json:"cost"`
			Collateral types.Currency `json:"collateral"`
		}{m.RPC.String(), m.Timestamp, m.Elapsed, m.Contract.String(), m.Uploaded, m.Downloaded, m.Cost, m.Collateral})
	default:
		return hostdb.Interaction{}, false
	}
}

type contractCapability struct {
	HostKey   consensus.PublicKey
	HostIP    string
	ID        types.FileContractID
	RenterKey consensus.PrivateKey
}

// A Bus is the source of truth within a renterd system.
type Bus interface {
	RecordHostInteraction(hostKey consensus.PublicKey, hi hostdb.Interaction) error
	ContractSetContracts(name string) ([]bus.Contract, error)
	ContractsForSlab(shards []object.Sector) ([]bus.Contract, error)

	UploadParams() (bus.UploadParams, error)
	MigrateParams(slab object.Slab) (bus.MigrateParams, error)

	Object(key string) (object.Object, []string, error)
	AddObject(key string, o object.Object, usedContracts map[consensus.PublicKey]types.FileContractID) error
	DeleteObject(key string) error
}

// TODO: deriving the renter key from the host key using the master key only
// works if we persist a hash of the renter's master key in the database and
// compare it on startup, otherwise there's no way of knowing the derived key is
// usuable
//
// TODO: instead of deriving a renter key use a randomly generated salt so we're
// not limited to one key per host
func deriveRenterKey(masterKey [32]byte, hostKey consensus.PublicKey) consensus.PrivateKey {
	seed := blake2b.Sum256(append(masterKey[:], hostKey[:]...))
	pk := consensus.NewPrivateKeyFromSeed(seed[:])
	for i := range seed {
		seed[i] = 0
	}
	return pk
}

// A worker talks to Sia hosts to perform contract and storage operations within
// a renterd system.
type worker struct {
	bus  Bus
	pool *sessionPool
}

func (w *worker) recordScan(hostKey consensus.PublicKey, settings rhpv2.HostSettings, err error) error {
	hi := hostdb.Interaction{
		Timestamp: time.Now(),
		Type:      "scan",
	}
	if err == nil {
		hi.Result, _ = json.Marshal(ScanResult{
			Settings: settings,
		})
	} else {
		hi.Result, _ = json.Marshal(ScanResult{
			InteractionResult: InteractionResult{
				Error: errToStr(err),
			},
		})
	}
	return w.bus.RecordHostInteraction(hostKey, hi)
}

func (w *worker) withTransportV2(ctx context.Context, hostIP string, hostKey consensus.PublicKey, fn func(*rhpv2.Transport) error) (err error) {
	var mr ephemeralMetricsRecorder
	defer func() {
		// TODO: send all interactions in one request
		for _, hi := range mr.interactions() {
			// TODO: handle error
			_ = w.bus.RecordHostInteraction(hostKey, hi)
		}
	}()
	ctx = metrics.WithRecorder(ctx, &mr)
	conn, err := dial(ctx, hostIP, hostKey)
	if err != nil {
		return err
	}
	done := make(chan struct{})
	go func() {
		select {
		case <-done:
		case <-ctx.Done():
			conn.Close()
		}
	}()
	defer func() {
		close(done)
		if ctx.Err() != nil {
			err = ctx.Err()
		}
	}()
	t, err := rhpv2.NewRenterTransport(conn, hostKey)
	if err != nil {
		return err
	}
	defer t.Close()
	return fn(t)
}

func (w *worker) withTransportV3(ctx context.Context, hostIP string, hostKey consensus.PublicKey, fn func(*rhpv3.Transport) error) (err error) {
	conn, err := dial(ctx, hostIP, hostKey)
	if err != nil {
		return err
	}
	done := make(chan struct{})
	go func() {
		select {
		case <-done:
		case <-ctx.Done():
			conn.Close()
		}
	}()
	defer func() {
		close(done)
		if ctx.Err() != nil {
			err = ctx.Err()
		}
	}()
	t, err := rhpv3.NewRenterTransport(conn, hostKey)
	if err != nil {
		return err
	}
	defer t.Close()
	return fn(t)
}

func (w *worker) withHosts(ctx context.Context, contracts []contractCapability, fn func([]sectorStore) error) (err error) {
	var hosts []sectorStore
	for _, c := range contracts {
		hosts = append(hosts, w.pool.session(ctx, c.HostKey, c.HostIP, c.ID, c.RenterKey))
	}
	done := make(chan struct{})
	go func() {
		select {
		case <-done:
			for _, h := range hosts {
				w.pool.unlockContract(h.(*session))
			}
		case <-ctx.Done():
			for _, h := range hosts {
				w.pool.forceClose(h.(*session))
			}
		}
	}()
	defer func() {
		close(done)
		if ctx.Err() != nil {
			err = ctx.Err()
		}
	}()
	err = fn(hosts)
	return err
}

func (w *worker) rhpPrepareFormHandler(jc jape.Context) {
	var rpfr RHPPrepareFormRequest
	if jc.Decode(&rpfr) != nil {
		return
	}
	fc := rhpv2.PrepareContractFormation(rpfr.RenterKey, rpfr.HostKey, rpfr.RenterFunds, rpfr.HostCollateral, rpfr.EndHeight, rpfr.HostSettings, rpfr.RenterAddress)
	cost := rhpv2.ContractFormationCost(fc, rpfr.HostSettings.ContractPrice)
	jc.Encode(RHPPrepareFormResponse{
		Contract: fc,
		Cost:     cost,
	})
}

<<<<<<< HEAD
=======
func (w *worker) rhpPrepareRenewHandler(jc jape.Context) {
	var rprr RHPPrepareRenewRequest
	if jc.Decode(&rprr) != nil {
		return
	}
	fc := rhpv2.PrepareContractRenewal(rprr.Contract, rprr.RenterKey, rprr.HostKey, rprr.RenterFunds, rprr.EndHeight, rprr.HostSettings, rprr.RenterAddress)
	cost := rhpv2.ContractRenewalCost(fc, rprr.HostSettings.ContractPrice)
	finalPayment := rprr.HostSettings.BaseRPCPrice
	if finalPayment.Cmp(rprr.Contract.ValidRenterPayout()) > 0 {
		finalPayment = rprr.Contract.ValidRenterPayout()
	}
	jc.Encode(RHPPrepareRenewResponse{
		Contract:     fc,
		Cost:         cost,
		FinalPayment: finalPayment,
	})
}

>>>>>>> 549d54b1
func (w *worker) rhpPreparePaymentHandler(jc jape.Context) {
	var rppr RHPPreparePaymentRequest
	if jc.Decode(&rppr) == nil {
		jc.Encode(rhpv3.PayByEphemeralAccount(rppr.Account, rppr.Amount, rppr.Expiry, rppr.AccountKey))
	}
}

func (w *worker) rhpScanHandler(jc jape.Context) {
	var rsr RHPScanRequest
	if jc.Decode(&rsr) != nil {
		return
	}

	ctx := jc.Request.Context()
	if rsr.Timeout > 0 {
		var cancel context.CancelFunc
		ctx, cancel = context.WithTimeout(jc.Request.Context(), rsr.Timeout)
		defer cancel()
	}

	var settings rhpv2.HostSettings
	start := time.Now()
	err := w.withTransportV2(ctx, rsr.HostIP, rsr.HostKey, func(t *rhpv2.Transport) (err error) {
		settings, err = rhpv2.RPCSettings(ctx, t)
		return err
	})
	elapsed := time.Since(start)
	w.recordScan(rsr.HostKey, settings, err)

	if jc.Check("couldn't scan host", err) != nil {
		return
	}
	jc.Encode(RHPScanResponse{
		Settings: settings,
		Ping:     Duration(elapsed),
	})
}

func (w *worker) rhpFormHandler(jc jape.Context) {
	var rfr RHPFormRequest
	if jc.Decode(&rfr) != nil {
		return
	}
	var cs consensus.State
	cs.Index.Height = uint64(rfr.TransactionSet[len(rfr.TransactionSet)-1].FileContracts[0].WindowStart)

	var contract rhpv2.ContractRevision
	var txnSet []types.Transaction
	err := w.withTransportV2(jc.Request.Context(), rfr.HostIP, rfr.HostKey, func(t *rhpv2.Transport) (err error) {
		contract, txnSet, err = rhpv2.RPCFormContract(t, cs, rfr.RenterKey, rfr.TransactionSet)
		return
	})
	if jc.Check("couldn't form contract", err) != nil {
		return
	}
	jc.Encode(RHPFormResponse{
		ContractID:     contract.ID(),
		Contract:       contract,
		TransactionSet: txnSet,
	})
}

func (w *worker) rhpFundHandler(jc jape.Context) {
	var rfr RHPFundRequest
	if jc.Decode(&rfr) != nil {
		return
	}
	err := w.withTransportV3(jc.Request.Context(), rfr.HostIP, rfr.HostKey, func(t *rhpv3.Transport) (err error) {
		// The FundAccount RPC requires a SettingsID, which we also have to pay
		// for. To simplify things, we pay for the SettingsID using the full
		// amount, with the "refund" going to the desired account; we then top
		// up the account to cover the cost of the two RPCs.
		payment, ok := rhpv3.PayByContract(&rfr.Contract, rfr.Amount, rfr.Account, rfr.RenterKey)
		if !ok {
			return errors.New("insufficient funds")
		}
		priceTable, err := rhpv3.RPCPriceTable(t, &payment)
		if err != nil {
			return err
		}
		payment, ok = rhpv3.PayByContract(&rfr.Contract, priceTable.UpdatePriceTableCost.Add(priceTable.FundAccountCost), rhpv3.ZeroAccount, rfr.RenterKey)
		if !ok {
			return errors.New("insufficient funds")
		}
		return rhpv3.RPCFundAccount(t, &payment, rfr.Account, priceTable.ID)
	})
	if jc.Check("couldn't fund account", err) != nil {
		return
	}
}

func (w *worker) rhpRegistryReadHandler(jc jape.Context) {
	var rrrr RHPRegistryReadRequest
	if jc.Decode(&rrrr) != nil {
		return
	}
	var value rhpv3.RegistryValue
	err := w.withTransportV3(jc.Request.Context(), rrrr.HostIP, rrrr.HostKey, func(t *rhpv3.Transport) (err error) {
		value, err = rhpv3.RPCReadRegistry(t, &rrrr.Payment, rrrr.RegistryKey)
		return
	})
	if jc.Check("couldn't read registry", err) != nil {
		return
	}
	jc.Encode(value)
}

func (w *worker) rhpRegistryUpdateHandler(jc jape.Context) {
	var rrur RHPRegistryUpdateRequest
	if jc.Decode(&rrur) != nil {
		return
	}
	err := w.withTransportV3(jc.Request.Context(), rrur.HostIP, rrur.HostKey, func(t *rhpv3.Transport) (err error) {
		return rhpv3.RPCUpdateRegistry(t, &rrur.Payment, rrur.RegistryKey, rrur.RegistryValue)
	})
	if jc.Check("couldn't update registry", err) != nil {
		return
	}
}

func (w *worker) slabsMigrateHandler(jc jape.Context) {
	var slab object.Slab
	if jc.Decode(&slab) != nil {
		return
	}

	mp, err := w.bus.MigrateParams(slab)
	if jc.Check("couldn't fetch migration parameters from bus", err) != nil {
		return
	}

	bFrom, err := w.bus.ContractSetContracts(mp.FromContracts)
	if jc.Check("couldn't fetch contracts from bus", err) != nil {
		return
	}
	from := make([]contractCapability, len(bFrom))
	for i, c := range bFrom {
		from[i] = contractCapability{
			HostKey:   c.HostKey,
			HostIP:    c.HostIP,
			ID:        c.ID,
			RenterKey: nil, // TODO
		}
	}
	bTo, err := w.bus.ContractSetContracts(mp.ToContracts)
	if jc.Check("couldn't fetch contracts from bus", err) != nil {
		return
	}
	to := make([]contractCapability, len(bTo))
	for i, c := range bTo {
		to[i] = contractCapability{
			HostKey:   c.HostKey,
			HostIP:    c.HostIP,
			ID:        c.ID,
			RenterKey: nil, // TODO
		}
	}

	w.pool.setCurrentHeight(mp.CurrentHeight)
	err = w.withHosts(jc.Request.Context(), append(from, to...), func(hosts []sectorStore) error {
		return migrateSlab(jc.Request.Context(), &slab, hosts[:len(from)], hosts[len(from):])
	})
	if jc.Check("couldn't migrate slabs", err) != nil {
		return
	}

	// TODO: After migration, we need to notify the bus of the changes to the slab.
}

func (w *worker) objectsKeyHandlerGET(jc jape.Context) {
	jc.Custom(nil, []string{})

	o, es, err := w.bus.Object(jc.PathParam("key"))
	if jc.Check("couldn't get object or entries", err) != nil {
		return
	}
	if len(es) > 0 {
		jc.Encode(es)
		return
	}

	// NOTE: ideally we would use http.ServeContent in this handler, but that
	// has performance issues. If we implemented io.ReadSeeker in the most
	// straightforward fashion, we would need one (or more!) RHP RPCs for each
	// Read call. We can improve on this to some degree by buffering, but
	// without knowing the exact ranges being requested, this will always be
	// suboptimal. Thus, sadly, we have to roll our own range support.
	offset, length, err := parseRange(jc.Request.Header.Get("Range"), o.Size())
	if err != nil {
		jc.Error(err, http.StatusRequestedRangeNotSatisfiable)
		return
	}
	if length < o.Size() {
		jc.ResponseWriter.WriteHeader(http.StatusPartialContent)
		jc.ResponseWriter.Header().Set("Content-Range", fmt.Sprintf("bytes %d-%d/%d", offset, offset+length-1, o.Size()))
	}
	jc.ResponseWriter.Header().Set("Content-Length", strconv.FormatInt(length, 10))

	cw := o.Key.Decrypt(jc.ResponseWriter, offset)
	for _, ss := range slabsForDownload(o.Slabs, offset, length) {
		contracts, err := w.bus.ContractsForSlab(ss.Shards)
		if err != nil {
			_ = err // NOTE: can't write error because we may have already written to the response
			return
		}

		// TODO: Lock contracts

		cs := make([]contractCapability, len(contracts))
		for i, c := range contracts {
			cs[i] = contractCapability{
				HostKey:   c.HostKey,
				HostIP:    c.HostIP,
				ID:        c.ID,
				RenterKey: nil, // TODO
			}
		}
		err = w.withHosts(jc.Request.Context(), cs, func(hosts []sectorStore) error {
			return downloadSlab(jc.Request.Context(), cw, ss, hosts)
		})
		if err != nil {
			_ = err // NOTE: can't write error because we may have already written to the response
			return
		}
	}
}

func (w *worker) objectsKeyHandlerPUT(jc jape.Context) {
	jc.Custom((*[]byte)(nil), nil)

	up, err := w.bus.UploadParams()
	if jc.Check("couldn't fetch upload parameters from bus", err) != nil {
		return
	}

	o := object.Object{
		Key: object.GenerateEncryptionKey(),
	}
	w.pool.setCurrentHeight(up.CurrentHeight)
	usedContracts := make(map[consensus.PublicKey]types.FileContractID)
	for {
		// fetch contracts
		bcs, err := w.bus.ContractSetContracts(up.ContractSet)
		if jc.Check("couldn't fetch contracts from bus", err) != nil {
			return
		}
		cs := make([]contractCapability, len(bcs))
		for i, c := range bcs {
			cs[i] = contractCapability{
				HostKey:   c.HostKey,
				HostIP:    c.HostIP,
				ID:        c.ID,
				RenterKey: nil, // TODO
			}
		}

		// TODO: Lock contracts

		r := io.LimitReader(jc.Request.Body, int64(up.MinShards)*rhpv2.SectorSize)
		var s object.Slab
		var length int
		err = w.withHosts(jc.Request.Context(), cs, func(hosts []sectorStore) (err error) {
			s, length, err = uploadSlab(jc.Request.Context(), r, up.MinShards, up.TotalShards, hosts)
			return err
		})
		if err == io.EOF {
			break
		} else if jc.Check("couldn't upload slab", err) != nil {
			return
		}
		o.Slabs = append(o.Slabs, object.SlabSlice{
			Slab:   s,
			Offset: 0,
			Length: uint32(length),
		})

		for _, ss := range s.Shards {
			if _, ok := usedContracts[ss.Host]; !ok {
				for _, c := range cs {
					if c.HostKey == ss.Host {
						usedContracts[ss.Host] = c.ID
						break
					}
				}
			}
		}
	}

	if jc.Check("couldn't add object", w.bus.AddObject(jc.PathParam("key"), o, usedContracts)) != nil {
		return
	}
}

func (w *worker) objectsKeyHandlerDELETE(jc jape.Context) {
	jc.Check("couldn't delete object", w.bus.DeleteObject(jc.PathParam("key")))
}

func (w *worker) rhpRenewHandler(jc jape.Context) {
	var upgrader = websocket.Upgrader{} // use default options
	c, err := upgrader.Upgrade(jc.ResponseWriter, jc.Request, nil)
	if err != nil {
		return
	}
	defer c.Close()

	var rprr RHPPrepareRenewRequest
	if err := c.ReadJSON(&rprr); err != nil {
		return
	}

	err = w.withTransportV2(jc.Request.Context(), rprr.HostSettings.NetAddress, rprr.HostKey, func(t *rhpv2.Transport) error {
		// Start session.
		session, err := rhpv2.RPCLock(jc.Request.Context(), t, rprr.ContractID, rprr.RenterKey, 10*time.Second)
		if err != nil {
			return err
		}
		defer session.Close()
		revision := session.Contract().Revision

		// Prepare renewal.
		fc := rhpv2.PrepareContractRenewal(revision, rprr.RenterKey, rprr.HostKey, rprr.RenterFunds, rprr.HostCollateral, rprr.EndHeight, rprr.HostSettings, rprr.RenterAddress)
		cost := rhpv2.ContractRenewalCost(fc, rprr.HostSettings.ContractPrice)
		finalPayment := rprr.HostSettings.BaseRPCPrice
		if finalPayment.Cmp(revision.ValidRenterPayout()) > 0 {
			finalPayment = revision.ValidRenterPayout()
		}

		err = c.WriteJSON(RHPPrepareRenewResponse{
			Contract:     fc,
			Cost:         cost,
			FinalPayment: finalPayment,
		})
		if err != nil {
			return err
		}

		var rrr RHPRenewRequest
		if err := c.ReadJSON(&rrr); err != nil {
			return err
		}

		// Renew.
		var cs consensus.State
		cs.Index.Height = uint64(rrr.TransactionSet[len(rrr.TransactionSet)-1].FileContracts[0].WindowStart)
		contract, txnSet, err := session.RenewContract(cs, rrr.TransactionSet, rrr.FinalPayment)
		if err != nil {
			return err
		}
		return c.WriteJSON(RHPRenewResponse{
			ContractID:     contract.ID(),
			Contract:       contract,
			TransactionSet: txnSet,
		})
	})
	if err != nil {
		c.WriteJSON(struct{ Error string }{Error: err.Error()})
		return
	}
}

func (w *worker) rhpRevisionsHandler(jc jape.Context) {
	var req RHPRevisionsRequest
	if jc.Decode(&req) != nil {
		return
	}

	cc := make([]contractCapability, len(req.Contracts))
	for i, c := range req.Contracts {
		cc[i] = contractCapability{
			HostKey:   c.HostKey,
			HostIP:    c.HostIP,
			ID:        c.ID,
			RenterKey: deriveRenterKey(req.RenterKey, c.HostKey),
		}
	}

	var revisions []rhpv2.ContractRevision
	err := w.withHosts(jc.Request.Context(), cc, func(ss []sectorStore) error {
		for _, store := range ss {
			rev, err := store.(*session).Revision()
			if err != nil {
				return err
			}
			revisions = append(revisions, rev)
		}
		return nil
	})
	if jc.Check("failed to fetch revisions", err) != nil {
		return
	}
	jc.Encode(revisions)
}

// New returns an HTTP handler that serves the worker API.
func New(masterKey [32]byte, b Bus) http.Handler {
	w := &worker{
		bus:  b,
		pool: newSessionPool(),
	}
	return jape.Mux(map[string]jape.Handler{
		"POST   /rhp/prepare/form":    w.rhpPrepareFormHandler,
		"POST   /rhp/prepare/payment": w.rhpPreparePaymentHandler,
		"POST   /rhp/scan":            w.rhpScanHandler,
		"POST   /rhp/form":            w.rhpFormHandler,
		"GET    /rhp/renew":           w.rhpRenewHandler,
		"POST   /rhp/fund":            w.rhpFundHandler,
		"POST   /rhp/revisions":       w.rhpRevisionsHandler,
		"POST   /rhp/registry/read":   w.rhpRegistryReadHandler,
		"POST   /rhp/registry/update": w.rhpRegistryUpdateHandler,

		"POST   /slabs/migrate": w.slabsMigrateHandler,

		"GET    /objects/*key": w.objectsKeyHandlerGET,
		"PUT    /objects/*key": w.objectsKeyHandlerPUT,
		"DELETE /objects/*key": w.objectsKeyHandlerDELETE,
	})
}<|MERGE_RESOLUTION|>--- conflicted
+++ resolved
@@ -360,27 +360,6 @@
 	})
 }
 
-<<<<<<< HEAD
-=======
-func (w *worker) rhpPrepareRenewHandler(jc jape.Context) {
-	var rprr RHPPrepareRenewRequest
-	if jc.Decode(&rprr) != nil {
-		return
-	}
-	fc := rhpv2.PrepareContractRenewal(rprr.Contract, rprr.RenterKey, rprr.HostKey, rprr.RenterFunds, rprr.EndHeight, rprr.HostSettings, rprr.RenterAddress)
-	cost := rhpv2.ContractRenewalCost(fc, rprr.HostSettings.ContractPrice)
-	finalPayment := rprr.HostSettings.BaseRPCPrice
-	if finalPayment.Cmp(rprr.Contract.ValidRenterPayout()) > 0 {
-		finalPayment = rprr.Contract.ValidRenterPayout()
-	}
-	jc.Encode(RHPPrepareRenewResponse{
-		Contract:     fc,
-		Cost:         cost,
-		FinalPayment: finalPayment,
-	})
-}
-
->>>>>>> 549d54b1
 func (w *worker) rhpPreparePaymentHandler(jc jape.Context) {
 	var rppr RHPPreparePaymentRequest
 	if jc.Decode(&rppr) == nil {
@@ -701,7 +680,7 @@
 		revision := session.Contract().Revision
 
 		// Prepare renewal.
-		fc := rhpv2.PrepareContractRenewal(revision, rprr.RenterKey, rprr.HostKey, rprr.RenterFunds, rprr.HostCollateral, rprr.EndHeight, rprr.HostSettings, rprr.RenterAddress)
+		fc := rhpv2.PrepareContractRenewal(revision, rprr.RenterKey, rprr.HostKey, rprr.RenterFunds, rprr.EndHeight, rprr.HostSettings, rprr.RenterAddress)
 		cost := rhpv2.ContractRenewalCost(fc, rprr.HostSettings.ContractPrice)
 		finalPayment := rprr.HostSettings.BaseRPCPrice
 		if finalPayment.Cmp(revision.ValidRenterPayout()) > 0 {
