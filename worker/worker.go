--- conflicted
+++ resolved
@@ -19,27 +19,6 @@
 )
 
 type (
-<<<<<<< HEAD
-	// A ContractStore stores contracts.
-	ContractStore interface {
-		ContractsForUpload() ([]rhpv2.Contract, error)
-		ContractsForDownload(s slab.Slab) ([]rhpv2.Contract, error)
-	}
-
-	// An ObjectStore stores objects.
-	ObjectStore interface {
-		List(key string) ([]string, error)
-		Get(key string) (object.Object, error)
-		Put(key string, o object.Object) error
-		Delete(key string) error
-	}
-
-	// A HostDB stores information about hosts.
-	HostDB interface {
-		Hosts(notSince time.Time, max int) ([]hostdb.Host, error)
-		Host(hostKey consensus.PublicKey) (hostdb.Host, error)
-		RecordInteraction(hostKey consensus.PublicKey, hi hostdb.Interaction) error
-=======
 	// A Bus is the source of truth within a renterd system.
 	Bus interface {
 		RecordHostInteraction(hostKey consensus.PublicKey, hi hostdb.Interaction) error
@@ -48,7 +27,6 @@
 		ObjectEntries(key string) ([]string, error)
 		AddObject(key string, o object.Object) error
 		DeleteObject(key string) error
->>>>>>> bbdcf596
 	}
 
 	// An RHP implements the renter-host protocol.
