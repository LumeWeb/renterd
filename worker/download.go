package worker

import (
	"bufio"
	"bytes"
	"context"
	"errors"
	"fmt"
	"io"
	"math"
	"strings"
	"sync"
	"sync/atomic"
	"time"

	"go.opentelemetry.io/otel/attribute"
	"go.opentelemetry.io/otel/trace"
	rhpv2 "go.sia.tech/core/rhp/v2"
	"go.sia.tech/core/types"
	"go.sia.tech/renterd/api"
	"go.sia.tech/renterd/object"
	"go.sia.tech/renterd/stats"
	"go.sia.tech/renterd/tracing"
	"go.uber.org/zap"
	"lukechampine.com/frand"
)

const (
	downloadOverheadB              = 284
	downloadOverpayHealthThreshold = 0.25
	maxConcurrentSectorsPerHost    = 3
	maxConcurrentSlabsPerDownload  = 3
)

var (
	errDownloadManagerStopped = errors.New("download manager stopped")
)

type (
	// id is a unique identifier used for debugging
	id [8]byte

	downloadManager struct {
		hm     HostManager
		mm     MemoryManager
		os     ObjectStore
		logger *zap.SugaredLogger

		maxOverdrive     uint64
		overdriveTimeout time.Duration

		statsOverdrivePct                *stats.DataPoints
		statsSlabDownloadSpeedBytesPerMS *stats.DataPoints

		shutdownCtx context.Context

		mu            sync.Mutex
		downloaders   map[types.PublicKey]*downloader
		lastRecompute time.Time
	}

	downloader struct {
		host Host

		statsDownloadSpeedBytesPerMS    *stats.DataPoints // keep track of this separately for stats (no decay is applied)
		statsSectorDownloadEstimateInMS *stats.DataPoints

		signalWorkChan chan struct{}
		shutdownCtx    context.Context

		mu                  sync.Mutex
		consecutiveFailures uint64
		numDownloads        uint64
		queue               []*sectorDownloadReq
	}

	downloaderStats struct {
		avgSpeedMBPS float64
		healthy      bool
		numDownloads uint64
	}

	slabDownload struct {
		mgr *downloadManager

		minShards int
		offset    uint32
		length    uint32

		created time.Time
		overpay bool

		mu             sync.Mutex
		lastOverdrive  time.Time
		numCompleted   int
		numInflight    uint64
		numLaunched    uint64
		numOverdriving uint64
		numOverpaid    uint64
		numRelaunched  uint64

		curr          types.PublicKey
		hostToSectors map[types.PublicKey][]sectorInfo
		used          map[types.PublicKey]struct{}

		sectors [][]byte
		errs    HostErrorSet
	}

	slabDownloadResponse struct {
		mem              Memory
		surchargeApplied bool
		shards           [][]byte
		index            int
		err              error
	}

	sectorDownloadReq struct {
		ctx context.Context

		length uint32
		offset uint32
		root   types.Hash256
		hk     types.PublicKey

		overpay     bool
		overdrive   bool
		sectorIndex int
		resps       *sectorResponses
	}

	sectorDownloadResp struct {
		req    *sectorDownloadReq
		sector []byte
		err    error
	}

	sectorResponses struct {
		mu        sync.Mutex
		closed    bool
		responses []*sectorDownloadResp
		c         chan struct{} // signal that a new response is available
	}

	sectorInfo struct {
		object.Sector
		index int
	}

	downloadManagerStats struct {
		avgDownloadSpeedMBPS float64
		avgOverdrivePct      float64
		downloaders          map[types.PublicKey]downloaderStats
	}
)

func (w *worker) initDownloadManager(maxMemory, maxOverdrive uint64, overdriveTimeout time.Duration, logger *zap.SugaredLogger) {
	if w.downloadManager != nil {
		panic("download manager already initialized") // developer error
	}

	mm := newMemoryManager(logger, maxMemory)
	w.downloadManager = newDownloadManager(w.shutdownCtx, w, mm, w.bus, maxOverdrive, overdriveTimeout, logger)
}

func newDownloadManager(ctx context.Context, hm HostManager, mm MemoryManager, os ObjectStore, maxOverdrive uint64, overdriveTimeout time.Duration, logger *zap.SugaredLogger) *downloadManager {
	return &downloadManager{
		hm:     hm,
		mm:     mm,
		os:     os,
		logger: logger,

		maxOverdrive:     maxOverdrive,
		overdriveTimeout: overdriveTimeout,

		statsOverdrivePct:                stats.NoDecay(),
		statsSlabDownloadSpeedBytesPerMS: stats.NoDecay(),

		shutdownCtx: ctx,

		downloaders: make(map[types.PublicKey]*downloader),
	}
}

func newDownloader(ctx context.Context, host Host) *downloader {
	return &downloader{
		host: host,

		statsSectorDownloadEstimateInMS: stats.Default(),
		statsDownloadSpeedBytesPerMS:    stats.NoDecay(),

		signalWorkChan: make(chan struct{}, 1),
		shutdownCtx:    ctx,

		queue: make([]*sectorDownloadReq, 0),
	}
}

func (mgr *downloadManager) DownloadObject(ctx context.Context, w io.Writer, o object.Object, offset, length uint64, contracts []api.ContractMetadata) (err error) {
	// add tracing
	ctx, span := tracing.Tracer.Start(ctx, "download")
	defer func() {
		span.RecordError(err)
		span.End()
	}()

	// create identifier
	id := newID()

	// calculate what slabs we need
	var ss []slabSlice
	for _, s := range o.Slabs {
		ss = append(ss, slabSlice{
			SlabSlice:   s,
			PartialSlab: s.IsPartial(),
		})
	}
	slabs := slabsForDownload(ss, offset, length)
	if len(slabs) == 0 {
		return nil
	}

	// go through the slabs and fetch any partial slab data from the store.
	for i := range slabs {
		if !slabs[i].PartialSlab {
			continue
		}
		data, slab, err := mgr.fetchPartialSlab(ctx, slabs[i].SlabSlice.Key, slabs[i].SlabSlice.Offset, slabs[i].SlabSlice.Length)
		if err != nil {
			return fmt.Errorf("failed to fetch partial slab data: %w", err)
		}
		if slab != nil {
			slabs[i].SlabSlice.Slab = *slab
			slabs[i].PartialSlab = slab.IsPartial()
		} else {
			slabs[i].Data = data
		}
	}

	// refresh the downloaders
	mgr.refreshDownloaders(contracts)

	// build a map to count available shards later
	hosts := make(map[types.PublicKey]struct{})
	for _, c := range contracts {
		hosts[c.HostKey] = struct{}{}
	}

	// buffer the writer
	bw := bufio.NewWriter(w)
	defer bw.Flush()

	// create the cipher writer
	cw := o.Key.Decrypt(bw, offset)

	// create response chan and ensure it's closed properly
	var wg sync.WaitGroup
	responseChan := make(chan *slabDownloadResponse)
	concurrentSlabsChan := make(chan struct{}, maxConcurrentSlabsPerDownload)
	ctx, cancel := context.WithCancel(ctx)
	defer func() {
		cancel()
		wg.Wait()
		close(responseChan)

	DRAIN_LOOP:
		for {
			select {
			case <-concurrentSlabsChan:
			default:
				break DRAIN_LOOP
			}
		}
		close(concurrentSlabsChan)
	}()

	// launch a goroutine to launch consecutive slab downloads

	wg.Add(1)
	go func() {
		defer wg.Done()

		var slabIndex int
		for slabIndex = 0; slabIndex < len(slabs); slabIndex++ {
			next := slabs[slabIndex]

			// check if we need to abort
			select {
			case <-ctx.Done():
				return
			case <-mgr.shutdownCtx.Done():
				return
			case concurrentSlabsChan <- struct{}{}:
			}

			// check if the next slab is a partial slab.
			if next.PartialSlab {
				responseChan <- &slabDownloadResponse{index: slabIndex}
				continue // handle partial slab separately
			}

			// check if we have enough downloaders
			var available uint8
			for _, s := range next.Shards {
				if _, exists := hosts[s.LatestHost]; exists {
					available++
				}
			}
			if available < next.MinShards {
				responseChan <- &slabDownloadResponse{err: fmt.Errorf("not enough hosts available to download the slab: %v/%v", available, next.MinShards)}
				return
			}

			// acquire memory
			mem := mgr.mm.AcquireMemory(ctx, uint64(next.Length))
			if mem == nil {
				return // interrupted
			}

			// launch the download
			wg.Add(1)
			go func(index int) {
				defer wg.Done()
				shards, surchargeApplied, err := mgr.downloadSlab(ctx, id, next.SlabSlice, false)
				select {
				case responseChan <- &slabDownloadResponse{
					mem:              mem,
					surchargeApplied: surchargeApplied,
					shards:           shards,
					index:            index,
					err:              err,
				}:
				case <-ctx.Done():
					mem.Release() // relase memory if we're interrupted
				}
			}(slabIndex)
		}
	}()

	// collect the response, responses might come in out of order so we keep
	// them in a map and return what we can when we can
	responses := make(map[int]*slabDownloadResponse)
	var respIndex int
outer:
	for {
		var resp *slabDownloadResponse
		select {
		case <-mgr.shutdownCtx.Done():
			return errDownloadManagerStopped
		case <-ctx.Done():
			return errors.New("download timed out")
		case resp = <-responseChan:
		}

		// handle response
		err := func() error {
			if resp.mem != nil {
				defer resp.mem.Release()
			}
			defer func() {
				select {
				case <-concurrentSlabsChan:
				default:
				}
			}()

			if resp.err != nil {
				mgr.logger.Errorf("download slab %v failed, overpaid %v: %v", resp.index, resp.surchargeApplied, resp.err)
				return resp.err
			} else if resp.surchargeApplied {
				mgr.logger.Warnf("download for slab %v had to overpay to succeed", resp.index)
			}

			responses[resp.index] = resp
			for {
				if next, exists := responses[respIndex]; exists {
					s := slabs[respIndex]
					if s.PartialSlab {
						// Partial slab.
						_, err = cw.Write(s.Data)
						if err != nil {
							mgr.logger.Errorf("failed to send partial slab", respIndex, err)
							return err
						}
					} else {
						// Regular slab.
						slabs[respIndex].Decrypt(next.shards)
						err := slabs[respIndex].Recover(cw, next.shards)
						if err != nil {
							mgr.logger.Errorf("failed to recover slab %v: %v", respIndex, err)
							return err
						}
					}

					next = nil
					delete(responses, respIndex)
					respIndex++

					continue
				} else {
					break
				}
			}
			return nil
		}()
		if err != nil {
			return err
		}

		// exit condition
		if respIndex == len(slabs) {
			break outer
		}
	}

	return nil
}

func (mgr *downloadManager) DownloadSlab(ctx context.Context, slab object.Slab, contracts []api.ContractMetadata) ([][]byte, bool, error) {
	// refresh the downloaders
	mgr.refreshDownloaders(contracts)

	// grab available hosts
	available := make(map[types.PublicKey]struct{})
	for _, c := range contracts {
		available[c.HostKey] = struct{}{}
	}

	// count how many shards we can download (best-case)
	var availableShards uint8
	for _, shard := range slab.Shards {
		if _, exists := available[shard.LatestHost]; exists {
			availableShards++
		}
	}

	// check if we have enough shards
	if availableShards < slab.MinShards {
		return nil, false, fmt.Errorf("not enough hosts available to download the slab: %v/%v", availableShards, slab.MinShards)
	}

	// NOTE: we don't acquire memory here since DownloadSlab is only used for
	// migrations which already have memory acquired

	// create identifier
	id := newID()

	// download the slab
	slice := object.SlabSlice{
		Slab:   slab,
		Offset: 0,
		Length: uint32(slab.MinShards) * rhpv2.SectorSize,
	}
	shards, surchargeApplied, err := mgr.downloadSlab(ctx, id, slice, true)
	if err != nil {
		return nil, false, err
	}

	// decrypt and recover
	slice.Decrypt(shards)
	err = slice.Reconstruct(shards)
	if err != nil {
		return nil, false, err
	}

	return shards, surchargeApplied, err
}

func (mgr *downloadManager) Stats() downloadManagerStats {
	// recompute stats
	mgr.tryRecomputeStats()

	mgr.mu.Lock()
	defer mgr.mu.Unlock()

	// collect stats
	stats := make(map[types.PublicKey]downloaderStats)
	for hk, d := range mgr.downloaders {
		stats[hk] = d.stats()
	}

	return downloadManagerStats{
		avgDownloadSpeedMBPS: mgr.statsSlabDownloadSpeedBytesPerMS.Average() * 0.008, // convert bytes per ms to mbps,
		avgOverdrivePct:      mgr.statsOverdrivePct.Average(),
		downloaders:          stats,
	}
}

func (mgr *downloadManager) Stop() {
	mgr.mu.Lock()
	defer mgr.mu.Unlock()
	for _, d := range mgr.downloaders {
		d.Stop()
	}
}

func (mgr *downloadManager) tryRecomputeStats() {
	mgr.mu.Lock()
	defer mgr.mu.Unlock()
	if time.Since(mgr.lastRecompute) < statsRecomputeMinInterval {
		return
	}

	for _, d := range mgr.downloaders {
		d.statsSectorDownloadEstimateInMS.Recompute()
		d.statsDownloadSpeedBytesPerMS.Recompute()
	}
	mgr.lastRecompute = time.Now()
}

func (mgr *downloadManager) numDownloaders() int {
	mgr.mu.Lock()
	defer mgr.mu.Unlock()
	return len(mgr.downloaders)
}

// fetchPartialSlab fetches the data of a partial slab from the bus. It will
// fall back to ask the bus for the slab metadata in case the slab wasn't found
// in the partial slab buffer.
func (mgr *downloadManager) fetchPartialSlab(ctx context.Context, key object.EncryptionKey, offset, length uint32) ([]byte, *object.Slab, error) {
	data, err := mgr.os.FetchPartialSlab(ctx, key, offset, length)
	if err != nil && strings.Contains(err.Error(), api.ErrObjectNotFound.Error()) {
		// Check if slab was already uploaded.
		slab, err := mgr.os.Slab(ctx, key)
		if err != nil {
			return nil, nil, fmt.Errorf("failed to fetch uploaded partial slab: %v", err)
		}
		return nil, &slab, nil
	} else if err != nil {
		return nil, nil, err
	}
	return data, nil, nil
}

func (mgr *downloadManager) refreshDownloaders(contracts []api.ContractMetadata) {
	mgr.mu.Lock()
	defer mgr.mu.Unlock()

	// build map
	want := make(map[types.PublicKey]api.ContractMetadata)
	for _, c := range contracts {
		want[c.HostKey] = c
	}

	// prune downloaders
	for hk := range mgr.downloaders {
		_, wanted := want[hk]
		if !wanted {
			mgr.downloaders[hk].Stop()
			delete(mgr.downloaders, hk)
			continue
		}

		delete(want, hk) // remove from want so remainging ones are the missing ones
	}

	// update downloaders
	for _, c := range want {
		// create a host
		host := mgr.hm.Host(c.HostKey, c.ID, c.SiamuxAddr)
		downloader := newDownloader(mgr.shutdownCtx, host)
		mgr.downloaders[c.HostKey] = downloader
		go downloader.processQueue(mgr.hm)
	}
}

func (mgr *downloadManager) newSlabDownload(ctx context.Context, dID id, slice object.SlabSlice, migration bool) *slabDownload {
	// calculate the offset and length
	offset, length := slice.SectorRegion()

	// build sector info
	hostToSectors := make(map[types.PublicKey][]sectorInfo)
	for sI, s := range slice.Shards {
		hostToSectors[s.LatestHost] = append(hostToSectors[s.LatestHost], sectorInfo{s, sI})
	}

	// create slab download
	return &slabDownload{
		mgr: mgr,

		minShards: int(slice.MinShards),
		offset:    offset,
		length:    length,

		created: time.Now(),
		overpay: migration && slice.Health <= downloadOverpayHealthThreshold,

		hostToSectors: hostToSectors,
		used:          make(map[types.PublicKey]struct{}),

		sectors: make([][]byte, len(slice.Shards)),
		errs:    make(HostErrorSet),
	}
}

func (mgr *downloadManager) downloadSlab(ctx context.Context, dID id, slice object.SlabSlice, migration bool) ([][]byte, bool, error) {
	// add tracing
	ctx, span := tracing.Tracer.Start(ctx, "downloadSlab")
	defer span.End()

	// prepare new download
	slab := mgr.newSlabDownload(ctx, dID, slice, migration)

	// execute download
	return slab.download(ctx)
}

func (d *downloader) Stop() {
	for {
		download := d.pop()
		if download == nil {
			break
		}
		if !download.done() {
			download.fail(errors.New("downloader stopped"))
		}
	}
}

func (d *downloader) stats() downloaderStats {
	d.mu.Lock()
	defer d.mu.Unlock()
	return downloaderStats{
		avgSpeedMBPS: d.statsDownloadSpeedBytesPerMS.Average() * 0.008,
		healthy:      d.consecutiveFailures == 0,
		numDownloads: d.numDownloads,
	}
}

func (d *downloader) fillBatch() (batch []*sectorDownloadReq) {
	for len(batch) < maxConcurrentSectorsPerHost {
		if req := d.pop(); req == nil {
			break
		} else if req.done() {
			continue
		} else {
			batch = append(batch, req)
		}
	}
	return
}

func (d *downloader) processBatch(batch []*sectorDownloadReq) chan struct{} {
	doneChan := make(chan struct{})

	// define some state to keep track of stats
	var mu sync.Mutex
	var start time.Time
	var concurrent int64
	var downloadedB int64
	trackStatsFn := func() {
		if start.IsZero() || time.Since(start).Milliseconds() == 0 || downloadedB == 0 {
			return
		}
		durationMS := time.Since(start).Milliseconds()
		d.statsDownloadSpeedBytesPerMS.Track(float64(downloadedB / durationMS))
		d.statsSectorDownloadEstimateInMS.Track(float64(durationMS))
		start = time.Time{}
		downloadedB = 0
	}

	// define a worker to process download requests
	inflight := uint64(len(batch))
	reqsChan := make(chan *sectorDownloadReq)
	workerFn := func() {
		for req := range reqsChan {
			// check if we need to abort
			select {
			case <-d.shutdownCtx.Done():
				break
			default:
			}

			// update state
			mu.Lock()
			if start.IsZero() {
				start = time.Now()
			}
			concurrent++
			mu.Unlock()

			// execute the request
			err := d.execute(req)
			d.trackFailure(err)

			// update state + potentially track stats
			mu.Lock()
			if err == nil {
				downloadedB += int64(req.length) + downloadOverheadB
				if downloadedB >= maxConcurrentSectorsPerHost*rhpv2.SectorSize || concurrent == maxConcurrentSectorsPerHost {
					trackStatsFn()
				}
			}
			concurrent--
			if concurrent < 0 {
				panic("concurrent can never be less than zero") // developer error
			}
			mu.Unlock()
		}

		// last worker that's done closes the channel and flushes the stats
		if atomic.AddUint64(&inflight, ^uint64(0)) == 0 {
			close(doneChan)
			trackStatsFn()
		}
	}

	// launch workers
	for i := 0; i < len(batch); i++ {
		go workerFn()
	}
	for _, req := range batch {
		reqsChan <- req
	}

	// launch a goroutine to keep the request coming
	go func() {
		defer close(reqsChan)
		for {
			if req := d.pop(); req == nil {
				break
			} else if req.done() {
				continue
			} else {
				reqsChan <- req
			}
		}
	}()

	return doneChan
}

func (d *downloader) processQueue(hp HostManager) {
outer:
	for {
		// wait for work
		select {
		case <-d.signalWorkChan:
		case <-d.shutdownCtx.Done():
			return
		}

		for {
			// try fill a batch of requests
			batch := d.fillBatch()
			if len(batch) == 0 {
				continue outer
			}

			// process the batch
			doneChan := d.processBatch(batch)
			for {
				select {
				case <-d.shutdownCtx.Done():
					return
				case <-doneChan:
					continue outer
				}
			}
		}
	}
}

func (d *downloader) estimate() float64 {
	d.mu.Lock()
	defer d.mu.Unlock()

	// fetch estimated duration per sector
	estimateP90 := d.statsSectorDownloadEstimateInMS.P90()
	if estimateP90 == 0 {
		if avg := d.statsSectorDownloadEstimateInMS.Average(); avg > 0 {
			estimateP90 = avg
		} else {
			estimateP90 = 1
		}
	}

	numSectors := float64(len(d.queue) + 1)
	return numSectors * estimateP90
}

func (d *downloader) enqueue(download *sectorDownloadReq) {
	// add tracing
	span := trace.SpanFromContext(download.ctx)
	span.SetAttributes(attribute.Float64("estimate", d.estimate()))
	span.AddEvent("enqueued")

	// enqueue the job
	d.mu.Lock()
	d.queue = append(d.queue, download)
	d.mu.Unlock()

	// signal there's work
	select {
	case d.signalWorkChan <- struct{}{}:
	default:
	}
}

func (d *downloader) pop() *sectorDownloadReq {
	d.mu.Lock()
	defer d.mu.Unlock()

	if len(d.queue) > 0 {
		j := d.queue[0]
		d.queue[0] = nil
		d.queue = d.queue[1:]
		return j
	}
	return nil
}

func (d *downloader) trackFailure(err error) {
	d.mu.Lock()
	defer d.mu.Unlock()

	if err == nil {
		d.consecutiveFailures = 0
		return
	}

	if isBalanceInsufficient(err) ||
		isPriceTableExpired(err) ||
		isPriceTableNotFound(err) ||
		isSectorNotFound(err) {
		return // host is not to blame for these errors
	}

	d.consecutiveFailures++
	d.statsSectorDownloadEstimateInMS.Track(float64(time.Hour.Milliseconds()))
}

func (d *downloader) execute(req *sectorDownloadReq) (err error) {
	// add tracing
	start := time.Now()
	span := trace.SpanFromContext(req.ctx)
	span.AddEvent("execute")
	defer func() {
		elapsed := time.Since(start)
		span.SetAttributes(attribute.Int64("duration", elapsed.Milliseconds()))
		span.RecordError(err)
		span.End()
	}()

	// download the sector
	buf := bytes.NewBuffer(make([]byte, 0, req.length))
	err = d.host.DownloadSector(req.ctx, buf, req.root, req.offset, req.length, req.overpay)
	if err != nil {
		req.fail(err)
		return err
	}

	d.mu.Lock()
	d.numDownloads++
	d.mu.Unlock()

	req.succeed(buf.Bytes())
	return nil
}

func (req *sectorDownloadReq) succeed(sector []byte) {
	req.resps.Add(&sectorDownloadResp{
		req:    req,
		sector: sector,
	})
}

func (req *sectorDownloadReq) fail(err error) {
	req.resps.Add(&sectorDownloadResp{
		req: req,
		err: err,
	})
}

func (req *sectorDownloadReq) done() bool {
	select {
	case <-req.ctx.Done():
		return true
	default:
		return false
	}
}

func (s *slabDownload) overdrive(ctx context.Context, resps *sectorResponses) (resetTimer func()) {
	// overdrive is disabled
	if s.mgr.overdriveTimeout == 0 {
		return func() {}
	}

	// create a helper function that increases the timeout for each overdrive
	timeout := func() time.Duration {
		s.mu.Lock()
		defer s.mu.Unlock()
		return time.Duration(s.numOverdriving+1) * s.mgr.overdriveTimeout
	}

	// create a timer to trigger overdrive
	timer := time.NewTimer(timeout())
	resetTimer = func() {
		timer.Stop()
		select {
		case <-timer.C:
		default:
		}
		timer.Reset(timeout())
	}

	// create a function to check whether overdrive is possible
	canOverdrive := func(timeout time.Duration) bool {
		s.mu.Lock()
		defer s.mu.Unlock()

		// overdrive is not due yet
		if time.Since(s.lastOverdrive) < timeout {
			return false
		}

		// overdrive is maxed out
		remaining := s.minShards - s.numCompleted
		if s.numInflight >= s.mgr.maxOverdrive+uint64(remaining) {
			return false
		}

		s.lastOverdrive = time.Now()
		return true
	}

	// try overdriving every time the timer fires
	go func() {
		for {
			select {
			case <-ctx.Done():
				return
			case <-timer.C:
				if canOverdrive(timeout()) {
					for {
						if req := s.nextRequest(ctx, resps, true); req != nil {
							if err := s.launch(req); err != nil {
								continue // try the next request if this fails to launch
							}
						}
						break
					}
				}
				resetTimer()
			}
		}
	}()

	return
}

func (s *slabDownload) nextRequest(ctx context.Context, resps *sectorResponses, overdrive bool) *sectorDownloadReq {
	s.mu.Lock()
	defer s.mu.Unlock()

	// prepare next sectors to download
	if len(s.hostToSectors[s.curr]) == 0 {
		// grab unused hosts
		var hosts []types.PublicKey
		for host := range s.hostToSectors {
			if _, used := s.used[host]; !used {
				hosts = append(hosts, host)
			}
		}

		// make the fastest host the current host
		s.curr = s.mgr.fastest(hosts)
		s.used[s.curr] = struct{}{}

		// no more sectors to download
		if len(s.hostToSectors[s.curr]) == 0 {
			return nil
		}
	}

	// pop the next sector
	sector := s.hostToSectors[s.curr][0]
	s.hostToSectors[s.curr] = s.hostToSectors[s.curr][1:]

	// create the span
	sCtx, span := tracing.Tracer.Start(ctx, "sectorDownloadReq")
	span.SetAttributes(attribute.Stringer("hk", sector.LatestHost))
	span.SetAttributes(attribute.Bool("overdrive", overdrive))
	span.SetAttributes(attribute.Int("sector", sector.index))

	// build the request
	return &sectorDownloadReq{
		ctx: sCtx,

		offset: s.offset,
		length: s.length,
		root:   sector.Root,
		hk:     sector.LatestHost,

		// overpay is set to 'true' when a request is retried after the slab
		// download failed and we realise that it might have succeeded if we
		// allowed overpaying for certain sectors, we only do this when trying
		// to migrate a critically low-health slab that might otherwise be
		// unrecoverable
		overpay: false,

		overdrive:   overdrive,
		sectorIndex: sector.index,
		resps:       resps,
	}
}

func (s *slabDownload) download(ctx context.Context) ([][]byte, bool, error) {
	// cancel any sector downloads once the download is done
	ctx, cancel := context.WithCancel(ctx)
	defer cancel()

	// add tracing
	ctx, span := tracing.Tracer.Start(ctx, "download")
	defer span.End()

	// create the responses queue
	resps := &sectorResponses{
		c: make(chan struct{}, 1),
	}
	defer resps.Close()

	// launch overdrive
	resetOverdrive := s.overdrive(ctx, resps)

	// launch 'MinShard' requests
	for i := 0; i < int(s.minShards); {
		req := s.nextRequest(ctx, resps, false)
		if req == nil {
			return nil, false, fmt.Errorf("no hosts available")
		} else if err := s.launch(req); err == nil {
			i++
		}
	}

	// collect requests that failed due to gouging
	var gouging []*sectorDownloadReq

	// collect responses
	var done bool

loop:
	for s.inflight() > 0 && !done {
		select {
		case <-s.mgr.shutdownCtx.Done():
			return nil, false, errors.New("download stopped")
		case <-ctx.Done():
			return nil, false, ctx.Err()
		case <-resps.c:
			resetOverdrive()
		}

		for {
			resp := resps.Next()
			if resp == nil {
				break
			}

			// receive the response
			done = s.receive(*resp)
			if done {
				break
			}

			// handle errors
			if resp.err != nil {
				// launch overdrive requests
				for {
					if req := s.nextRequest(ctx, resps, true); req != nil {
						if err := s.launch(req); err != nil {
							continue
						}
					}
					break
				}

				// handle lost sectors
				if isSectorNotFound(resp.err) {
<<<<<<< HEAD
					if err := s.mgr.os.DeleteHostSector(ctx, resp.req.hk, resp.req.root); err != nil {
						s.mgr.logger.Errorw("failed to mark sector as lost", "hk", resp.req.hk, "root", resp.req.root, "err", err)
=======
					if err := s.slm.DeleteHostSector(ctx, resp.req.hk, resp.req.root); err != nil {
						s.mgr.logger.Errorw("failed to mark sector as lost", "hk", resp.req.hk, "root", resp.req.root, zap.Error(err))
>>>>>>> d35efdaa
					} else {
						s.mgr.logger.Infow("successfully marked sector as lost", "hk", resp.req.hk, "root", resp.req.root)
					}
				} else if isPriceTableGouging(resp.err) && s.overpay && !resp.req.overpay {
					resp.req.overpay = true // ensures we don't retry the same request over and over again
					gouging = append(gouging, resp.req)
				}
			}
		}
	}

	if !done && len(gouging) >= s.missing() {
		for _, req := range gouging {
			_ = s.launch(req) // ignore error
		}
		gouging = nil
		goto loop
	}

	// track stats
	s.mgr.statsOverdrivePct.Track(s.overdrivePct())
	s.mgr.statsSlabDownloadSpeedBytesPerMS.Track(float64(s.downloadSpeed()))
	return s.finish()
}

func (s *slabDownload) overdrivePct() float64 {
	s.mu.Lock()
	defer s.mu.Unlock()

	numOverdrive := (int(s.numLaunched) + int(s.numRelaunched)) - s.minShards
	if numOverdrive < 0 {
		numOverdrive = 0
	}

	return float64(numOverdrive) / float64(s.minShards)
}

func (s *slabDownload) downloadSpeed() int64 {
	s.mu.Lock()
	defer s.mu.Unlock()
	completedShards := len(s.sectors)
	bytes := completedShards * rhpv2.SectorSize
	ms := time.Since(s.created).Milliseconds()
	if ms == 0 {
		ms = 1 // avoid division by zero
	}
	return int64(bytes) / ms
}

func (s *slabDownload) finish() ([][]byte, bool, error) {
	s.mu.Lock()
	defer s.mu.Unlock()
	if s.numCompleted < s.minShards {
		var unused int
		for host := range s.hostToSectors {
			if _, used := s.used[host]; !used {
				unused++
			}
		}

		return nil, s.numOverpaid > 0, fmt.Errorf("failed to download slab: completed=%d inflight=%d launched=%d relaunched=%d overpaid=%d downloaders=%d unused=%d errors=%d %v", s.numCompleted, s.numInflight, s.numLaunched, s.numRelaunched, s.numOverpaid, s.mgr.numDownloaders(), unused, len(s.errs), s.errs)
	}
	return s.sectors, s.numOverpaid > 0, nil
}

func (s *slabDownload) missing() int {
	s.mu.Lock()
	defer s.mu.Unlock()
	if s.numCompleted < s.minShards {
		return s.minShards - s.numCompleted
	}
	return 0
}

func (s *slabDownload) inflight() uint64 {
	s.mu.Lock()
	defer s.mu.Unlock()
	return s.numInflight
}

func (s *slabDownload) launch(req *sectorDownloadReq) error {
	s.mu.Lock()
	defer s.mu.Unlock()

	// check for nil
	if req == nil {
		return errors.New("no request given")
	}

	// check for completed sector
	if len(s.sectors[req.sectorIndex]) > 0 {
		return errors.New("sector already downloaded")
	}

	// launch the req
	err := s.mgr.launch(req)
	if err != nil {
		span := trace.SpanFromContext(req.ctx)
		span.RecordError(err)
		span.End()
		return err
	}

	// update the state
	s.numInflight++
	if req.overdrive {
		s.numOverdriving++
	}
	if req.overpay {
		s.numRelaunched++
	} else {
		s.numLaunched++
	}
	return nil
}

func (s *slabDownload) receive(resp sectorDownloadResp) (finished bool) {
	s.mu.Lock()
	defer s.mu.Unlock()

	// update num overdriving
	if resp.req.overdrive {
		s.numOverdriving--
	}

	// failed reqs can't complete the upload
	s.numInflight--
	if resp.err != nil {
		s.errs[resp.req.hk] = resp.err
		return false
	}

	// update num overpaid
	if resp.req.overpay {
		s.numOverpaid++
	}

	// store the sector
	s.sectors[resp.req.sectorIndex] = resp.sector
	s.numCompleted++

	return s.numCompleted >= s.minShards
}

func (mgr *downloadManager) fastest(hosts []types.PublicKey) (fastest types.PublicKey) {
	// recompute stats
	mgr.tryRecomputeStats()

	// return the fastest host
	mgr.mu.Lock()
	defer mgr.mu.Unlock()
	lowest := math.MaxFloat64
	for _, h := range hosts {
		if d, ok := mgr.downloaders[h]; !ok {
			continue
		} else if estimate := d.estimate(); estimate < lowest {
			lowest = estimate
			fastest = h
		}
	}
	return
}

func (mgr *downloadManager) launch(req *sectorDownloadReq) error {
	mgr.mu.Lock()
	defer mgr.mu.Unlock()

	downloader, exists := mgr.downloaders[req.hk]
	if !exists {
		return fmt.Errorf("no downloader for host %v", req.hk)
	}

	downloader.enqueue(req)
	return nil
}

func newID() id {
	var id id
	frand.Read(id[:])
	return id
}

func (id id) String() string {
	return fmt.Sprintf("%x", id[:])
}

type slabSlice struct {
	object.SlabSlice
	PartialSlab bool
	Data        []byte
}

func slabsForDownload(slabs []slabSlice, offset, length uint64) []slabSlice {
	// declare a helper to cast a uint64 to uint32 with overflow detection. This
	// could should never produce an overflow.
	cast32 := func(in uint64) uint32 {
		if in > math.MaxUint32 {
			panic("slabsForDownload: overflow detected")
		}
		return uint32(in)
	}

	// mutate a copy
	slabs = append([]slabSlice(nil), slabs...)

	firstOffset := offset
	for i, ss := range slabs {
		if firstOffset < uint64(ss.Length) {
			slabs = slabs[i:]
			break
		}
		firstOffset -= uint64(ss.Length)
	}
	slabs[0].Offset += cast32(firstOffset)
	slabs[0].Length -= cast32(firstOffset)

	lastLength := length
	for i, ss := range slabs {
		if lastLength <= uint64(ss.Length) {
			slabs = slabs[:i+1]
			break
		}
		lastLength -= uint64(ss.Length)
	}
	slabs[len(slabs)-1].Length = cast32(lastLength)
	return slabs
}

func (sr *sectorResponses) Add(resp *sectorDownloadResp) {
	sr.mu.Lock()
	defer sr.mu.Unlock()
	if sr.closed {
		return
	}
	sr.responses = append(sr.responses, resp)
	select {
	case sr.c <- struct{}{}:
	default:
	}
}

func (sr *sectorResponses) Close() error {
	sr.mu.Lock()
	defer sr.mu.Unlock()

	sr.closed = true
	sr.responses = nil // clear responses
	close(sr.c)
	return nil
}

func (sr *sectorResponses) Next() *sectorDownloadResp {
	sr.mu.Lock()
	defer sr.mu.Unlock()
	if len(sr.responses) == 0 {
		return nil
	}
	resp := sr.responses[0]
	sr.responses = sr.responses[1:]
	return resp
}<|MERGE_RESOLUTION|>--- conflicted
+++ resolved
@@ -1077,13 +1077,8 @@
 
 				// handle lost sectors
 				if isSectorNotFound(resp.err) {
-<<<<<<< HEAD
 					if err := s.mgr.os.DeleteHostSector(ctx, resp.req.hk, resp.req.root); err != nil {
-						s.mgr.logger.Errorw("failed to mark sector as lost", "hk", resp.req.hk, "root", resp.req.root, "err", err)
-=======
-					if err := s.slm.DeleteHostSector(ctx, resp.req.hk, resp.req.root); err != nil {
 						s.mgr.logger.Errorw("failed to mark sector as lost", "hk", resp.req.hk, "root", resp.req.root, zap.Error(err))
->>>>>>> d35efdaa
 					} else {
 						s.mgr.logger.Infow("successfully marked sector as lost", "hk", resp.req.hk, "root", resp.req.root)
 					}
