--- conflicted
+++ resolved
@@ -80,35 +80,6 @@
 		err    error
 	}
 
-<<<<<<< HEAD
-	sectorDownloadReq struct {
-		ctx context.Context
-
-		length uint64
-		offset uint64
-		root   types.Hash256
-		host   *downloader
-
-		overdrive   bool
-		sectorIndex int
-		resps       *sectorResponses
-	}
-
-	sectorDownloadResp struct {
-		req    *sectorDownloadReq
-		sector []byte
-		err    error
-	}
-
-	sectorResponses struct {
-		mu        sync.Mutex
-		closed    bool
-		responses []*sectorDownloadResp
-		c         chan struct{} // signal that a new response is available
-	}
-
-=======
->>>>>>> f6179141
 	sectorInfo struct {
 		root     types.Hash256
 		data     []byte
@@ -498,15 +469,9 @@
 	}
 
 	// update downloaders
-<<<<<<< HEAD
-	for pk, hi := range want {
-		mgr.downloaders[pk] = newDownloader(mgr.shutdownCtx, mgr.hm.Downloader(hi))
-		go mgr.downloaders[pk].processQueue()
-=======
 	for hk, hi := range want {
-		mgr.downloaders[hk] = downloader.New(mgr.shutdownCtx, mgr.hm.Downloader(hk, hi.SiamuxAddr))
+		mgr.downloaders[hk] = downloader.New(mgr.shutdownCtx, mgr.hm.Downloader(hi))
 		go mgr.downloaders[hk].Start()
->>>>>>> f6179141
 	}
 }
 
