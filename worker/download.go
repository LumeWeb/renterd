package worker

import (
	"bufio"
	"context"
	"errors"
	"fmt"
	"io"
	"math"
	"sort"
	"sync"
	"time"

	rhpv2 "go.sia.tech/core/rhp/v2"
	"go.sia.tech/core/types"
	"go.sia.tech/renterd/api"
	rhp3 "go.sia.tech/renterd/internal/rhp/v3"
	"go.sia.tech/renterd/internal/utils"
	"go.sia.tech/renterd/object"
	"go.uber.org/zap"
)

const (
	downloadMemoryLimitDenom       = 6 // 1/6th of the available download memory can be used by a single download
	downloadOverpayHealthThreshold = 0.25
)

var (
	errDownloadNotEnoughHosts = errors.New("not enough hosts available to download the slab")
	errDownloadCancelled      = errors.New("download was cancelled")
)

type (
	downloadManager struct {
		hm        HostManager
		mm        MemoryManager
		os        ObjectStore
		uploadKey *utils.UploadKey
		logger    *zap.SugaredLogger

		maxOverdrive     uint64
		overdriveTimeout time.Duration

		statsOverdrivePct                *utils.DataPoints
		statsSlabDownloadSpeedBytesPerMS *utils.DataPoints

		shutdownCtx context.Context

		mu            sync.Mutex
		downloaders   map[types.PublicKey]*downloader
		lastRecompute time.Time
	}

	downloaderStats struct {
		avgSpeedMBPS float64
		healthy      bool
		numDownloads uint64
	}

	slabDownload struct {
		mgr *downloadManager

		minShards int
		offset    uint32
		length    uint32

		created time.Time
		overpay bool

		mu             sync.Mutex
		lastOverdrive  time.Time
		numCompleted   int
		numInflight    uint64
		numLaunched    uint64
		numOverdriving uint64
		numOverpaid    uint64
		numRelaunched  uint64

<<<<<<< HEAD
		pending   []*sectorDownloadInfo
		completed [][]byte
		errs      HostErrorSet
=======
		sectors []*sectorInfo
		errs    HostErrorSet
>>>>>>> 7aff0fe1
	}

	slabDownloadResponse struct {
		mem              Memory
		surchargeApplied bool
		shards           [][]byte
		index            int
		err              error
	}

	sectorDownloadReq struct {
		ctx context.Context

		length uint32
		offset uint32
		root   types.Hash256
		host   *downloader

		overpay     bool
		overdrive   bool
		sectorIndex int
		resps       *sectorResponses
	}

	sectorDownloadResp struct {
		req    *sectorDownloadReq
		sector []byte
		err    error
	}

	sectorResponses struct {
		mu        sync.Mutex
		closed    bool
		responses []*sectorDownloadResp
		c         chan struct{} // signal that a new response is available
	}

<<<<<<< HEAD
	sectorDownloadInfo struct {
		root     types.Hash256
=======
	sectorInfo struct {
		root     types.Hash256
		data     []byte
>>>>>>> 7aff0fe1
		hks      []types.PublicKey
		index    int
		selected int
	}

	downloadManagerStats struct {
		avgDownloadSpeedMBPS float64
		avgOverdrivePct      float64
		downloaders          map[types.PublicKey]downloaderStats
	}
)

func (s *sectorInfo) selectHost(h types.PublicKey) {
	for i, hk := range s.hks {
		if hk == h {
			s.hks = append(s.hks[:i], s.hks[i+1:]...) // remove the host
			s.selected++
			break
		}
	}
}

func (w *Worker) initDownloadManager(uploadKey *utils.UploadKey, maxMemory, maxOverdrive uint64, overdriveTimeout time.Duration, logger *zap.Logger) {
	if w.downloadManager != nil {
		panic("download manager already initialized") // developer error
	}
	w.downloadManager = newDownloadManager(w.shutdownCtx, uploadKey, w, w.bus, maxMemory, maxOverdrive, overdriveTimeout, logger)
}

func newDownloadManager(ctx context.Context, uploadKey *utils.UploadKey, hm HostManager, os ObjectStore, maxMemory, maxOverdrive uint64, overdriveTimeout time.Duration, logger *zap.Logger) *downloadManager {
	logger = logger.Named("downloadmanager")
	return &downloadManager{
		hm:        hm,
		mm:        newMemoryManager(maxMemory, logger),
		os:        os,
		uploadKey: uploadKey,
		logger:    logger.Sugar(),

		maxOverdrive:     maxOverdrive,
		overdriveTimeout: overdriveTimeout,

		statsOverdrivePct:                utils.NewDataPoints(0),
		statsSlabDownloadSpeedBytesPerMS: utils.NewDataPoints(0),

		shutdownCtx: ctx,

		downloaders: make(map[types.PublicKey]*downloader),
	}
}

func (mgr *downloadManager) DownloadObject(ctx context.Context, w io.Writer, o object.Object, offset, length uint64, contracts []api.ContractMetadata) (err error) {
	// calculate what slabs we need
	var ss []slabSlice
	for _, s := range o.Slabs {
		ss = append(ss, slabSlice{
			SlabSlice:   s,
			PartialSlab: s.IsPartial(),
		})
	}
	slabs := slabsForDownload(ss, offset, length)
	if len(slabs) == 0 {
		return nil
	}

	// go through the slabs and fetch any partial slab data from the store.
	for i := range slabs {
		if !slabs[i].PartialSlab {
			continue
		}
		data, slab, err := mgr.fetchPartialSlab(ctx, slabs[i].SlabSlice.EncryptionKey, slabs[i].SlabSlice.Offset, slabs[i].SlabSlice.Length)
		if err != nil {
			return fmt.Errorf("failed to fetch partial slab data: %w", err)
		}
		if slab != nil {
			slabs[i].SlabSlice.Slab = *slab
			slabs[i].PartialSlab = slab.IsPartial()
		} else {
			slabs[i].Data = data
		}
	}

	// refresh the downloaders
	mgr.refreshDownloaders(contracts)

	// build a map to count available shards later
	hosts := make(map[types.PublicKey]struct{})
	for _, c := range contracts {
		hosts[c.HostKey] = struct{}{}
	}

	// create the cipher writer
	cw, err := o.Key.Decrypt(w, object.EncryptionOptions{
		Offset: offset,
		Key:    mgr.uploadKey,
	})
	if err != nil {
		return fmt.Errorf("failed to create cipher writer: %w", err)
	}

	// buffer the writer we recover to making sure that we don't hammer the
	// response writer with tiny writes
	bw := bufio.NewWriter(cw)
	defer bw.Flush()

	// create response chan and ensure it's closed properly
	var wg sync.WaitGroup
	responseChan := make(chan *slabDownloadResponse)
	ctx, cancel := context.WithCancel(ctx)
	defer func() {
		cancel()
		wg.Wait()
		close(responseChan)
	}()

	// apply a per-download limit to the memory manager
	mm, err := mgr.mm.Limit(mgr.mm.Status().Total / downloadMemoryLimitDenom)
	if err != nil {
		return err
	}

	// launch a goroutine to launch consecutive slab downloads
	wg.Add(1)
	go func() {
		defer wg.Done()

		var slabIndex int
		for slabIndex = 0; slabIndex < len(slabs); slabIndex++ {
			next := slabs[slabIndex]

			// check if we need to abort
			select {
			case <-ctx.Done():
				return
			case <-mgr.shutdownCtx.Done():
				return
			default:
			}

			// check if the next slab is a partial slab.
			if next.PartialSlab {
				responseChan <- &slabDownloadResponse{index: slabIndex}
				continue // handle partial slab separately
			}

			// check if we have enough downloaders
			var available uint8
			for _, s := range next.Shards {
				if isSectorAvailable(s, hosts) {
					available++
				}
			}
			if available < next.MinShards {
				responseChan <- &slabDownloadResponse{err: fmt.Errorf("%w: %v/%v", errDownloadNotEnoughHosts, available, next.MinShards)}
				return
			}

			// acquire memory
			mem := mm.AcquireMemory(ctx, uint64(next.Length))
			if mem == nil {
				return // interrupted
			}

			// launch the download
			wg.Add(1)
			go func(index int) {
				defer wg.Done()
				shards, surchargeApplied, err := mgr.downloadSlab(ctx, next.SlabSlice, false)
				select {
				case responseChan <- &slabDownloadResponse{
					mem:              mem,
					surchargeApplied: surchargeApplied,
					shards:           shards,
					index:            index,
					err:              err,
				}:
				case <-ctx.Done():
					mem.Release() // relase memory if we're interrupted
				}
			}(slabIndex)
		}
	}()

	// collect the response, responses might come in out of order so we keep
	// them in a map and return what we can when we can
	responses := make(map[int]*slabDownloadResponse)
	var respIndex int
outer:
	for {
		var resp *slabDownloadResponse
		select {
		case <-mgr.shutdownCtx.Done():
			return ErrShuttingDown
		case <-ctx.Done():
			return errDownloadCancelled
		case resp = <-responseChan:
		}

		// handle response
		err := func() error {
			if resp.mem != nil {
				defer resp.mem.Release()
			}

			if resp.err != nil {
				mgr.logger.Errorw("slab download failed",
					zap.Int("index", resp.index),
					zap.Error(err),
				)
				return resp.err
			}

			responses[resp.index] = resp
			for {
				if next, exists := responses[respIndex]; exists {
					s := slabs[respIndex]
					if s.PartialSlab {
						// Partial slab.
						_, err = bw.Write(s.Data)
						if err != nil {
							mgr.logger.Errorf("failed to send partial slab", respIndex, err)
							return err
						}
					} else {
						// Regular slab.
						slabs[respIndex].Decrypt(next.shards)
						err := slabs[respIndex].Recover(bw, next.shards)
						if err != nil {
							mgr.logger.Errorf("failed to recover slab %v: %v", respIndex, err)
							return err
						}
					}

					next = nil
					delete(responses, respIndex)
					respIndex++

					continue
				} else {
					break
				}
			}
			return nil
		}()
		if err != nil {
			return err
		}

		// exit condition
		if respIndex == len(slabs) {
			break outer
		}
	}

	return nil
}

func (mgr *downloadManager) DownloadSlab(ctx context.Context, slab object.Slab, contracts []api.ContractMetadata) ([][]byte, bool, error) {
	// refresh the downloaders
	mgr.refreshDownloaders(contracts)

	// grab available hosts
	available := make(map[types.PublicKey]struct{})
	for _, c := range contracts {
		available[c.HostKey] = struct{}{}
	}

	// count how many shards we can download (best-case)
	var availableShards uint8
	for _, shard := range slab.Shards {
		if isSectorAvailable(shard, available) {
			availableShards++
		}
	}

	// check if we have enough shards
	if availableShards < slab.MinShards {
		return nil, false, fmt.Errorf("not enough hosts available to download the slab: %v/%v", availableShards, slab.MinShards)
	}

	// NOTE: we don't acquire memory here since DownloadSlab is only used for
	// migrations which already have memory acquired

	// download the slab
	slice := object.SlabSlice{
		Slab:   slab,
		Offset: 0,
		Length: uint32(slab.MinShards) * rhpv2.SectorSize,
	}
	shards, surchargeApplied, err := mgr.downloadSlab(ctx, slice, true)
	if err != nil {
		return nil, false, err
	}

	// decrypt and recover
	slice.Decrypt(shards)
	err = slice.Reconstruct(shards)
	if err != nil {
		return nil, false, err
	}

	return shards, surchargeApplied, err
}

func (mgr *downloadManager) Stats() downloadManagerStats {
	// recompute stats
	mgr.tryRecomputeStats()

	mgr.mu.Lock()
	defer mgr.mu.Unlock()

	// collect stats
	stats := make(map[types.PublicKey]downloaderStats)
	for hk, d := range mgr.downloaders {
		stats[hk] = d.stats()
	}

	return downloadManagerStats{
		avgDownloadSpeedMBPS: mgr.statsSlabDownloadSpeedBytesPerMS.Average() * 0.008, // convert bytes per ms to mbps,
		avgOverdrivePct:      mgr.statsOverdrivePct.Average(),
		downloaders:          stats,
	}
}

func (mgr *downloadManager) Stop() {
	mgr.mu.Lock()
	defer mgr.mu.Unlock()
	for _, d := range mgr.downloaders {
		d.Stop()
	}
}

func (mgr *downloadManager) tryRecomputeStats() {
	mgr.mu.Lock()
	defer mgr.mu.Unlock()
	if time.Since(mgr.lastRecompute) < statsRecomputeMinInterval {
		return
	}

	for _, d := range mgr.downloaders {
		d.statsSectorDownloadEstimateInMS.Recompute()
		d.statsDownloadSpeedBytesPerMS.Recompute()
	}
	mgr.lastRecompute = time.Now()
}

func (mgr *downloadManager) numDownloaders() int {
	mgr.mu.Lock()
	defer mgr.mu.Unlock()
	return len(mgr.downloaders)
}

// fetchPartialSlab fetches the data of a partial slab from the bus. It will
// fall back to ask the bus for the slab metadata in case the slab wasn't found
// in the partial slab buffer.
func (mgr *downloadManager) fetchPartialSlab(ctx context.Context, key object.EncryptionKey, offset, length uint32) ([]byte, *object.Slab, error) {
	data, err := mgr.os.FetchPartialSlab(ctx, key, offset, length)
	if utils.IsErr(err, api.ErrObjectNotFound) {
		// Check if slab was already uploaded.
		slab, err := mgr.os.Slab(ctx, key)
		if err != nil {
			return nil, nil, fmt.Errorf("failed to fetch uploaded partial slab: %v", err)
		}
		return nil, &slab, nil
	} else if err != nil {
		return nil, nil, err
	}
	return data, nil, nil
}

func (mgr *downloadManager) refreshDownloaders(contracts []api.ContractMetadata) {
	mgr.mu.Lock()
	defer mgr.mu.Unlock()

	// build map
	want := make(map[types.PublicKey]api.ContractMetadata)
	for _, c := range contracts {
		want[c.HostKey] = c
	}

	// prune downloaders
	for hk := range mgr.downloaders {
		_, wanted := want[hk]
		if !wanted {
			mgr.downloaders[hk].Stop()
			delete(mgr.downloaders, hk)
			continue
		}

		delete(want, hk) // remove from want so remainging ones are the missing ones
	}

	// update downloaders
	for _, c := range want {
		// create a host
		host := mgr.hm.Host(c.HostKey, c.ID, c.SiamuxAddr)
		downloader := newDownloader(mgr.shutdownCtx, host)
		mgr.downloaders[c.HostKey] = downloader
		go downloader.processQueue()
	}
}

func (mgr *downloadManager) newSlabDownload(slice object.SlabSlice, migration bool) *slabDownload {
	// calculate the offset and length
	offset, length := slice.SectorRegion()

<<<<<<< HEAD
	// build pending sectors
	var pending []*sectorDownloadInfo
=======
	// build sectors
	var sectors []*sectorInfo
>>>>>>> 7aff0fe1
	for sI, s := range slice.Shards {
		hks := make([]types.PublicKey, 0, len(s.Contracts))
		for hk := range s.Contracts {
			hks = append(hks, hk)
		}
<<<<<<< HEAD
		pending = append(pending, &sectorDownloadInfo{
=======
		sectors = append(sectors, &sectorInfo{
>>>>>>> 7aff0fe1
			root:  s.Root,
			index: sI,
			hks:   hks,
		})
	}

	// create slab download
	return &slabDownload{
		mgr: mgr,

		minShards: int(slice.MinShards),
		offset:    offset,
		length:    length,

		created: time.Now(),
		overpay: migration && slice.Health <= downloadOverpayHealthThreshold,

<<<<<<< HEAD
		pending:   pending,
		completed: make([][]byte, len(slice.Shards)),
		errs:      make(HostErrorSet),
=======
		sectors: sectors,
		errs:    make(HostErrorSet),
>>>>>>> 7aff0fe1
	}
}

func (mgr *downloadManager) downloadSlab(ctx context.Context, slice object.SlabSlice, migration bool) ([][]byte, bool, error) {
	// prepare new download
	slab := mgr.newSlabDownload(slice, migration)

	// execute download
	return slab.download(ctx)
}

func (req *sectorDownloadReq) succeed(sector []byte) {
	req.resps.Add(&sectorDownloadResp{
		req:    req,
		sector: sector,
	})
}

func (req *sectorDownloadReq) fail(err error) {
	req.resps.Add(&sectorDownloadResp{
		req: req,
		err: err,
	})
}

func (req *sectorDownloadReq) done() bool {
	select {
	case <-req.ctx.Done():
		return true
	default:
		return false
	}
}

func (s *slabDownload) overdrive(ctx context.Context, resps *sectorResponses) (resetTimer func()) {
	// overdrive is disabled
	if s.mgr.overdriveTimeout == 0 {
		return func() {}
	}

	// create a helper function that increases the timeout for each overdrive
	timeout := func() time.Duration {
		s.mu.Lock()
		defer s.mu.Unlock()
		return time.Duration(s.numOverdriving+1) * s.mgr.overdriveTimeout
	}

	// create a timer to trigger overdrive
	timer := time.NewTimer(timeout())
	resetTimer = func() {
		timer.Stop()
		select {
		case <-timer.C:
		default:
		}
		timer.Reset(timeout())
	}

	// create a function to check whether overdrive is possible
	canOverdrive := func(timeout time.Duration) bool {
		s.mu.Lock()
		defer s.mu.Unlock()

		// overdrive is not due yet
		if time.Since(s.lastOverdrive) < timeout {
			return false
		}

		// overdrive is maxed out
		remaining := s.minShards - s.numCompleted
		if s.numInflight >= s.mgr.maxOverdrive+uint64(remaining) {
			return false
		}

		s.lastOverdrive = time.Now()
		return true
	}

	// try overdriving every time the timer fires
	go func() {
		for {
			select {
			case <-ctx.Done():
				return
			case <-timer.C:
				if canOverdrive(timeout()) {
					req := s.nextRequest(ctx, resps, true)
					if req != nil {
						s.launch(req)
					}
				}
				resetTimer()
			}
		}
	}()

	return
}

func (s *slabDownload) nextRequest(ctx context.Context, resps *sectorResponses, overdrive bool) *sectorDownloadReq {
	s.mu.Lock()
	defer s.mu.Unlock()

	// update pending sectors
<<<<<<< HEAD
	filtered := s.pending[:0]
	for _, sector := range s.pending {
		if len(s.completed[sector.index]) == 0 && len(sector.hks) > 0 {
			filtered = append(filtered, sector)
		}
	}
	s.pending = filtered

	// find min selected
	minSelected := math.MaxInt
	for _, sector := range s.pending {
		if sector.selected < minSelected {
			minSelected = sector.selected
		}
	}

	// sort pending sectors
	sort.Slice(s.pending, func(i, j int) bool {
		return s.pending[i].selected < s.pending[j].selected
	})

	// select potential sectors
	exhausted := true
	sectors := make(map[types.PublicKey]*sectorDownloadInfo)
loop:
	for _, sector := range s.pending {
		if sector.selected > minSelected {
			exhausted = false
			break
		}
		for _, hk := range sector.hks {
			if _, ok := sectors[hk]; !ok {
				sectors[hk] = sector
				break
			}
		}
	}

	// no more sectors to download - we don't know if the download failed at
	// this point so we register an error that gets propagated in case it did
	if len(sectors) == 0 {
		if !exhausted {
			exhausted = true // reset
			minSelected++    // TODO: could jump instead of incrementing here
			goto loop
		}
		s.errs[types.PublicKey{}] = fmt.Errorf("%w: no more hosts", errDownloadNotEnoughHosts)
		return nil
	}

	// build list of host keys
	var hosts []types.PublicKey
	for hk := range sectors {
		hosts = append(hosts, hk)
	}

	// select the fastest host
	fastest := s.mgr.fastest(hosts)
	if fastest == nil {
		s.errs[types.PublicKey{}] = fmt.Errorf("%w: no more downloaders", errDownloadNotEnoughHosts)
		return nil
	}

	// grab the sector info
	next := sectors[fastest.PublicKey()]
	next.selected++
	for i, hk := range next.hks {
		if hk == fastest.PublicKey() {
			next.hks = append(next.hks[:i], next.hks[i+1:]...)
			break
		}
	}

	// build the request
	return &sectorDownloadReq{
		ctx: ctx,

		offset: s.offset,
		length: s.length,
		root:   next.root,
		host:   fastest,

		// overpay is set to 'true' when a request is retried after the slab
		// download failed and we realise that it might have succeeded if we
		// allowed overpaying for certain sectors, we only do this when trying
		// to migrate a critically low-health slab that might otherwise be
		// unrecoverable
		overpay: false,

		overdrive:   overdrive,
		sectorIndex: next.index,
		resps:       resps,
	}
=======
	var pending []*sectorInfo
	for _, sector := range s.sectors {
		if len(sector.data) == 0 && len(sector.hks) > 0 {
			pending = append(pending, sector)
		}
	}

	// sort pending sectors
	sort.Slice(pending, func(i, j int) bool {
		// get fastest download for each sector
		iFastest := s.mgr.fastest(pending[i].hks)
		jFastest := s.mgr.fastest(pending[j].hks)

		// check edge case where a sector doesn't have a downloader
		if iFastest != nil && jFastest == nil {
			return true // prefer i
		} else if iFastest == nil && jFastest != nil {
			return false // prefer j
		} else if iFastest == nil && jFastest == nil {
			return false // doesn't matter
		}
		// both have a downloader, sort by number of selections next
		if pending[i].selected != pending[j].selected {
			return pending[i].selected < pending[j].selected
		}
		// both have been selected the same number of times, pick the faster one
		return iFastest.estimate() < jFastest.estimate()
	})

	for _, next := range pending {
		fastest := s.mgr.fastest(next.hks)
		if fastest == nil {
			// no host available for this sector, clean 'hks'
			next.hks = nil
			continue
		}
		next.selectHost(fastest.PublicKey())
		return &sectorDownloadReq{
			ctx: ctx,

			offset: s.offset,
			length: s.length,
			root:   next.root,
			host:   fastest,

			// overpay is set to 'true' when a request is retried after the slab
			// download failed and we realise that it might have succeeded if we
			// allowed overpaying for certain sectors, we only do this when trying
			// to migrate a critically low-health slab that might otherwise be
			// unrecoverable
			overpay: false,

			overdrive:   overdrive,
			sectorIndex: next.index,
			resps:       resps,
		}
	}

	// we don't know if the download failed at this point so we register an
	// error that gets propagated in case it did
	s.errs[types.PublicKey{}] = fmt.Errorf("%w: no more hosts", errDownloadNotEnoughHosts)
	return nil
>>>>>>> 7aff0fe1
}

func (s *slabDownload) download(ctx context.Context) ([][]byte, bool, error) {
	// cancel any sector downloads once the download is done
	ctx, cancel := context.WithCancel(ctx)
	defer cancel()

	// create the responses queue
	resps := &sectorResponses{
		c: make(chan struct{}, 1),
	}
	defer resps.Close()

	// launch overdrive
	resetOverdrive := s.overdrive(ctx, resps)

	// launch 'MinShard' requests
	for i := 0; i < int(s.minShards); {
		req := s.nextRequest(ctx, resps, false)
		if req == nil {
			return nil, false, fmt.Errorf("no host available for shard %d", i)
		}
		s.launch(req)
		i++
	}

	// collect requests that failed due to gouging
	var gouging []*sectorDownloadReq

	// collect responses
	var done bool

loop:
	for s.inflight() > 0 && !done {
		select {
		case <-s.mgr.shutdownCtx.Done():
			return nil, false, errors.New("download stopped")
		case <-ctx.Done():
			return nil, false, context.Cause(ctx)
		case <-resps.c:
			resetOverdrive()
		}

		for {
			resp := resps.Next()
			if resp == nil {
				break
			}

			// receive the response
			done = s.receive(*resp)
			if done {
				break
			}

			// handle errors
			if resp.err != nil {
				// launch replacement request
				if req := s.nextRequest(ctx, resps, resp.req.overdrive); req != nil {
					s.launch(req)
				}

				// handle lost sectors
				if rhp3.IsSectorNotFound(resp.err) {
					if err := s.mgr.os.DeleteHostSector(ctx, resp.req.host.PublicKey(), resp.req.root); err != nil {
						s.mgr.logger.Errorw("failed to mark sector as lost", "hk", resp.req.host.PublicKey(), "root", resp.req.root, zap.Error(err))
					}
				} else if rhp3.IsPriceTableGouging(resp.err) && s.overpay && !resp.req.overpay {
					resp.req.overpay = true // ensures we don't retry the same request over and over again
					gouging = append(gouging, resp.req)
				}
			}
		}
	}

	if !done && len(gouging) >= s.missing() {
		for _, req := range gouging {
			s.launch(req)
		}
		gouging = nil
		goto loop
	}

	// track stats
	s.mgr.statsOverdrivePct.Track(s.overdrivePct())
	s.mgr.statsSlabDownloadSpeedBytesPerMS.Track(float64(s.downloadSpeed()))
	return s.finish()
}

func (s *slabDownload) overdrivePct() float64 {
	s.mu.Lock()
	defer s.mu.Unlock()

	numOverdrive := (int(s.numLaunched) + int(s.numRelaunched)) - s.minShards
	if numOverdrive < 0 {
		numOverdrive = 0
	}

	return float64(numOverdrive) / float64(s.minShards)
}

func (s *slabDownload) downloadSpeed() int64 {
	s.mu.Lock()
	defer s.mu.Unlock()
<<<<<<< HEAD
	completedShards := len(s.completed)
	bytes := completedShards * rhpv2.SectorSize
=======
	bytes := s.numCompleted * rhpv2.SectorSize
>>>>>>> 7aff0fe1
	ms := time.Since(s.created).Milliseconds()
	if ms == 0 {
		ms = 1 // avoid division by zero
	}
	return int64(bytes) / ms
}

func (s *slabDownload) finish() ([][]byte, bool, error) {
	s.mu.Lock()
	defer s.mu.Unlock()
	if s.numCompleted < s.minShards {
<<<<<<< HEAD
		return nil, s.numOverpaid > 0, fmt.Errorf("failed to download slab: completed=%d inflight=%d launched=%d relaunched=%d overpaid=%d downloaders=%d unused=%d errors=%d %v", s.numCompleted, s.numInflight, s.numLaunched, s.numRelaunched, s.numOverpaid, s.mgr.numDownloaders(), len(s.pending), len(s.errs), s.errs)
	}
	return s.completed, s.numOverpaid > 0, nil
=======
		return nil, s.numOverpaid > 0, fmt.Errorf("failed to download slab: completed=%d inflight=%d launched=%d relaunched=%d overpaid=%d downloaders=%d errors=%d %v", s.numCompleted, s.numInflight, s.numLaunched, s.numRelaunched, s.numOverpaid, s.mgr.numDownloaders(), len(s.errs), s.errs)
	}

	data := make([][]byte, len(s.sectors))
	for i, sector := range s.sectors {
		data[i] = sector.data
	}
	return data, s.numOverpaid > 0, nil
>>>>>>> 7aff0fe1
}

func (s *slabDownload) missing() int {
	s.mu.Lock()
	defer s.mu.Unlock()
	if s.numCompleted < s.minShards {
		return s.minShards - s.numCompleted
	}
	return 0
}

func (s *slabDownload) inflight() uint64 {
	s.mu.Lock()
	defer s.mu.Unlock()
	return s.numInflight
}

func (s *slabDownload) launch(req *sectorDownloadReq) {
	s.mu.Lock()
	defer s.mu.Unlock()

	// queue the request
	req.host.enqueue(req)

	// update the state
	s.numInflight++
	if req.overdrive {
		s.numOverdriving++
	}
	if req.overpay {
		s.numRelaunched++
	} else {
		s.numLaunched++
	}
}

func (s *slabDownload) receive(resp sectorDownloadResp) (finished bool) {
	s.mu.Lock()
	defer s.mu.Unlock()

	// update num overdriving
	if resp.req.overdrive {
		s.numOverdriving--
	}

	// failed reqs can't complete the upload
	s.numInflight--
	if resp.err != nil {
		s.errs[resp.req.host.PublicKey()] = resp.err
		return false
	}

	// update num overpaid
	if resp.req.overpay {
		s.numOverpaid++
	}

	// store the sector
<<<<<<< HEAD
	if len(s.completed[resp.req.sectorIndex]) == 0 {
		s.completed[resp.req.sectorIndex] = resp.sector
=======
	if len(s.sectors[resp.req.sectorIndex].data) == 0 {
		s.sectors[resp.req.sectorIndex].data = resp.sector
>>>>>>> 7aff0fe1
		s.numCompleted++
	}

	return s.numCompleted >= s.minShards
}

func (mgr *downloadManager) fastest(hosts []types.PublicKey) (fastest *downloader) {
	// recompute stats
	mgr.tryRecomputeStats()

	// return the fastest host
	mgr.mu.Lock()
	defer mgr.mu.Unlock()
	lowest := math.MaxFloat64
	for _, h := range hosts {
		if d, ok := mgr.downloaders[h]; !ok {
			continue
		} else if estimate := d.estimate(); estimate < lowest {
			lowest = estimate
			fastest = d
		}
	}
	return
}

type slabSlice struct {
	object.SlabSlice
	PartialSlab bool
	Data        []byte
}

func slabsForDownload(slabs []slabSlice, offset, length uint64) []slabSlice {
	// declare a helper to cast a uint64 to uint32 with overflow detection. This
	// could should never produce an overflow.
	cast32 := func(in uint64) uint32 {
		if in > math.MaxUint32 {
			panic("slabsForDownload: overflow detected")
		}
		return uint32(in)
	}

	// mutate a copy
	slabs = append([]slabSlice(nil), slabs...)

	firstOffset := offset
	for i, ss := range slabs {
		if firstOffset < uint64(ss.Length) {
			slabs = slabs[i:]
			break
		}
		firstOffset -= uint64(ss.Length)
	}
	slabs[0].Offset += cast32(firstOffset)
	slabs[0].Length -= cast32(firstOffset)

	lastLength := length
	for i, ss := range slabs {
		if lastLength <= uint64(ss.Length) {
			slabs = slabs[:i+1]
			break
		}
		lastLength -= uint64(ss.Length)
	}
	slabs[len(slabs)-1].Length = cast32(lastLength)
	return slabs
}

func (sr *sectorResponses) Add(resp *sectorDownloadResp) {
	sr.mu.Lock()
	defer sr.mu.Unlock()
	if sr.closed {
		return
	}
	sr.responses = append(sr.responses, resp)
	select {
	case sr.c <- struct{}{}:
	default:
	}
}

func (sr *sectorResponses) Close() error {
	sr.mu.Lock()
	defer sr.mu.Unlock()

	sr.closed = true
	sr.responses = nil // clear responses
	close(sr.c)
	return nil
}

func (sr *sectorResponses) Next() *sectorDownloadResp {
	sr.mu.Lock()
	defer sr.mu.Unlock()
	if len(sr.responses) == 0 {
		return nil
	}
	resp := sr.responses[0]
	sr.responses = sr.responses[1:]
	return resp
}

func isSectorAvailable(s object.Sector, hosts map[types.PublicKey]struct{}) bool {
	// if any of the other hosts that store the sector are
	// available, the sector is also considered available
	for hk := range s.Contracts {
		if _, available := hosts[hk]; available {
			return true
		}
	}
	return false
}<|MERGE_RESOLUTION|>--- conflicted
+++ resolved
@@ -76,14 +76,8 @@
 		numOverpaid    uint64
 		numRelaunched  uint64
 
-<<<<<<< HEAD
-		pending   []*sectorDownloadInfo
-		completed [][]byte
-		errs      HostErrorSet
-=======
 		sectors []*sectorInfo
 		errs    HostErrorSet
->>>>>>> 7aff0fe1
 	}
 
 	slabDownloadResponse struct {
@@ -121,14 +115,9 @@
 		c         chan struct{} // signal that a new response is available
 	}
 
-<<<<<<< HEAD
-	sectorDownloadInfo struct {
-		root     types.Hash256
-=======
 	sectorInfo struct {
 		root     types.Hash256
 		data     []byte
->>>>>>> 7aff0fe1
 		hks      []types.PublicKey
 		index    int
 		selected int
@@ -534,23 +523,14 @@
 	// calculate the offset and length
 	offset, length := slice.SectorRegion()
 
-<<<<<<< HEAD
-	// build pending sectors
-	var pending []*sectorDownloadInfo
-=======
 	// build sectors
 	var sectors []*sectorInfo
->>>>>>> 7aff0fe1
 	for sI, s := range slice.Shards {
 		hks := make([]types.PublicKey, 0, len(s.Contracts))
 		for hk := range s.Contracts {
 			hks = append(hks, hk)
 		}
-<<<<<<< HEAD
-		pending = append(pending, &sectorDownloadInfo{
-=======
 		sectors = append(sectors, &sectorInfo{
->>>>>>> 7aff0fe1
 			root:  s.Root,
 			index: sI,
 			hks:   hks,
@@ -568,14 +548,8 @@
 		created: time.Now(),
 		overpay: migration && slice.Health <= downloadOverpayHealthThreshold,
 
-<<<<<<< HEAD
-		pending:   pending,
-		completed: make([][]byte, len(slice.Shards)),
-		errs:      make(HostErrorSet),
-=======
 		sectors: sectors,
 		errs:    make(HostErrorSet),
->>>>>>> 7aff0fe1
 	}
 }
 
@@ -680,101 +654,6 @@
 	defer s.mu.Unlock()
 
 	// update pending sectors
-<<<<<<< HEAD
-	filtered := s.pending[:0]
-	for _, sector := range s.pending {
-		if len(s.completed[sector.index]) == 0 && len(sector.hks) > 0 {
-			filtered = append(filtered, sector)
-		}
-	}
-	s.pending = filtered
-
-	// find min selected
-	minSelected := math.MaxInt
-	for _, sector := range s.pending {
-		if sector.selected < minSelected {
-			minSelected = sector.selected
-		}
-	}
-
-	// sort pending sectors
-	sort.Slice(s.pending, func(i, j int) bool {
-		return s.pending[i].selected < s.pending[j].selected
-	})
-
-	// select potential sectors
-	exhausted := true
-	sectors := make(map[types.PublicKey]*sectorDownloadInfo)
-loop:
-	for _, sector := range s.pending {
-		if sector.selected > minSelected {
-			exhausted = false
-			break
-		}
-		for _, hk := range sector.hks {
-			if _, ok := sectors[hk]; !ok {
-				sectors[hk] = sector
-				break
-			}
-		}
-	}
-
-	// no more sectors to download - we don't know if the download failed at
-	// this point so we register an error that gets propagated in case it did
-	if len(sectors) == 0 {
-		if !exhausted {
-			exhausted = true // reset
-			minSelected++    // TODO: could jump instead of incrementing here
-			goto loop
-		}
-		s.errs[types.PublicKey{}] = fmt.Errorf("%w: no more hosts", errDownloadNotEnoughHosts)
-		return nil
-	}
-
-	// build list of host keys
-	var hosts []types.PublicKey
-	for hk := range sectors {
-		hosts = append(hosts, hk)
-	}
-
-	// select the fastest host
-	fastest := s.mgr.fastest(hosts)
-	if fastest == nil {
-		s.errs[types.PublicKey{}] = fmt.Errorf("%w: no more downloaders", errDownloadNotEnoughHosts)
-		return nil
-	}
-
-	// grab the sector info
-	next := sectors[fastest.PublicKey()]
-	next.selected++
-	for i, hk := range next.hks {
-		if hk == fastest.PublicKey() {
-			next.hks = append(next.hks[:i], next.hks[i+1:]...)
-			break
-		}
-	}
-
-	// build the request
-	return &sectorDownloadReq{
-		ctx: ctx,
-
-		offset: s.offset,
-		length: s.length,
-		root:   next.root,
-		host:   fastest,
-
-		// overpay is set to 'true' when a request is retried after the slab
-		// download failed and we realise that it might have succeeded if we
-		// allowed overpaying for certain sectors, we only do this when trying
-		// to migrate a critically low-health slab that might otherwise be
-		// unrecoverable
-		overpay: false,
-
-		overdrive:   overdrive,
-		sectorIndex: next.index,
-		resps:       resps,
-	}
-=======
 	var pending []*sectorInfo
 	for _, sector := range s.sectors {
 		if len(sector.data) == 0 && len(sector.hks) > 0 {
@@ -837,7 +716,6 @@
 	// error that gets propagated in case it did
 	s.errs[types.PublicKey{}] = fmt.Errorf("%w: no more hosts", errDownloadNotEnoughHosts)
 	return nil
->>>>>>> 7aff0fe1
 }
 
 func (s *slabDownload) download(ctx context.Context) ([][]byte, bool, error) {
@@ -942,12 +820,7 @@
 func (s *slabDownload) downloadSpeed() int64 {
 	s.mu.Lock()
 	defer s.mu.Unlock()
-<<<<<<< HEAD
-	completedShards := len(s.completed)
-	bytes := completedShards * rhpv2.SectorSize
-=======
 	bytes := s.numCompleted * rhpv2.SectorSize
->>>>>>> 7aff0fe1
 	ms := time.Since(s.created).Milliseconds()
 	if ms == 0 {
 		ms = 1 // avoid division by zero
@@ -959,11 +832,6 @@
 	s.mu.Lock()
 	defer s.mu.Unlock()
 	if s.numCompleted < s.minShards {
-<<<<<<< HEAD
-		return nil, s.numOverpaid > 0, fmt.Errorf("failed to download slab: completed=%d inflight=%d launched=%d relaunched=%d overpaid=%d downloaders=%d unused=%d errors=%d %v", s.numCompleted, s.numInflight, s.numLaunched, s.numRelaunched, s.numOverpaid, s.mgr.numDownloaders(), len(s.pending), len(s.errs), s.errs)
-	}
-	return s.completed, s.numOverpaid > 0, nil
-=======
 		return nil, s.numOverpaid > 0, fmt.Errorf("failed to download slab: completed=%d inflight=%d launched=%d relaunched=%d overpaid=%d downloaders=%d errors=%d %v", s.numCompleted, s.numInflight, s.numLaunched, s.numRelaunched, s.numOverpaid, s.mgr.numDownloaders(), len(s.errs), s.errs)
 	}
 
@@ -972,7 +840,6 @@
 		data[i] = sector.data
 	}
 	return data, s.numOverpaid > 0, nil
->>>>>>> 7aff0fe1
 }
 
 func (s *slabDownload) missing() int {
@@ -1031,13 +898,8 @@
 	}
 
 	// store the sector
-<<<<<<< HEAD
-	if len(s.completed[resp.req.sectorIndex]) == 0 {
-		s.completed[resp.req.sectorIndex] = resp.sector
-=======
 	if len(s.sectors[resp.req.sectorIndex].data) == 0 {
 		s.sectors[resp.req.sectorIndex].data = resp.sector
->>>>>>> 7aff0fe1
 		s.numCompleted++
 	}
 
