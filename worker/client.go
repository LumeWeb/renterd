package worker

import (
	"context"
	"encoding/json"
	"errors"
	"fmt"
	"io"
	"net/http"
	"net/url"
	"strings"
	"time"

	rhpv2 "go.sia.tech/core/rhp/v2"
	rhpv3 "go.sia.tech/core/rhp/v3"
	"go.sia.tech/core/types"
	"go.sia.tech/jape"
	"go.sia.tech/renterd/api"
	"go.sia.tech/renterd/hostdb"
	"go.sia.tech/renterd/object"
)

// A Client provides methods for interacting with a renterd API server.
type Client struct {
	c jape.Client
}

func (c *Client) ID(ctx context.Context) (id string, err error) {
	err = c.c.WithContext(ctx).GET("/id", &id)
	return
}

// RHPScan scans a host, returning its current settings.
func (c *Client) RHPScan(ctx context.Context, hostKey types.PublicKey, hostIP string, timeout time.Duration) (resp api.RHPScanResponse, err error) {
	err = c.c.WithContext(ctx).POST("/rhp/scan", api.RHPScanRequest{
		HostKey: hostKey,
		HostIP:  hostIP,
		Timeout: timeout,
	}, &resp)
	return
}

// RHPForm forms a contract with a host.
func (c *Client) RHPForm(ctx context.Context, endHeight uint64, hk types.PublicKey, hostIP string, renterAddress types.Address, renterFunds types.Currency, hostCollateral types.Currency) (rhpv2.ContractRevision, []types.Transaction, error) {
	req := api.RHPFormRequest{
		EndHeight:      endHeight,
		HostCollateral: hostCollateral,
		HostKey:        hk,
		HostIP:         hostIP,
		RenterFunds:    renterFunds,
		RenterAddress:  renterAddress,
	}
	var resp api.RHPFormResponse
	err := c.c.WithContext(ctx).POST("/rhp/form", req, &resp)
	return resp.Contract, resp.TransactionSet, err
}

// RHPRenew renews an existing contract with a host.
func (c *Client) RHPRenew(ctx context.Context, fcid types.FileContractID, endHeight uint64, hk types.PublicKey, siamuxAddr string, hostAddress, renterAddress types.Address, renterFunds, newCollateral types.Currency, windowSize uint64) (rhpv2.ContractRevision, []types.Transaction, error) {
	req := api.RHPRenewRequest{
		ContractID:    fcid,
		EndHeight:     endHeight,
		HostAddress:   hostAddress,
		HostKey:       hk,
		NewCollateral: newCollateral,
		RenterAddress: renterAddress,
		RenterFunds:   renterFunds,
		SiamuxAddr:    siamuxAddr,
		WindowSize:    windowSize,
	}

	var resp api.RHPRenewResponse
	err := c.c.WithContext(ctx).POST("/rhp/renew", req, &resp)
	return resp.Contract, resp.TransactionSet, err
}

// RHPFund funds an ephemeral account using the supplied contract.
func (c *Client) RHPFund(ctx context.Context, contractID types.FileContractID, hostKey types.PublicKey, hostIP, siamuxAddr string, balance types.Currency) (err error) {
	req := api.RHPFundRequest{
		ContractID: contractID,
		HostKey:    hostKey,
		SiamuxAddr: siamuxAddr,
		Balance:    balance,
	}
	err = c.c.WithContext(ctx).POST("/rhp/fund", req, nil)
	return
}

// RHPSync funds an ephemeral account using the supplied contract.
func (c *Client) RHPSync(ctx context.Context, contractID types.FileContractID, hostKey types.PublicKey, hostIP, siamuxAddr string) (err error) {
	req := api.RHPSyncRequest{
		ContractID: contractID,
		HostKey:    hostKey,
		SiamuxAddr: siamuxAddr,
	}
	err = c.c.WithContext(ctx).POST("/rhp/sync", req, nil)
	return
}

// RHPPriceTable fetches a price table for a host.
func (c *Client) RHPPriceTable(ctx context.Context, hostKey types.PublicKey, siamuxAddr string, timeout time.Duration) (pt hostdb.HostPriceTable, err error) {
	req := api.RHPPriceTableRequest{
		HostKey:    hostKey,
		SiamuxAddr: siamuxAddr,
		Timeout:    timeout,
	}
	err = c.c.WithContext(ctx).POST("/rhp/pricetable", req, &pt)
	return
}

// RHPReadRegistry reads a registry value.
func (c *Client) RHPReadRegistry(ctx context.Context, hostKey types.PublicKey, siamuxAddr string, key rhpv3.RegistryKey, payment rhpv3.PayByEphemeralAccountRequest) (resp rhpv3.RegistryValue, err error) {
	req := api.RHPRegistryReadRequest{
		HostKey:     hostKey,
		SiamuxAddr:  siamuxAddr,
		RegistryKey: key,
		Payment:     payment,
	}
	err = c.c.WithContext(ctx).POST("/rhp/registry/read", req, &resp)
	return
}

// RHPUpdateRegistry updates a registry value.
func (c *Client) RHPUpdateRegistry(ctx context.Context, hostKey types.PublicKey, key rhpv3.RegistryKey, value rhpv3.RegistryValue) (err error) {
	req := api.RHPRegistryUpdateRequest{
		HostKey:       hostKey,
		RegistryKey:   key,
		RegistryValue: value,
	}
	err = c.c.WithContext(ctx).POST("/rhp/registry/update", req, nil)
	return
}

// MigrateSlab migrates the specified slab.
func (c *Client) MigrateSlab(ctx context.Context, slab object.Slab, opts ...api.UploadOption) error {
	values := make(url.Values)
	for _, opt := range opts {
		opt(values)
	}
	return c.c.WithContext(ctx).POST("/slab/migrate?"+values.Encode(), slab, nil)
}

// DownloadStats returns the upload stats.
func (c *Client) DownloadStats() (resp api.DownloadStatsResponse, err error) {
	err = c.c.GET("/stats/downloads", &resp)
	return
}

// UploadStats returns the upload stats.
func (c *Client) UploadStats() (resp api.UploadStatsResponse, err error) {
	err = c.c.GET("/stats/uploads", &resp)
	return
}

// UploadObject uploads the data in r, creating an object at the given path.
<<<<<<< HEAD
func (c *Client) UploadObject(ctx context.Context, r io.Reader, path string, opts ...api.UploadOption) (err error) {
=======
func (c *Client) UploadObject(ctx context.Context, r io.Reader, path string, opts ...APIUploadOption) (err error) {
	path = strings.TrimPrefix(path, "/")
>>>>>>> 2878b98c
	c.c.Custom("PUT", fmt.Sprintf("/objects/%s", path), []byte{}, nil)

	values := make(url.Values)
	for _, opt := range opts {
		opt(values)
	}
	u, err := url.Parse(fmt.Sprintf("%v/objects/%v", c.c.BaseURL, path))
	if err != nil {
		panic(err)
	}
	u.RawQuery = values.Encode()
	req, err := http.NewRequestWithContext(ctx, "PUT", u.String(), r)
	if err != nil {
		panic(err)
	}
	req.SetBasicAuth("", c.c.WithContext(ctx).Password)
	resp, err := http.DefaultClient.Do(req)
	if err != nil {
		return err
	}
	defer io.Copy(io.Discard, resp.Body)
	defer resp.Body.Close()
	if resp.StatusCode != 200 {
		err, _ := io.ReadAll(resp.Body)
		return errors.New(string(err))
	}
	return
}

func (c *Client) object(ctx context.Context, path, prefix string, offset, limit int, w io.Writer, entries *[]api.ObjectMetadata, opts ...api.DownloadObjectOption) (err error) {
	values := url.Values{}
	values.Set("prefix", url.QueryEscape(prefix))
	values.Set("offset", fmt.Sprint(offset))
	values.Set("limit", fmt.Sprint(limit))
	path += "?" + values.Encode()

	c.c.Custom("GET", fmt.Sprintf("/objects/%s", path), nil, (*[]api.ObjectMetadata)(nil))
	req, err := http.NewRequestWithContext(ctx, "GET", fmt.Sprintf("%s/objects/%s", c.c.BaseURL, path), nil)
	if err != nil {
		panic(err)
	}
	req.SetBasicAuth("", c.c.WithContext(ctx).Password)
	for _, opt := range opts {
		opt(req.Header)
	}
	resp, err := http.DefaultClient.Do(req)
	if err != nil {
		return err
	}
	defer io.Copy(io.Discard, resp.Body)
	defer resp.Body.Close()
	if resp.StatusCode != 200 && resp.StatusCode != 206 {
		err, _ := io.ReadAll(resp.Body)
		return errors.New(string(err))
	}
	if w != nil {
		_, err = io.Copy(w, resp.Body)
	} else {
		err = json.NewDecoder(resp.Body).Decode(entries)
	}
	return
}

// ObjectEntries returns the entries at the given path, which must end in /.
func (c *Client) ObjectEntries(ctx context.Context, path, prefix string, offset, limit int) (entries []api.ObjectMetadata, err error) {
	path = strings.TrimPrefix(path, "/")
	err = c.object(ctx, path, prefix, offset, limit, nil, &entries)
	return
}

// DownloadObject downloads the object at the given path, writing its data to
// w.
func (c *Client) DownloadObject(ctx context.Context, w io.Writer, path string, opts ...api.DownloadObjectOption) (err error) {
	if strings.HasSuffix(path, "/") {
		return errors.New("the given path is a directory, use ObjectEntries instead")
	}

	path = strings.TrimPrefix(path, "/")
	err = c.object(ctx, path, "", 0, -1, w, nil, opts...)
	return
}

// DeleteObject deletes the object at the given path.
func (c *Client) DeleteObject(ctx context.Context, path string, batch bool) (err error) {
	path = strings.TrimPrefix(path, "/")
	values := url.Values{}
	values.Set("batch", fmt.Sprint(batch))
	err = c.c.WithContext(ctx).DELETE(fmt.Sprintf("/objects/%s?"+values.Encode(), path))
	return
}

// Contracts returns all contracts from the worker. These contracts decorate a
// bus contract with the contract's latest revision.
func (c *Client) Contracts(ctx context.Context, hostTimeout time.Duration) (resp api.ContractsResponse, err error) {
	err = c.c.WithContext(ctx).GET(fmt.Sprintf("/rhp/contracts?hosttimeout=%s", api.ParamDuration(hostTimeout)), &resp)
	return
}

// Account returns the account id for a given host.
func (c *Client) Account(ctx context.Context, hostKey types.PublicKey) (account rhpv3.Account, err error) {
	err = c.c.WithContext(ctx).GET(fmt.Sprintf("/account/%s", hostKey), &account)
	return
}

// NewClient returns a client that communicates with a renterd worker server
// listening on the specified address.
func NewClient(addr, password string) *Client {
	return &Client{jape.Client{
		BaseURL:  addr,
		Password: password,
	}}
}<|MERGE_RESOLUTION|>--- conflicted
+++ resolved
@@ -153,12 +153,8 @@
 }
 
 // UploadObject uploads the data in r, creating an object at the given path.
-<<<<<<< HEAD
 func (c *Client) UploadObject(ctx context.Context, r io.Reader, path string, opts ...api.UploadOption) (err error) {
-=======
-func (c *Client) UploadObject(ctx context.Context, r io.Reader, path string, opts ...APIUploadOption) (err error) {
-	path = strings.TrimPrefix(path, "/")
->>>>>>> 2878b98c
+	path = strings.TrimPrefix(path, "/")
 	c.c.Custom("PUT", fmt.Sprintf("/objects/%s", path), []byte{}, nil)
 
 	values := make(url.Values)
