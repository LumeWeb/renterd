--- conflicted
+++ resolved
@@ -28,25 +28,6 @@
 	return
 }
 
-<<<<<<< HEAD
-// RHPPrepareForm prepares a contract formation transaction.
-func (c *Client) RHPPrepareForm(renterKey PrivateKey, hostKey PublicKey, renterFunds types.Currency, renterAddress types.UnlockHash, hostCollateral types.Currency, endHeight uint64, hostSettings rhpv2.HostSettings) (types.FileContract, types.Currency, error) {
-	req := RHPPrepareFormRequest{
-		RenterKey:      renterKey,
-		HostKey:        hostKey,
-		RenterFunds:    renterFunds,
-		RenterAddress:  renterAddress,
-		HostCollateral: hostCollateral,
-		EndHeight:      endHeight,
-		HostSettings:   hostSettings,
-	}
-	var resp RHPPrepareFormResponse
-	err := c.c.POST("/rhp/prepare/form", req, &resp)
-	return resp.Contract, resp.Cost, err
-}
-
-=======
->>>>>>> 9ec5d202
 // RHPPreparePayment prepares an ephemeral account payment.
 func (c *Client) RHPPreparePayment(account rhpv3.Account, amount types.Currency, key PrivateKey) (resp rhpv3.PayByEphemeralAccountRequest, err error) {
 	req := RHPPreparePaymentRequest{
