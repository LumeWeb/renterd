package worker

import (
	"context"
	"errors"
	"fmt"
	"math"
	"sync"
	"time"

	rhpv3 "go.sia.tech/core/rhp/v3"
	"go.sia.tech/core/types"
	"go.sia.tech/renterd/api"
	rhp3 "go.sia.tech/renterd/internal/rhp/v3"
	"lukechampine.com/frand"
)

const (
	// priceTableValidityLeeway is a leeway we apply when deeming a price table safe
	// for use, we essentially add 30 seconds to the current time when checking
	// whether we are still before a pricetable's expiry time
	priceTableValidityLeeway = 30 * time.Second

	// priceTableBlockHeightLeeway is the amount of blocks before a price table
	// is considered gouging on the block height when we renew it even if it is
	// still valid
	priceTableBlockHeightLeeway = 2
)

var (
	// errPriceTableUpdateTimedOut is returned when we timeout waiting for
	// another thread that's performing a price table update
	errPriceTableUpdateTimedOut = errors.New("timeout while blocking for pricetable update")
)

type (
	priceTables struct {
		hm HostManager
		hs HostStore

		mu          sync.Mutex
		priceTables map[types.PublicKey]*priceTable
	}

	priceTable struct {
		hm HostManager
		hs HostStore
		hk types.PublicKey

		mu     sync.Mutex
		hpt    api.HostPriceTable
		update *priceTableUpdate
	}

	priceTableUpdate struct {
		err  error
		done chan struct{}
		hpt  api.HostPriceTable
	}
)

func (w *Worker) initPriceTables() {
	if w.priceTables != nil {
		panic("priceTables already initialized") // developer error
	}
	w.priceTables = newPriceTables(w, w.bus)
}

func newPriceTables(hm HostManager, hs HostStore) *priceTables {
	return &priceTables{
		hm: hm,
		hs: hs,

		priceTables: make(map[types.PublicKey]*priceTable),
	}
}

// fetch returns a price table for the given host
func (pts *priceTables) fetch(ctx context.Context, hk types.PublicKey, rev *types.FileContractRevision) (api.HostPriceTable, types.Currency, error) {
	pts.mu.Lock()
	pt, exists := pts.priceTables[hk]
	if !exists {
		pt = &priceTable{
			hm: pts.hm,
			hs: pts.hs,
			hk: hk,
		}
		pts.priceTables[hk] = pt
	}
	pts.mu.Unlock()

	return pt.fetch(ctx, rev)
}

func (pt *priceTable) ongoingUpdate() (bool, *priceTableUpdate) {
	pt.mu.Lock()
	defer pt.mu.Unlock()

	var ongoing bool
	if pt.update == nil {
		pt.update = &priceTableUpdate{done: make(chan struct{})}
	} else {
		ongoing = true
	}

	return ongoing, pt.update
}

func (p *priceTable) fetch(ctx context.Context, rev *types.FileContractRevision) (hpt api.HostPriceTable, cost types.Currency, err error) {
	// grab the current price table
	p.mu.Lock()
	hpt = p.hpt
	p.mu.Unlock()

	// get gouging checker to figure out how many blocks we have left before the
	// current price table is considered to gouge on the block height
	gc, err := GougingCheckerFromContext(ctx, false)
	if err != nil {
		return api.HostPriceTable{}, types.ZeroCurrency, err
	}

	// figure out whether we should update the price table, if not we can return
	if hpt.UID != (rhpv3.SettingsID{}) {
		randomUpdateLeeway := frand.Intn(int(math.Floor(hpt.HostPriceTable.Validity.Seconds() * 0.1)))
		closeToGouging := gc.BlocksUntilBlockHeightGouging(hpt.HostBlockHeight) <= priceTableBlockHeightLeeway
		closeToExpiring := time.Now().Add(priceTableValidityLeeway).Add(time.Duration(randomUpdateLeeway) * time.Second).After(hpt.Expiry)
		if !closeToExpiring && !closeToGouging {
			return
		}
	}

	// figure out whether an update is already ongoing, if there's one ongoing
	// we can either wait or return early depending on whether the price table
	// we have is still usable
	ongoing, update := p.ongoingUpdate()
	if ongoing && time.Now().Add(priceTableValidityLeeway).Before(hpt.Expiry) {
		return
	} else if ongoing {
		select {
		case <-ctx.Done():
			return api.HostPriceTable{}, types.ZeroCurrency, fmt.Errorf("%w; %w", errPriceTableUpdateTimedOut, context.Cause(ctx))
		case <-update.done:
		}
		return update.hpt, types.ZeroCurrency, update.err
	}

	// this thread is updating the price table
	defer func() {
		update.hpt = hpt
		update.err = err
		close(update.done)

		p.mu.Lock()
		if err == nil {
			p.hpt = hpt
		}
		p.update = nil
		p.mu.Unlock()
	}()

	// fetch the host, return early if it has a valid price table
	host, err := p.hs.Host(ctx, p.hk)
	if err == nil && host.Scanned && time.Now().Add(priceTableValidityLeeway).Before(host.PriceTable.Expiry) {
		hpt = host.PriceTable
		return
	}

	// sanity check the host has been scanned before fetching the price table
	if !host.Scanned {
		return api.HostPriceTable{}, types.ZeroCurrency, fmt.Errorf("host %v was not scanned", p.hk)
	}

	// otherwise fetch it
	h := p.hm.Host(p.hk, types.FileContractID{}, host.Settings.SiamuxAddr())
<<<<<<< HEAD
	hpt, cost, err = h.FetchPriceTable(ctx, rev)
=======
	hpt, err = h.PriceTable(ctx, rev)
>>>>>>> cd526d45

	// record it in the background
	if shouldRecordPriceTable(err) {
		go func(hpt api.HostPriceTable, success bool) {
			p.hs.RecordPriceTables(context.Background(), []api.HostPriceTableUpdate{
				{
					HostKey:    p.hk,
					Success:    success,
					Timestamp:  time.Now(),
					PriceTable: hpt,
				},
			})
		}(hpt, err == nil)
	}

	// handle error after recording
	if err != nil {
		return api.HostPriceTable{}, types.ZeroCurrency, fmt.Errorf("failed to update pricetable, err %v", err)
	}
	return
}

func shouldRecordPriceTable(err error) bool {
	// List of errors that are considered 'successful' failures. Meaning that
	// the host was reachable but we were unable to obtain a price table due to
	// reasons out of the host's control.
	if rhp3.IsInsufficientFunds(err) {
		return false
	}
	if rhp3.IsBalanceInsufficient(err) {
		return false
	}
	return true
}<|MERGE_RESOLUTION|>--- conflicted
+++ resolved
@@ -172,11 +172,7 @@
 
 	// otherwise fetch it
 	h := p.hm.Host(p.hk, types.FileContractID{}, host.Settings.SiamuxAddr())
-<<<<<<< HEAD
-	hpt, cost, err = h.FetchPriceTable(ctx, rev)
-=======
-	hpt, err = h.PriceTable(ctx, rev)
->>>>>>> cd526d45
+	hpt, cost, err = h.PriceTable(ctx, rev)
 
 	// record it in the background
 	if shouldRecordPriceTable(err) {
