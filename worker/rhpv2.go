--- conflicted
+++ resolved
@@ -263,7 +263,6 @@
 	return rev, err
 }
 
-<<<<<<< HEAD
 func (w *worker) DeleteContractRoots(ctx context.Context, hostIP string, hostKey types.PublicKey, renterKey types.PrivateKey, contractID types.FileContractID, timeout time.Duration, indices []uint64) error {
 	// escape early if no indices are given
 	if len(indices) == 0 {
@@ -277,10 +276,6 @@
 
 	// delete the roots
 	return w.withTransportV2(ctx, hostKey, hostIP, func(t *rhpv2.Transport) error {
-=======
-func (w *worker) FetchContractRoots(ctx context.Context, hostIP string, hostKey types.PublicKey, renterKey types.PrivateKey, contractID types.FileContractID, timeout time.Duration) (roots []types.Hash256, err error) {
-	err = w.withTransportV2(ctx, hostKey, hostIP, func(t *rhpv2.Transport) error {
->>>>>>> f32b5acc
 		req := &rhpv2.RPCLockRequest{
 			ContractID: contractID,
 			Signature:  t.SignChallenge(renterKey),
@@ -313,7 +308,6 @@
 			return fmt.Errorf("couldn't unmarshal json: %w", err)
 		}
 
-<<<<<<< HEAD
 		// build a set of actions that move the sectors we want to delete
 		// towards the end of the contract, preparing them to be trimmed off
 		var actions []rhpv2.RPCWriteAction
@@ -413,9 +407,8 @@
 	})
 }
 
-func (w *worker) FetchContractRoots(ctx context.Context, hostIP string, hostKey types.PublicKey, renterKey types.PrivateKey, contractID types.FileContractID, timeout time.Duration) ([]types.Hash256, error) {
-	var roots []types.Hash256
-	if err := w.withTransportV2(ctx, hostKey, hostIP, func(t *rhpv2.Transport) error {
+func (w *worker) FetchContractRoots(ctx context.Context, hostIP string, hostKey types.PublicKey, renterKey types.PrivateKey, contractID types.FileContractID, timeout time.Duration) (roots []types.Hash256, err error) {
+	err = w.withTransportV2(ctx, hostKey, hostIP, func(t *rhpv2.Transport) error {
 		req := &rhpv2.RPCLockRequest{
 			ContractID: contractID,
 			Signature:  t.SignChallenge(renterKey),
@@ -449,9 +442,6 @@
 		}
 
 		// download the full set of SectorRoots
-=======
-		// download all roots
->>>>>>> f32b5acc
 		numsectors := rev.NumSectors()
 		for offset := uint64(0); offset < numsectors; {
 			n := batchSizeFetchSectors
@@ -513,20 +503,9 @@
 			roots = append(roots, rootsResp.SectorRoots...)
 			offset += n
 
-<<<<<<< HEAD
-			// TODO: record contract spending (?)
-		}
-
-		return nil
-	}); err != nil {
-		return nil, err
-	}
-	return roots, nil
-=======
 			// TODO: record contract spending
 		}
 		return nil
 	})
 	return
->>>>>>> f32b5acc
 }