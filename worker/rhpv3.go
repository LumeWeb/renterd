package worker

import (
	"bytes"
	"context"
	"encoding/binary"
	"encoding/json"
	"errors"
	"fmt"
	"io"
	"math/big"
	"strings"
	"sync"
	"time"

	rhpv2 "go.sia.tech/core/rhp/v2"
	rhpv3 "go.sia.tech/core/rhp/v3"
	"go.sia.tech/core/types"
	"go.sia.tech/renterd/api"
	"go.sia.tech/siad/crypto"
	"go.sia.tech/siad/modules"
)

const (
	// defaultWithdrawalExpiryBlocks is the number of blocks we add to the
	// current blockheight when we define an expiry block height for withdrawal
	// messages.
	defaultWithdrawalExpiryBlocks = 6
)

var (
	// errBalanceMaxExceeded occurs when a deposit would push the account's
	// balance over the maximum allowed ephemeral account balance.
	errBalanceMaxExceeded = errors.New("ephemeral account maximum balance exceeded")
)

func (w *worker) fundAccount(ctx context.Context, account *account, pt rhpv3.HostPriceTable, siamuxAddr string, hostKey types.PublicKey, amount types.Currency, revision *types.FileContractRevision) error {
	return account.WithDeposit(ctx, func() (types.Currency, error) {
<<<<<<< HEAD
		return amount, withTransportV3(ctx, siamuxAddr, hostKey, func(t *rhpv3.Transport) (err error) {
=======
		return amount, withTransportV3(ctx, hostIP, hostKey, func(t *rhpv3.Transport) (err error) {
>>>>>>> 3476574b
			rk := w.deriveRenterKey(hostKey)
			cost := amount.Add(pt.FundAccountCost)
			payment, ok := rhpv3.PayByContract(revision, cost, rhpv3.Account{}, rk) // no account needed for funding
			if !ok {
				return errors.New("insufficient funds")
			}
			w.contractSpendingRecorder.Record(revision.ParentID, api.ContractSpending{FundAccount: cost})
			return RPCFundAccount(t, &payment, account.id, pt.UID)
		})
	})
}

func (w *worker) syncAccount(ctx context.Context, account *account, pt rhpv3.HostPriceTable, siamuxAddr string, hostKey types.PublicKey) error {
	account, err := w.accounts.ForHost(hostKey)
	if err != nil {
		return err
	}
	payment := w.preparePayment(hostKey, pt.AccountBalanceCost, pt.HostBlockHeight)
	return account.WithSync(ctx, func() (types.Currency, error) {
		var balance types.Currency
<<<<<<< HEAD
		err := withTransportV3(ctx, siamuxAddr, hostKey, func(t *rhpv3.Transport) error {
=======
		err := withTransportV3(ctx, hostIP, hostKey, func(t *rhpv3.Transport) error {
>>>>>>> 3476574b
			balance, err = RPCAccountBalance(t, &payment, account.id, pt.UID)
			return err
		})
		return balance, err
	})
}

func isMaxBalanceExceeded(err error) bool {
	if err == nil {
		return false
	}
	return strings.Contains(err.Error(), errBalanceMaxExceeded.Error())
}

type (
	// accounts stores the balance and other metrics of accounts that the
	// worker maintains with a host.
	accounts struct {
		store    AccountStore
		workerID string
		key      types.PrivateKey

		mu       sync.Mutex
		accounts map[rhpv3.Account]*account
	}

	// account contains information regarding a specific account of the
	// worker.
	account struct {
		bus   AccountStore
		id    rhpv3.Account
		key   types.PrivateKey
		host  types.PublicKey
		owner string

		// The balance is locked by a RWMutex in addition to a regular Mutex
		// since both withdrawals and deposits can happen in parallel during
		// normal operations. If the account ever goes out of sync, the worker
		// needs to be able to prevent any deposits or withdrawals from the host
		// for the duration of the sync so only syncing acquires an exclusive
		// lock on the mutex.
		mu        sync.RWMutex
		balanceMu sync.Mutex
		balance   *big.Int
		drift     *big.Int
	}

	hostV3 struct {
		acc        *account
		bh         uint64
		fcid       types.FileContractID
		pt         *rhpv3.HostPriceTable
		siamuxAddr string
		sk         types.PrivateKey
	}
)

func (w *worker) initAccounts(as AccountStore) {
	if w.accounts != nil {
		panic("accounts already initialized") // developer error
	}
	w.accounts = &accounts{
		store:    as,
		workerID: w.id,
		key:      w.deriveSubKey("accountkey"),
	}
}

func (w *worker) fetchPriceTable(ctx context.Context, contractID types.FileContractID, siamuxAddr string, hostKey types.PublicKey, bh uint64) (pt rhpv3.HostPriceTable, err error) {
	pt, ptValid := w.priceTables.PriceTable(hostKey)
	if ptValid {
		return pt, nil
	}

	updatePTByContract := func() {
		var rev rhpv2.ContractRevision
		if err = w.withHostV2(ctx, contractID, hostKey, siamuxAddr, func(ss sectorStore) (err error) {
			rev, err = ss.(*sharedSession).Revision(ctx)
			return
		}); err != nil {
			return
		}
		pt, err = w.priceTables.Update(ctx, w.preparePriceTableContractPayment(hostKey, &rev.Revision), siamuxAddr, hostKey)
	}

	// update price table using contract payment if we don't have a funded account
	acc, err := w.accounts.ForHost(hostKey)
	if err != nil || acc.Balance().IsZero() {
		updatePTByContract()
		return
	}

	// update price table using account payment if possible, but fall back to ensure we have a valid price table
	pt, err = w.priceTables.Update(ctx, w.preparePriceTableAccountPayment(hostKey, bh), siamuxAddr, hostKey)
	if err != nil {
		updatePTByContract()
	}
	return
}

func (w *worker) withHostsV3(ctx context.Context, contracts []api.ContractMetadata, fn func([]sectorStore) error) (err error) {
	cs, err := w.bus.ConsensusState(ctx)
	if err != nil {
		return err
	}

	var ss []sectorStore
	for _, c := range contracts {
		acc, err := w.accounts.ForHost(c.HostKey)
		if err != nil {
			continue
		}

		pt, err := w.fetchPriceTable(ctx, c.ID, c.SiamuxAddr, c.HostKey, cs.BlockHeight)
		if err != nil {
			continue
		}

		ss = append(ss, &hostV3{
			acc:        acc,
			bh:         pt.HostBlockHeight,
			fcid:       c.ID,
			pt:         &pt,
			siamuxAddr: c.SiamuxAddr,
			sk:         w.accounts.deriveAccountKey(c.HostKey),
		})
	}
	return fn(ss)
}

// All returns information about all accounts to be returned in the API.
func (a *accounts) All() ([]api.Account, error) {
	// Make sure accounts are initialised.
	if err := a.tryInitAccounts(); err != nil {
		return nil, err
	}

	a.mu.Lock()
	defer a.mu.Unlock()
	accounts := make([]api.Account, 0, len(a.accounts))
	for _, acc := range a.accounts {
		accounts = append(accounts, acc.Convert())
	}
	return accounts, nil
}

// ForHost returns an account to use for a given host. If the account
// doesn't exist, a new one is created.
func (a *accounts) ForHost(hk types.PublicKey) (*account, error) {
	// Make sure accounts are initialised.
	if err := a.tryInitAccounts(); err != nil {
		return nil, err
	}

	// Key should be set.
	if hk == (types.PublicKey{}) {
		return nil, errors.New("empty host key provided")
	}

	// Create and or return account.
	accountID := rhpv3.Account(a.deriveAccountKey(hk).PublicKey())

	a.mu.Lock()
	defer a.mu.Unlock()
	acc, exists := a.accounts[accountID]
	if !exists {
		acc = &account{
			bus:     a.store,
			id:      accountID,
			key:     a.key,
			host:    hk,
			owner:   a.workerID,
			balance: types.ZeroCurrency.Big(),
			drift:   types.ZeroCurrency.Big(),
		}
		a.accounts[accountID] = acc
	}
	return acc, nil
}

<<<<<<< HEAD
// Balance returns the account balance as a currency.
func (a *account) Balance() types.Currency {
	a.mu.RLock()
	defer a.mu.RUnlock()
=======
func (a *account) Balance() types.Currency {
	a.mu.RLock()
	defer a.mu.RUnlock()
	a.balanceMu.Lock()
	defer a.balanceMu.Unlock()
>>>>>>> 3476574b
	return types.NewCurrency(a.balance.Uint64(), new(big.Int).Rsh(a.balance, 64).Uint64())
}

func (a *accounts) ResetDrift(ctx context.Context, id rhpv3.Account) error {
	a.mu.Lock()
	account, exists := a.accounts[id]
	if !exists {
		a.mu.Unlock()
		return errors.New("account doesn't exist")
	}
	a.mu.Unlock()
	return account.resetDrift(ctx)
}

func (a *account) Convert() api.Account {
	a.mu.RLock()
	defer a.mu.RUnlock()
	a.balanceMu.Lock()
	defer a.balanceMu.Unlock()
	return api.Account{
		ID:      a.id,
		Balance: new(big.Int).Set(a.balance),
		Drift:   new(big.Int).Set(a.drift),
		Host:    a.host,
		Owner:   a.owner,
	}
}

func (a *account) resetDrift(ctx context.Context) error {
	a.mu.Lock()
	defer a.mu.Unlock()
	if err := a.bus.ResetDrift(ctx, a.id); err != nil {
		return err
	}
	a.balanceMu.Lock()
	a.drift.SetInt64(0)
	a.balanceMu.Unlock()
	return nil
}

// WithDeposit increases the balance of an account by the amount returned by
// amtFn if amtFn doesn't return an error.
func (a *account) WithDeposit(ctx context.Context, amtFn func() (types.Currency, error)) error {
	a.mu.RLock()
	defer a.mu.RUnlock()
	amt, err := amtFn()
	if err != nil {
		return err
	}
	a.balanceMu.Lock()
	a.balance = a.balance.Add(a.balance, amt.Big())
	a.balanceMu.Unlock()
	return a.bus.AddBalance(ctx, a.id, a.owner, a.host, amt.Big())
}

// WithWithdrawal decreases the balance of an account by the amount returned by
// amtFn if amtFn doesn't return an error.
func (a *account) WithWithdrawal(ctx context.Context, amtFn func() (types.Currency, error)) error {
	a.mu.RLock()
	defer a.mu.RUnlock()
	amt, err := amtFn()
	if err != nil {
		return err
	}
	a.balanceMu.Lock()
	a.balance = a.balance.Sub(a.balance, amt.Big())
	a.balanceMu.Unlock()
	return a.bus.AddBalance(ctx, a.id, a.owner, a.host, new(big.Int).Neg(amt.Big()))
}

// WithSync syncs an accounts balance with the bus. To do so, the account is
// locked while the balance is fetched through balanceFn.
func (a *account) WithSync(ctx context.Context, balanceFn func() (types.Currency, error)) error {
	a.mu.Lock()
	defer a.mu.Unlock()
	balance, err := balanceFn()
	if err != nil {
		return err
	}
	a.balanceMu.Lock()
	delta := new(big.Int).Sub(balance.Big(), a.balance)
	a.drift = a.drift.Add(a.drift, delta)
	a.balance = balance.Big()
	newBalance, newDrift := new(big.Int).Set(a.balance), new(big.Int).Set(a.drift)
	a.balanceMu.Unlock()
	return a.bus.SetBalance(ctx, a.id, a.owner, a.host, newBalance, newDrift)
}

// tryInitAccounts is used for lazily initialising the accounts from the bus.
func (a *accounts) tryInitAccounts() error {
	a.mu.Lock()
	defer a.mu.Unlock()
	if a.accounts != nil {
		return nil // already initialised
	}
	a.accounts = make(map[rhpv3.Account]*account)
	accounts, err := a.store.Accounts(context.Background(), a.workerID)
	if err != nil {
		return err
	}
	for _, acc := range accounts {
		a.accounts[rhpv3.Account(acc.ID)] = &account{
			bus:     a.store,
			id:      rhpv3.Account(acc.ID),
			key:     a.deriveAccountKey(acc.Host),
			host:    acc.Host,
			owner:   acc.Owner,
			balance: acc.Balance,
			drift:   acc.Drift,
		}
	}
	return nil
}

// deriveAccountKey derives an account plus key for a given host and worker.
// Each worker has its own account for a given host. That makes concurrency
// around keeping track of an accounts balance and refilling it a lot easier in
// a multi-worker setup.
func (a *accounts) deriveAccountKey(hostKey types.PublicKey) types.PrivateKey {
	index := byte(0) // not used yet but can be used to derive more than 1 account per host

	// Append the owner of the account (worker's id), the host for which to
	// create it and the index to the corresponding sub-key.
	subKey := a.key
	data := append(subKey, []byte(a.workerID)...)
	data = append(data, hostKey[:]...)
	data = append(data, index)

	seed := types.HashBytes(data)
	pk := types.NewPrivateKeyFromSeed(seed[:])
	for i := range seed {
		seed[i] = 0
	}
	return pk
}

func (r *hostV3) Account() rhpv3.Account {
	return r.acc.id
}

func (r *hostV3) Contract() types.FileContractID {
	return r.fcid
}

func (r *hostV3) HostKey() types.PublicKey {
	return r.acc.host
}

func (*hostV3) UploadSector(ctx context.Context, sector *[rhpv2.SectorSize]byte) (types.Hash256, error) {
	panic("not implemented")
}

func (*hostV3) DeleteSectors(ctx context.Context, roots []types.Hash256) error {
	panic("not implemented")
}

func (r *hostV3) DownloadSector(ctx context.Context, w io.Writer, root types.Hash256, offset, length uint64) error {
	if errs := PerformGougingChecks(ctx, nil, r.pt).CanDownload(); len(errs) > 0 {
		return fmt.Errorf("failed to download sector, gouging check failed: %v", errs)
	}

	return r.acc.WithWithdrawal(ctx, func() (amount types.Currency, err error) {
		err = withTransportV3(ctx, r.siamuxAddr, r.HostKey(), func(t *rhpv3.Transport) error {
			cost, err := readSectorCost(r.pt)
			if err != nil {
				return err
			}

			var refund types.Currency
			payment := rhpv3.PayByEphemeralAccount(r.acc.id, cost, r.bh+defaultWithdrawalExpiryBlocks, r.sk)
			cost, refund, err = RPCReadSector(t, w, r.pt, &payment, offset, length, root, true)
			amount = cost.Sub(refund)
			return err
		})
		return
	})
}

// readSectorCost returns an overestimate for the cost of reading a sector from a host
func readSectorCost(pt *rhpv3.HostPriceTable) (types.Currency, error) {
	cost, overflow := pt.InitBaseCost.AddWithOverflow(pt.ReadBaseCost)
	if overflow {
		return types.ZeroCurrency, errors.New("overflow occurred while calculating read sector cost, base cost overflow")
	}

	ulbw, overflow := pt.UploadBandwidthCost.Mul64WithOverflow(modules.SectorSize)
	if overflow {
		return types.ZeroCurrency, errors.New("overflow occurred while calculating read sector cost, upload bandwidth overflow")
	}

	dlbw, overflow := pt.DownloadBandwidthCost.Mul64WithOverflow(modules.SectorSize)
	if overflow {
		return types.ZeroCurrency, errors.New("overflow occurred while calculating read sector cost, download bandwidth overflow")
	}

	bw, overflow := ulbw.AddWithOverflow(dlbw)
	if overflow {
		return types.ZeroCurrency, errors.New("overflow occurred while calculating read sector cost, bandwidth overflow")
	}

	cost, overflow = cost.AddWithOverflow(bw)
	if overflow {
		return types.ZeroCurrency, errors.New("overflow occurred while calculating read sector cost")
	}

	cost, overflow = cost.Mul64WithOverflow(2) // overestimate the cost
	if overflow {
		return types.ZeroCurrency, errors.New("overflow occurred while calculating read sector cost, estimate overflow")
	}
	return cost, nil
}

// priceTableValidityLeeway is the number of time before the actual expiry of a
// price table when we start considering it invalid.
<<<<<<< HEAD
const priceTableValidityLeeway = -30 * time.Second
=======
const priceTableValidityLeeway = 30 * time.Second
>>>>>>> 3476574b

type priceTables struct {
	mu          sync.Mutex
	priceTables map[types.PublicKey]*priceTable
}

type priceTable struct {
	pt     *rhpv3.HostPriceTable
	hk     types.PublicKey
	expiry time.Time

	mu            sync.Mutex
	ongoingUpdate *priceTableUpdate
}

type priceTableUpdate struct {
	err  error
	done chan struct{}
	pt   *rhpv3.HostPriceTable
}

func newPriceTables() *priceTables {
	return &priceTables{
		priceTables: make(map[types.PublicKey]*priceTable),
	}
}

// PriceTable returns a price table for the given host and an bool to indicate
// whether it is valid or not.
func (pts *priceTables) PriceTable(hk types.PublicKey) (rhpv3.HostPriceTable, bool) {
	pt := pts.priceTable(hk)
	pt.mu.Lock()
	defer pt.mu.Unlock()
	if pt.pt == nil {
		return rhpv3.HostPriceTable{}, false
	}
	return *pt.pt, time.Now().Before(pt.expiry.Add(priceTableValidityLeeway))
}

// Update updates a price table with the given host using the provided payment
// function to pay for it.
func (pts *priceTables) Update(ctx context.Context, payFn PriceTablePaymentFunc, siamuxAddr string, hk types.PublicKey) (rhpv3.HostPriceTable, error) {
	// Fetch the price table to update.
	pt := pts.priceTable(hk)

	// Check if there is some update going on already. If not, create one.
	pt.mu.Lock()
	ongoing := pt.ongoingUpdate
	var performUpdate bool
	if ongoing == nil {
		ongoing = &priceTableUpdate{
			done: make(chan struct{}),
		}
		pt.ongoingUpdate = ongoing
		performUpdate = true
	}
	pt.mu.Unlock()

	// If this thread is not supposed to perform the update, just block and
	// return the result.
	if !performUpdate {
		select {
		case <-ctx.Done():
			return rhpv3.HostPriceTable{}, errors.New("timeout while blocking for pricetable update")
		case <-ongoing.done:
		}
		if ongoing.err != nil {
			return rhpv3.HostPriceTable{}, ongoing.err
		} else {
			return *ongoing.pt, nil
		}
	}

	// Update price table.
	var hpt rhpv3.HostPriceTable
<<<<<<< HEAD
	err := withTransportV3(ctx, siamuxAddr, hk, func(t *rhpv3.Transport) (err error) {
=======
	err := withTransportV3(ctx, hostIP, hk, func(t *rhpv3.Transport) (err error) {
>>>>>>> 3476574b
		hpt, err = RPCPriceTable(t, payFn)
		return err
	})

	pt.mu.Lock()
	defer pt.mu.Unlock()

	// On success we update the pt.
	if err == nil {
		pt.pt = &hpt
		pt.expiry = time.Now().Add(hpt.Validity)
	}
	// Signal that the update is over.
	ongoing.err = err
	close(ongoing.done)
	pt.ongoingUpdate = nil
	return hpt, err
}

// priceTable returns a priceTable from priceTables for the given host or
// creates a new one.
func (pts *priceTables) priceTable(hk types.PublicKey) *priceTable {
	pts.mu.Lock()
	defer pts.mu.Unlock()
	pt, exists := pts.priceTables[hk]
	if !exists {
		pt = &priceTable{
			hk: hk,
		}
		pts.priceTables[hk] = pt
	}
	return pt
}

// preparePriceTableContractPayment prepare a payment function to pay for a
// price table from the given host using the provided revision.
//
// NOTE: This way of paying for a price table should only be used if payment by
// EA is not possible or if we already need a contract revision anyway. e.g.
// funding an EA.
func (w *worker) preparePriceTableContractPayment(hk types.PublicKey, revision *types.FileContractRevision) PriceTablePaymentFunc {
	return func(pt rhpv3.HostPriceTable) (rhpv3.PaymentMethod, error) {
		// TODO: gouging check on price table

		refundAccount := rhpv3.Account(w.accounts.deriveAccountKey(hk).PublicKey())
		rk := w.deriveRenterKey(hk)
		payment, ok := rhpv3.PayByContract(revision, pt.UpdatePriceTableCost, refundAccount, rk)
		if !ok {
			return nil, errors.New("insufficient funds")
		}
		return &payment, nil
	}
}

// preparePriceTableAccountPayment prepare a payment function to pay for a price
// table from the given host using the provided revision.
//
// NOTE: This is the preferred way of paying for a price table since it is
// faster and doesn't require locking a contract.
func (w *worker) preparePriceTableAccountPayment(hk types.PublicKey, bh uint64) PriceTablePaymentFunc {
	return func(pt rhpv3.HostPriceTable) (rhpv3.PaymentMethod, error) {
		// TODO: gouging check on price table

		accountKey := w.accounts.deriveAccountKey(hk)
		account := rhpv3.Account(accountKey.PublicKey())
		payment := rhpv3.PayByEphemeralAccount(account, pt.UpdatePriceTableCost, bh+defaultWithdrawalExpiryBlocks, accountKey)
		return &payment, nil
	}
}

func processPayment(s *rhpv3.Stream, payment rhpv3.PaymentMethod) error {
	var paymentType types.Specifier
	switch payment.(type) {
	case *rhpv3.PayByContractRequest:
		paymentType = rhpv3.PaymentTypeContract
	case *rhpv3.PayByEphemeralAccountRequest:
		paymentType = rhpv3.PaymentTypeEphemeralAccount
	default:
		panic("unhandled payment method")
	}
	if err := s.WriteResponse(&paymentType); err != nil {
		return err
	} else if err := s.WriteResponse(payment); err != nil {
		return err
	}
	if _, ok := payment.(*rhpv3.PayByContractRequest); ok {
		var pr rhpv3.PaymentResponse
		if err := s.ReadResponse(&pr, 4096); err != nil {
			return err
		}
		// TODO: return host signature
	}
	return nil
}

// PriceTablePaymentFunc is a function that can be passed in to RPCPriceTable.
// It is called after the price table is received from the host and supposed to
// create a payment for that table and return it. It can also be used to perform
// gouging checks before paying for the table.
type PriceTablePaymentFunc func(pt rhpv3.HostPriceTable) (rhpv3.PaymentMethod, error)

// RPCPriceTable calls the UpdatePriceTable RPC.
func RPCPriceTable(t *rhpv3.Transport, paymentFunc PriceTablePaymentFunc) (pt rhpv3.HostPriceTable, err error) {
	defer wrapErr(&err, "PriceTable")
	s := t.DialStream()
	defer s.Close()

	s.SetDeadline(time.Now().Add(5 * time.Second))
	const maxPriceTableSize = 16 * 1024
	var ptr rhpv3.RPCUpdatePriceTableResponse
	if err := s.WriteRequest(rhpv3.RPCUpdatePriceTableID, nil); err != nil {
		return rhpv3.HostPriceTable{}, err
	} else if err := s.ReadResponse(&ptr, maxPriceTableSize); err != nil {
		return rhpv3.HostPriceTable{}, err
	} else if err := json.Unmarshal(ptr.PriceTableJSON, &pt); err != nil {
		return rhpv3.HostPriceTable{}, err
	} else if payment, err := paymentFunc(pt); err != nil {
		return rhpv3.HostPriceTable{}, err
	} else if payment == nil {
		return pt, nil // intended not to pay
	} else if err := processPayment(s, payment); err != nil {
		return rhpv3.HostPriceTable{}, err
	} else if err := s.ReadResponse(&rhpv3.RPCPriceTableResponse{}, 0); err != nil {
		return rhpv3.HostPriceTable{}, err
	}
	return pt, nil
}

// RPCAccountBalance calls the AccountBalance RPC.
func RPCAccountBalance(t *rhpv3.Transport, payment rhpv3.PaymentMethod, account rhpv3.Account, settingsID rhpv3.SettingsID) (bal types.Currency, err error) {
	defer wrapErr(&err, "AccountBalance")
	s := t.DialStream()
	defer s.Close()

	req := rhpv3.RPCAccountBalanceRequest{
		Account: account,
	}
	var resp rhpv3.RPCAccountBalanceResponse
	if err := s.WriteRequest(rhpv3.RPCAccountBalanceID, &settingsID); err != nil {
		return types.ZeroCurrency, err
	} else if err := processPayment(s, payment); err != nil {
		return types.ZeroCurrency, err
	} else if err := s.WriteResponse(&req); err != nil {
		return types.ZeroCurrency, err
	} else if err := s.ReadResponse(&resp, 128); err != nil {
		return types.ZeroCurrency, err
	}
	return resp.Balance, nil
}

// RPCFundAccount calls the FundAccount RPC.
func RPCFundAccount(t *rhpv3.Transport, payment rhpv3.PaymentMethod, account rhpv3.Account, settingsID rhpv3.SettingsID) (err error) {
	defer wrapErr(&err, "FundAccount")
	s := t.DialStream()
	defer s.Close()

	req := rhpv3.RPCFundAccountRequest{
		Account: account,
	}
	var resp rhpv3.RPCFundAccountResponse
	s.SetDeadline(time.Now().Add(15 * time.Second))
	if err := s.WriteRequest(rhpv3.RPCFundAccountID, &settingsID); err != nil {
		return err
	} else if err := s.WriteResponse(&req); err != nil {
		return err
	} else if err := processPayment(s, payment); err != nil {
		return err
	} else if err := s.ReadResponse(&resp, 4096); err != nil {
		return err
	}
	return nil
}

// RPCReadSector calls the ExecuteProgram RPC with a ReadSector instruction.
func RPCReadSector(t *rhpv3.Transport, w io.Writer, pt *rhpv3.HostPriceTable, payment rhpv3.PaymentMethod, offset, length uint64, merkleRoot types.Hash256, merkleProof bool) (cost, refund types.Currency, err error) {
	defer wrapErr(&err, "ReadSector")
	s := t.DialStream()
	defer s.Close()

	var buf bytes.Buffer
	e := types.NewEncoder(&buf)
	e.WriteUint64(length)
	e.WriteUint64(offset)
	merkleRoot.EncodeTo(e)
	e.Flush()

	req := rhpv3.RPCExecuteProgramRequest{
		FileContractID: types.FileContractID{},
		Program: []rhpv3.Instruction{&rhpv3.InstrReadSector{
			LengthOffset:     0,
			OffsetOffset:     8,
			MerkleRootOffset: 16,
			ProofRequired:    true,
		}},
		ProgramData: buf.Bytes(),
	}

	var cancellationToken types.Specifier
	var resp rhpv3.RPCExecuteProgramResponse
	if err = s.WriteRequest(rhpv3.RPCExecuteProgramID, &pt.UID); err != nil {
		return
	} else if err = processPayment(s, payment); err != nil {
		return
	} else if err = s.WriteResponse(&req); err != nil {
		return
	} else if err = s.ReadResponse(&cancellationToken, 16); err != nil {
		return
	} else if err = s.ReadResponse(&resp, 4096); err != nil {
		return
	}

	// check response error
	if err = resp.Error; err != nil {
		refund = resp.FailureRefund
		return
	}
	cost = resp.TotalCost

	// build proof
	proof := make([]crypto.Hash, len(resp.Proof))
	for i, h := range resp.Proof {
		proof[i] = crypto.Hash(h)
	}

	// verify proof
	proofStart := int(offset) / crypto.SegmentSize
	proofEnd := int(offset+length) / crypto.SegmentSize
	if !crypto.VerifyRangeProof(resp.Output, proof, proofStart, proofEnd, crypto.Hash(merkleRoot)) {
		err = errors.New("proof verification failed")
		return
	}

	_, err = w.Write(resp.Output)
	return
}

// RPCReadRegistry calls the ExecuteProgram RPC with an MDM program that reads
// the specified registry value.
func RPCReadRegistry(t *rhpv3.Transport, payment rhpv3.PaymentMethod, key rhpv3.RegistryKey) (rv rhpv3.RegistryValue, err error) {
	defer wrapErr(&err, "ReadRegistry")
	s := t.DialStream()
	defer s.Close()

	req := &rhpv3.RPCExecuteProgramRequest{
		FileContractID: types.FileContractID{},
		Program:        []rhpv3.Instruction{&rhpv3.InstrReadRegistry{}},
		ProgramData:    append(key.PublicKey[:], key.Tweak[:]...),
	}
	if err := s.WriteRequest(rhpv3.RPCExecuteProgramID, nil); err != nil {
		return rhpv3.RegistryValue{}, err
	} else if err := processPayment(s, payment); err != nil {
		return rhpv3.RegistryValue{}, err
	} else if err := s.WriteResponse(req); err != nil {
		return rhpv3.RegistryValue{}, err
	}

	var cancellationToken types.Specifier
	s.ReadResponse(&cancellationToken, 16) // unused

	const maxExecuteProgramResponseSize = 16 * 1024
	var resp rhpv3.RPCExecuteProgramResponse
	if err := s.ReadResponse(&resp, maxExecuteProgramResponseSize); err != nil {
		return rhpv3.RegistryValue{}, err
	} else if len(resp.Output) < 64+8+1 {
		return rhpv3.RegistryValue{}, errors.New("invalid output length")
	}
	var sig types.Signature
	copy(sig[:], resp.Output[:64])
	rev := binary.LittleEndian.Uint64(resp.Output[64:72])
	data := resp.Output[72 : len(resp.Output)-1]
	typ := resp.Output[len(resp.Output)-1]
	return rhpv3.RegistryValue{
		Data:      data,
		Revision:  rev,
		Type:      typ,
		Signature: sig,
	}, nil
}

// RPCUpdateRegistry calls the ExecuteProgram RPC with an MDM program that
// updates the specified registry value.
func RPCUpdateRegistry(t *rhpv3.Transport, payment rhpv3.PaymentMethod, key rhpv3.RegistryKey, value rhpv3.RegistryValue) (err error) {
	defer wrapErr(&err, "UpdateRegistry")
	s := t.DialStream()
	defer s.Close()

	var data bytes.Buffer
	e := types.NewEncoder(&data)
	key.Tweak.EncodeTo(e)
	e.WriteUint64(value.Revision)
	value.Signature.EncodeTo(e)
	key.PublicKey.EncodeTo(e)
	e.Write(value.Data)
	e.Flush()
	req := &rhpv3.RPCExecuteProgramRequest{
		FileContractID: types.FileContractID{},
		Program:        []rhpv3.Instruction{&rhpv3.InstrUpdateRegistry{}},
		ProgramData:    data.Bytes(),
	}
	if err := s.WriteRequest(rhpv3.RPCExecuteProgramID, nil); err != nil {
		return err
	} else if err := processPayment(s, payment); err != nil {
		return err
	} else if err := s.WriteResponse(req); err != nil {
		return err
	}

	var cancellationToken types.Specifier
	s.ReadResponse(&cancellationToken, 16) // unused

	const maxExecuteProgramResponseSize = 16 * 1024
	var resp rhpv3.RPCExecuteProgramResponse
	if err := s.ReadResponse(&resp, maxExecuteProgramResponseSize); err != nil {
		return err
	} else if resp.OutputLength != 0 {
		return errors.New("invalid output length")
	}
	return nil
}<|MERGE_RESOLUTION|>--- conflicted
+++ resolved
@@ -36,11 +36,7 @@
 
 func (w *worker) fundAccount(ctx context.Context, account *account, pt rhpv3.HostPriceTable, siamuxAddr string, hostKey types.PublicKey, amount types.Currency, revision *types.FileContractRevision) error {
 	return account.WithDeposit(ctx, func() (types.Currency, error) {
-<<<<<<< HEAD
 		return amount, withTransportV3(ctx, siamuxAddr, hostKey, func(t *rhpv3.Transport) (err error) {
-=======
-		return amount, withTransportV3(ctx, hostIP, hostKey, func(t *rhpv3.Transport) (err error) {
->>>>>>> 3476574b
 			rk := w.deriveRenterKey(hostKey)
 			cost := amount.Add(pt.FundAccountCost)
 			payment, ok := rhpv3.PayByContract(revision, cost, rhpv3.Account{}, rk) // no account needed for funding
@@ -61,11 +57,7 @@
 	payment := w.preparePayment(hostKey, pt.AccountBalanceCost, pt.HostBlockHeight)
 	return account.WithSync(ctx, func() (types.Currency, error) {
 		var balance types.Currency
-<<<<<<< HEAD
 		err := withTransportV3(ctx, siamuxAddr, hostKey, func(t *rhpv3.Transport) error {
-=======
-		err := withTransportV3(ctx, hostIP, hostKey, func(t *rhpv3.Transport) error {
->>>>>>> 3476574b
 			balance, err = RPCAccountBalance(t, &payment, account.id, pt.UID)
 			return err
 		})
@@ -246,18 +238,11 @@
 	return acc, nil
 }
 
-<<<<<<< HEAD
-// Balance returns the account balance as a currency.
-func (a *account) Balance() types.Currency {
-	a.mu.RLock()
-	defer a.mu.RUnlock()
-=======
 func (a *account) Balance() types.Currency {
 	a.mu.RLock()
 	defer a.mu.RUnlock()
 	a.balanceMu.Lock()
 	defer a.balanceMu.Unlock()
->>>>>>> 3476574b
 	return types.NewCurrency(a.balance.Uint64(), new(big.Int).Rsh(a.balance, 64).Uint64())
 }
 
@@ -472,11 +457,7 @@
 
 // priceTableValidityLeeway is the number of time before the actual expiry of a
 // price table when we start considering it invalid.
-<<<<<<< HEAD
 const priceTableValidityLeeway = -30 * time.Second
-=======
-const priceTableValidityLeeway = 30 * time.Second
->>>>>>> 3476574b
 
 type priceTables struct {
 	mu          sync.Mutex
@@ -552,11 +533,7 @@
 
 	// Update price table.
 	var hpt rhpv3.HostPriceTable
-<<<<<<< HEAD
 	err := withTransportV3(ctx, siamuxAddr, hk, func(t *rhpv3.Transport) (err error) {
-=======
-	err := withTransportV3(ctx, hostIP, hk, func(t *rhpv3.Transport) (err error) {
->>>>>>> 3476574b
 		hpt, err = RPCPriceTable(t, payFn)
 		return err
 	})
