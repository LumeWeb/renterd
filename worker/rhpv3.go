package worker

import (
	"bytes"
	"context"
	"encoding/binary"
	"encoding/json"
	"errors"
	"fmt"
	"io"
	"math"
	"math/big"
	"strings"
	"sync"
	"time"

	rhpv2 "go.sia.tech/core/rhp/v2"
	rhpv3 "go.sia.tech/core/rhp/v3"
	"go.sia.tech/core/types"
	"go.sia.tech/renterd/api"
	"go.sia.tech/renterd/hostdb"
	"go.sia.tech/renterd/wallet"
	"go.sia.tech/siad/crypto"
	"go.uber.org/zap"
	"lukechampine.com/frand"
)

const (
	// accountLockingDuration is the time for which an account lock remains
	// reserved on the bus after locking it.
	accountLockingDuration = 30 * time.Second

	// defaultWithdrawalExpiryBlocks is the number of blocks we add to the
	// current blockheight when we define an expiry block height for withdrawal
	// messages.
	defaultWithdrawalExpiryBlocks = 6

	// responseLeeway is the amount of leeway given to the maxLen when we read
	// the response in the ReadSector RPC
	responseLeeway = 1 << 12 // 4 KiB
)

var (
	// errBalanceSufficient occurs when funding an account to a desired balance
	// that's lower than its current balance.
	errBalanceSufficient = errors.New("ephemeral account balance greater than desired balance")

	// errBalanceInsufficient occurs when a withdrawal failed because the
	// account balance was insufficient.
	errBalanceInsufficient = errors.New("ephemeral account balance was insufficient")

	// errBalanceMaxExceeded occurs when a deposit would push the account's
	// balance over the maximum allowed ephemeral account balance.
	errBalanceMaxExceeded = errors.New("ephemeral account maximum balance exceeded")

	// errMaxRevisionReached occurs when trying to revise a contract that has
	// already reached the highest possible revision number. Usually happens
	// when trying to use a renewed contract.
	errMaxRevisionReached = errors.New("contract has reached the maximum number of revisions")

	// errTransportClosed is returned when using a transportV3 which was already
	// closed.
	errTransportClosed = errors.New("transport closed")
)

// transportV3 is a reference-counted wrapper for rhpv3.Transport.
type transportV3 struct {
	mu       sync.Mutex
	refCount uint64
	t        *rhpv3.Transport
}

type streamV3 struct {
	cancel context.CancelFunc
	*rhpv3.Stream
}

// Close closes the stream and cancels the goroutine launched by DialStream.
func (s *streamV3) Close() error {
	s.cancel()
	return s.Stream.Close()
}

// Close decrements the refcounter and closes the transport if the refcounter
// reaches 0.
func (t *transportV3) Close() error {
	t.mu.Lock()
	defer t.mu.Unlock()

	// Decrement refcounter.
	t.refCount--

	// Close the transport if the refcounter is zero.
	if t.refCount == 0 {
		err := t.t.Close()
		t.t = nil
		return err
	}
	return nil
}

// DialStream dials a new stream on the transport.
func (t *transportV3) DialStream(ctx context.Context) (*streamV3, error) {
	t.mu.Lock()
	transport := t.t
	t.mu.Unlock()
	if transport == nil {
		return nil, errTransportClosed
	}

	// Close the stream when the context is closed to unblock any reads or
	// writes.
	stream := transport.DialStream()

	// Apply a sane timeout to the stream.
	if err := stream.SetDeadline(time.Now().Add(5 * time.Minute)); err != nil {
		_ = stream.Close()
		return nil, err
	}

	// Make sure the stream is closed when the context is closed.
	doneCtx, doneFn := context.WithCancel(ctx)
	go func() {
		select {
		case <-doneCtx.Done():
		case <-ctx.Done():
			_ = stream.Close()
		}
	}()
	return &streamV3{
		Stream: stream,
		cancel: doneFn,
	}, nil
}

// transportPoolV3 is a pool of rhpv3.Transports which allows for reusing them.
type transportPoolV3 struct {
	mu   sync.Mutex
	pool map[string]*transportV3
}

func newTransportPoolV3() *transportPoolV3 {
	return &transportPoolV3{
		pool: make(map[string]*transportV3),
	}
}

func (p *transportPoolV3) newTransport(ctx context.Context, siamuxAddr string, hostKey types.PublicKey) (*transportV3, error) {
	// Get or create a transport for the given siamux address.
	p.mu.Lock()
	t, found := p.pool[siamuxAddr]
	if !found {
		t = &transportV3{}
		p.pool[siamuxAddr] = t
	}

	// Lock the transport and increment its refcounter.
	t.mu.Lock()
	defer t.mu.Unlock()

	// Unlock the pool now that the transport is locked.
	p.mu.Unlock()

	// Init the transport if necessary.
	if t.t == nil {
		conn, err := dial(ctx, siamuxAddr, hostKey)
		if err != nil {
			return nil, err
		}

		doneChan := make(chan struct{})
		defer close(doneChan)
		go func() {
			select {
			case <-doneChan:
			case <-ctx.Done():
				_ = conn.Close()
			}
		}()
		t.t, err = rhpv3.NewRenterTransport(conn, hostKey)
		if err != nil {
			return nil, err
		}
	}

	// Increment the refcounter upon success.
	t.refCount++
	return t, nil
}

func (p *transportPoolV3) withTransportV3(ctx context.Context, hostKey types.PublicKey, siamuxAddr string, fn func(*transportV3) error) (err error) {
	t, err := p.newTransport(ctx, siamuxAddr, hostKey)
	if err != nil {
		return err
	}
	defer t.Close()
	return fn(t)
}

// FetchRevision tries to fetch a contract revision from the host. We pass in
// the blockHeight instead of using the blockHeight from the pricetable since we
// might not have a price table.
func (h *host) FetchRevision(ctx context.Context, fetchTimeout time.Duration, blockHeight uint64) (types.FileContractRevision, error) {
	timeoutCtx := func() (context.Context, context.CancelFunc) {
		if fetchTimeout > 0 {
			return context.WithTimeout(ctx, fetchTimeout)
		}
		return ctx, func() {}
	}
	// Try to fetch the revision with an account first.
	ctx, cancel := timeoutCtx()
	defer cancel()
	rev, err := h.fetchRevisionWithAccount(ctx, h.HostKey(), h.siamuxAddr, blockHeight, h.fcid)
	if err != nil && !isBalanceInsufficient(err) {
		return types.FileContractRevision{}, err
	} else if err == nil {
		return rev, nil
	}

	// Fall back to using the contract to pay for the revision.
	ctx, cancel = timeoutCtx()
	defer cancel()
	rev, err = h.fetchRevisionWithContract(ctx, h.HostKey(), h.siamuxAddr, h.fcid)
	if err != nil {
		return types.FileContractRevision{}, err
	}
	return rev, nil
}

func (h *host) fetchRevisionWithAccount(ctx context.Context, hostKey types.PublicKey, siamuxAddr string, bh uint64, contractID types.FileContractID) (rev types.FileContractRevision, err error) {
	err = h.acc.WithWithdrawal(ctx, func() (types.Currency, error) {
		var cost types.Currency
		return cost, h.transportPool.withTransportV3(ctx, hostKey, siamuxAddr, func(t *transportV3) (err error) {
			rev, err = RPCLatestRevision(ctx, t, contractID, func(rev *types.FileContractRevision) (rhpv3.HostPriceTable, rhpv3.PaymentMethod, error) {
				// Fetch pt.
				pt, err := h.priceTable(ctx, rev)
				if err != nil {
					return rhpv3.HostPriceTable{}, nil, fmt.Errorf("failed to fetch pricetable, err: %v", err)
				}
				cost = pt.LatestRevisionCost
				payment := rhpv3.PayByEphemeralAccount(h.acc.id, cost, bh+defaultWithdrawalExpiryBlocks, h.accountKey)
				return pt, &payment, nil
			})
			if err != nil {
				return err
			}
			return nil
		})
	})
	return rev, err
}

// FetchRevisionWithContract fetches the latest revision of a contract and uses
// a contract to pay for it.
func (h *host) fetchRevisionWithContract(ctx context.Context, hostKey types.PublicKey, siamuxAddr string, contractID types.FileContractID) (rev types.FileContractRevision, err error) {
	err = h.transportPool.withTransportV3(ctx, hostKey, siamuxAddr, func(t *transportV3) (err error) {
		rev, err = RPCLatestRevision(ctx, t, contractID, func(rev *types.FileContractRevision) (rhpv3.HostPriceTable, rhpv3.PaymentMethod, error) {
			// Fetch pt.
			pt, err := h.priceTable(ctx, rev)
			if err != nil {
				return rhpv3.HostPriceTable{}, nil, fmt.Errorf("failed to fetch pricetable, err: %v", err)
			}
			// Pay for the revision.
			payment, err := payByContract(rev, pt.LatestRevisionCost, h.acc.id, h.renterKey)
			if err != nil {
				return rhpv3.HostPriceTable{}, nil, err
			}
			return pt, &payment, nil
		})
		return err
	})
	return rev, err
}

func (h *host) FundAccount(ctx context.Context, balance types.Currency, rev *types.FileContractRevision) error {
	// fetch pricetable
	pt, err := h.priceTable(ctx, rev)
	if err != nil {
		return err
	}

	// calculate the amount to deposit
	curr, err := h.acc.Balance(ctx)
	if err != nil {
		return err
	}
	if curr.Cmp(balance) >= 0 {
		return fmt.Errorf("%w; %v>%v", errBalanceSufficient, curr, balance)
	}
	amount := balance.Sub(curr)

	// cap the amount by the amount of money left in the contract
	renterFunds := rev.ValidRenterPayout()
	if renterFunds.Cmp(pt.FundAccountCost) <= 0 {
		return fmt.Errorf("insufficient funds to fund account: %v <= %v", renterFunds, pt.FundAccountCost)
	} else if maxAmount := renterFunds.Sub(pt.FundAccountCost); maxAmount.Cmp(amount) < 0 {
		amount = maxAmount
	}

	return h.acc.WithDeposit(ctx, func() (types.Currency, error) {
		return amount, h.transportPool.withTransportV3(ctx, h.HostKey(), h.siamuxAddr, func(t *transportV3) (err error) {
			cost := amount.Add(pt.FundAccountCost)
			payment, err := payByContract(rev, cost, rhpv3.Account{}, h.renterKey) // no account needed for funding
			if err != nil {
				return err
			}
			if err := RPCFundAccount(ctx, t, &payment, h.acc.id, pt.UID); err != nil {
				return fmt.Errorf("failed to fund account with %v;%w", amount, err)
			}
<<<<<<< HEAD
			h.contractSpendingRecorder.Record(rev.ParentID, api.ContractSpending{FundAccount: cost})
=======
			h.contractSpendingRecorder.Record(revision.ParentID, revision.RevisionNumber, api.ContractSpending{FundAccount: cost})
>>>>>>> f9046eda
			return nil
		})
	})
}

func (h *host) SyncAccount(ctx context.Context, revision *types.FileContractRevision) error {
	// fetch pricetable
	pt, err := h.priceTable(ctx, revision)
	if err != nil {
		return err
	}

	return h.acc.WithSync(ctx, func() (types.Currency, error) {
		var balance types.Currency
		err := h.transportPool.withTransportV3(ctx, h.HostKey(), h.siamuxAddr, func(t *transportV3) error {
			payment := preparePayment(h.accountKey, pt.AccountBalanceCost, pt.HostBlockHeight)
			balance, err = RPCAccountBalance(ctx, t, &payment, h.acc.id, pt.UID)
			return err
		})
		return balance, err
	})
}

func isMaxBalanceExceeded(err error) bool {
	if err == nil {
		return false
	}
	return strings.Contains(err.Error(), errBalanceMaxExceeded.Error())
}

func isBalanceInsufficient(err error) bool {
	if err == nil {
		return false
	}
	// compare error first
	if errors.Is(err, errBalanceSufficient) {
		return true
	}
	// then compare the string in case the error was returned by a host
	return strings.Contains(err.Error(), errBalanceInsufficient.Error())
}

type (
	// accounts stores the balance and other metrics of accounts that the
	// worker maintains with a host.
	accounts struct {
		store AccountStore
		key   types.PrivateKey
	}

	// account contains information regarding a specific account of the
	// worker.
	account struct {
		bus  AccountStore
		id   rhpv3.Account
		key  types.PrivateKey
		host types.PublicKey
	}

	host struct {
		acc                      *account
		bus                      Bus
		contractSpendingRecorder *contractSpendingRecorder
		logger                   *zap.SugaredLogger
		fcid                     types.FileContractID
		siamuxAddr               string
		renterKey                types.PrivateKey
		accountKey               types.PrivateKey
		transportPool            *transportPoolV3
		priceTables              *priceTables
	}
)

func (w *worker) initAccounts(as AccountStore) {
	if w.accounts != nil {
		panic("accounts already initialized") // developer error
	}
	w.accounts = &accounts{
		store: as,
		key:   w.deriveSubKey("accountkey"),
	}
}

// ForHost returns an account to use for a given host. If the account
// doesn't exist, a new one is created.
func (a *accounts) ForHost(hk types.PublicKey) (*account, error) {
	// Key should be set.
	if hk == (types.PublicKey{}) {
		return nil, errors.New("empty host key provided")
	}

	// Return account.
	accountID := rhpv3.Account(a.deriveAccountKey(hk).PublicKey())
	return &account{
		bus:  a.store,
		id:   accountID,
		key:  a.key,
		host: hk,
	}, nil
}

// WithDeposit increases the balance of an account by the amount returned by
// amtFn if amtFn doesn't return an error.
func (a *account) WithDeposit(ctx context.Context, amtFn func() (types.Currency, error)) error {
	_, lockID, err := a.bus.LockAccount(ctx, a.id, a.host, false, accountLockingDuration)
	if err != nil {
		return err
	}
	defer a.bus.UnlockAccount(ctx, a.id, lockID)

	amt, err := amtFn()
	if err != nil {
		return err
	}
	return a.bus.AddBalance(ctx, a.id, a.host, amt.Big())
}

func (a *account) Balance(ctx context.Context) (types.Currency, error) {
	account, lockID, err := a.bus.LockAccount(ctx, a.id, a.host, false, accountLockingDuration)
	if err != nil {
		return types.Currency{}, err
	}
	defer a.bus.UnlockAccount(ctx, a.id, lockID)
	return types.NewCurrency(account.Balance.Uint64(), new(big.Int).Rsh(account.Balance, 64).Uint64()), nil
}

// WithWithdrawal decreases the balance of an account by the amount returned by
// amtFn if amtFn doesn't return an error.
func (a *account) WithWithdrawal(ctx context.Context, amtFn func() (types.Currency, error)) error {
	account, lockID, err := a.bus.LockAccount(ctx, a.id, a.host, false, accountLockingDuration)
	if err != nil {
		return err
	}
	defer a.bus.UnlockAccount(ctx, a.id, lockID)

	// return early if our account is not funded
	if account.Balance.Cmp(big.NewInt(0)) <= 0 {
		return errBalanceInsufficient
	}

	amt, err := amtFn()
	if err != nil && isBalanceInsufficient(err) {
		scheduleCtx, cancel := context.WithTimeout(context.Background(), 10*time.Second)
		defer cancel()
		err2 := a.bus.ScheduleSync(scheduleCtx, a.id, a.host)
		if err2 != nil {
			err = fmt.Errorf("%w; failed to set requiresSync flag on bus, error: %v", err, err2)
		}
		return err
	}
	if err != nil {
		return err
	}
	return a.bus.AddBalance(ctx, a.id, a.host, new(big.Int).Neg(amt.Big()))
}

// WithSync syncs an accounts balance with the bus. To do so, the account is
// locked while the balance is fetched through balanceFn.
func (a *account) WithSync(ctx context.Context, balanceFn func() (types.Currency, error)) error {
	_, lockID, err := a.bus.LockAccount(ctx, a.id, a.host, true, accountLockingDuration)
	if err != nil {
		return err
	}
	defer a.bus.UnlockAccount(ctx, a.id, lockID)
	balance, err := balanceFn()
	if err != nil {
		return err
	}
	return a.bus.SetBalance(ctx, a.id, a.host, balance.Big())
}

// deriveAccountKey derives an account plus key for a given host and worker.
// Each worker has its own account for a given host. That makes concurrency
// around keeping track of an accounts balance and refilling it a lot easier in
// a multi-worker setup.
func (a *accounts) deriveAccountKey(hostKey types.PublicKey) types.PrivateKey {
	index := byte(0) // not used yet but can be used to derive more than 1 account per host

	// Append the the host for which to create it and the index to the
	// corresponding sub-key.
	subKey := a.key
	data := append(subKey, hostKey[:]...)
	data = append(data, index)

	seed := types.HashBytes(data)
	pk := types.NewPrivateKeyFromSeed(seed[:])
	for i := range seed {
		seed[i] = 0
	}
	return pk
}

func (r *host) Contract() types.FileContractID {
	return r.fcid
}

func (r *host) HostKey() types.PublicKey {
	return r.acc.host
}

func (*host) DeleteSectors(ctx context.Context, roots []types.Hash256) error {
	panic("not implemented")
}

// priceTable fetches a price table from the host. If a revision is provided, it
// will be used to pay for the price table. The returned price table is
// guaranteed to be safe to use.
func (h *host) priceTable(ctx context.Context, rev *types.FileContractRevision) (rhpv3.HostPriceTable, error) {
	pt, err := h.priceTables.fetch(ctx, h.HostKey(), rev)
	if err != nil {
		return rhpv3.HostPriceTable{}, err
	}
	gc, err := GougingCheckerFromContext(ctx)
	if err != nil {
		return rhpv3.HostPriceTable{}, err
	}
	if breakdown := gc.Check(nil, &pt.HostPriceTable); breakdown.Gouging() {
		return rhpv3.HostPriceTable{}, fmt.Errorf("host price table gouging: %v", breakdown)
	}
	return pt.HostPriceTable, nil
}

func (r *host) DownloadSector(ctx context.Context, w io.Writer, root types.Hash256, offset, length uint64) (err error) {
	pt, err := r.priceTable(ctx, nil)
	if err != nil {
		return err
	}
	// return errBalanceInsufficient if balance insufficient
	defer func() {
		if isBalanceInsufficient(err) {
			err = fmt.Errorf("%w %v, err: %v", errBalanceInsufficient, r.HostKey(), err)
		}
	}()

	return r.acc.WithWithdrawal(ctx, func() (amount types.Currency, err error) {
		err = r.transportPool.withTransportV3(ctx, r.HostKey(), r.siamuxAddr, func(t *transportV3) error {
			cost, err := readSectorCost(pt)
			if err != nil {
				return err
			}

			var refund types.Currency
			payment := rhpv3.PayByEphemeralAccount(r.acc.id, cost, pt.HostBlockHeight+defaultWithdrawalExpiryBlocks, r.accountKey)
			cost, refund, err = RPCReadSector(ctx, t, w, pt, &payment, offset, length, root, true)
			amount = cost.Sub(refund)
			return err
		})
		return
	})
}

// UploadSector uploads a sector to the host.
func (r *host) UploadSector(ctx context.Context, sector *[rhpv2.SectorSize]byte, rev types.FileContractRevision) (_ types.Hash256, err error) {
	pt, err := r.priceTable(ctx, nil)
	if err != nil {
		return types.Hash256{}, err
	}
	// return errBalanceInsufficient if balance insufficient
	defer func() {
		if isBalanceInsufficient(err) {
			err = fmt.Errorf("%w %v, err: %v", errBalanceInsufficient, r.HostKey(), err)
		}
	}()

	var sectorRoot types.Hash256
	return sectorRoot, r.acc.WithWithdrawal(ctx, func() (amount types.Currency, err error) {
		err = r.transportPool.withTransportV3(ctx, r.HostKey(), r.siamuxAddr, func(t *transportV3) error {
			var refund, cost types.Currency
			expectedCost, _, _, err := uploadSectorCost(pt, rev.EndHeight())
			if err != nil {
				return err
			}
			payment := rhpv3.PayByEphemeralAccount(r.acc.id, expectedCost, pt.HostBlockHeight+defaultWithdrawalExpiryBlocks, r.accountKey)
			sectorRoot, cost, refund, err = RPCAppendSector(ctx, t, r.renterKey, pt, rev, &payment, sector)
			amount = cost.Sub(refund)
			return err
		})
		return
	})
}

// readSectorCost returns an overestimate for the cost of reading a sector from a host
func readSectorCost(pt rhpv3.HostPriceTable) (types.Currency, error) {
	rc := pt.BaseCost()
	rc = rc.Add(pt.ReadSectorCost(rhpv2.SectorSize))
	cost, _ := rc.Total()

	// overestimate the cost by 5%
	cost, overflow := cost.Mul64WithOverflow(21)
	if overflow {
		return types.ZeroCurrency, errors.New("overflow occurred while adding leeway to read sector cost")
	}
	return cost.Div64(20), nil
}

// uploadSectorCost returns an overestimate for the cost of uploading a sector
// to a host
func uploadSectorCost(pt rhpv3.HostPriceTable, endHeight uint64) (cost, collateral, storage types.Currency, _ error) {
	rc := pt.BaseCost()
	rc = rc.Add(pt.AppendSectorCost(endHeight - pt.HostBlockHeight))
	cost, collateral = rc.Total()

	// overestimate the cost by 5%
	cost, overflow := cost.Mul64WithOverflow(21)
	if overflow {
		return types.ZeroCurrency, types.ZeroCurrency, types.ZeroCurrency, errors.New("overflow occurred while adding leeway to read sector cost")
	}
	return cost.Div64(20), collateral, rc.Storage, nil
}

// priceTableValidityLeeway is the number of time before the actual expiry of a
// price table when we start considering it invalid.
const priceTableValidityLeeway = -30 * time.Second

type priceTables struct {
	w *worker

	mu          sync.Mutex
	priceTables map[types.PublicKey]*priceTable
}

type priceTable struct {
	w  *worker
	hk types.PublicKey

	mu     sync.Mutex
	hpt    hostdb.HostPriceTable
	update *priceTableUpdate
}

type priceTableUpdate struct {
	err  error
	done chan struct{}
	hpt  hostdb.HostPriceTable
}

func (w *worker) initPriceTables() {
	if w.priceTables != nil {
		panic("priceTables already initialized") // developer error
	}
	w.priceTables = &priceTables{
		w:           w,
		priceTables: make(map[types.PublicKey]*priceTable),
	}
}

// fetch returns a price table for the given host
func (pts *priceTables) fetch(ctx context.Context, hk types.PublicKey, rev *types.FileContractRevision) (hostdb.HostPriceTable, error) {
	pts.mu.Lock()
	pt, exists := pts.priceTables[hk]
	if !exists {
		pt = &priceTable{
			w:  pts.w,
			hk: hk,
		}
		pts.priceTables[hk] = pt
	}
	pts.mu.Unlock()

	return pt.fetch(ctx, rev)
}

func (pt *priceTable) ongoingUpdate() (bool, *priceTableUpdate) {
	pt.mu.Lock()
	defer pt.mu.Unlock()

	var ongoing bool
	if pt.update == nil {
		pt.update = &priceTableUpdate{done: make(chan struct{})}
	} else {
		ongoing = true
	}

	return ongoing, pt.update
}

func (p *priceTable) fetch(ctx context.Context, rev *types.FileContractRevision) (hpt hostdb.HostPriceTable, err error) {
	// convenience variables
	hk := p.hk
	w := p.w
	b := p.w.bus

	// grab the current price table
	p.mu.Lock()
	hpt = p.hpt
	p.mu.Unlock()

	// price table is valid, no update necessary, return early
	if !hpt.Expiry.IsZero() {
		total := int(math.Floor(hpt.HostPriceTable.Validity.Seconds() * 0.1))
		priceTableUpdateLeeway := -time.Duration(frand.Intn(total)) * time.Second
		if time.Now().Before(hpt.Expiry.Add(priceTableValidityLeeway).Add(priceTableUpdateLeeway)) {
			return
		}
	}

	// price table is valid and update ongoing, return early
	ongoing, update := p.ongoingUpdate()
	if ongoing && !hpt.Expiry.IsZero() && time.Now().Before(hpt.Expiry.Add(priceTableValidityLeeway)) {
		return
	}

	// price table is being updated, wait for the update
	if ongoing {
		select {
		case <-ctx.Done():
			return hostdb.HostPriceTable{}, fmt.Errorf("%w; timeout while blocking for pricetable update", ctx.Err())
		case <-update.done:
		}
		return update.hpt, update.err
	}

	// this thread is updating the price table
	defer func() {
		update.hpt = hpt
		update.err = err
		close(update.done)

		p.mu.Lock()
		if err == nil {
			p.hpt = hpt
		}
		p.update = nil
		p.mu.Unlock()
	}()

	// fetch the host, return early if it has a valid price table
	host, err := b.Host(ctx, hk)
	if err == nil && host.Scanned && time.Now().Before(host.PriceTable.Expiry.Add(priceTableValidityLeeway)) {
		hpt = host.PriceTable
		return
	}

	// sanity check the host has been scanned before fetching the price table
	if !host.Scanned {
		return hostdb.HostPriceTable{}, fmt.Errorf("host %v was not scanned", hk)
	}

	// otherwise fetch it
	return w.fetchPriceTable(ctx, hk, host.Settings.SiamuxAddr(), rev)
}

// preparePriceTableContractPayment prepare a payment function to pay for a
// price table from the given host using the provided revision.
//
// NOTE: This way of paying for a price table should only be used if payment by
// EA is not possible or if we already need a contract revision anyway. e.g.
// funding an EA.
func (h *host) preparePriceTableContractPayment(rev *types.FileContractRevision) PriceTablePaymentFunc {
	return func(pt rhpv3.HostPriceTable) (rhpv3.PaymentMethod, error) {
		// TODO: gouging check on price table

		refundAccount := rhpv3.Account(h.accountKey.PublicKey())
		payment, err := payByContract(rev, pt.UpdatePriceTableCost, refundAccount, h.renterKey)
		if err != nil {
			return nil, err
		}
		return &payment, nil
	}
}

// preparePriceTableAccountPayment prepare a payment function to pay for a price
// table from the given host using the provided revision.
//
// NOTE: This is the preferred way of paying for a price table since it is
// faster and doesn't require locking a contract.
func (h *host) preparePriceTableAccountPayment(bh uint64) PriceTablePaymentFunc {
	return func(pt rhpv3.HostPriceTable) (rhpv3.PaymentMethod, error) {
		// TODO: gouging check on price table

		account := rhpv3.Account(h.accountKey.PublicKey())
		payment := rhpv3.PayByEphemeralAccount(account, pt.UpdatePriceTableCost, bh+defaultWithdrawalExpiryBlocks, h.accountKey)
		return &payment, nil
	}
}

func processPayment(s *streamV3, payment rhpv3.PaymentMethod) error {
	var paymentType types.Specifier
	switch payment.(type) {
	case *rhpv3.PayByContractRequest:
		paymentType = rhpv3.PaymentTypeContract
	case *rhpv3.PayByEphemeralAccountRequest:
		paymentType = rhpv3.PaymentTypeEphemeralAccount
	default:
		panic("unhandled payment method")
	}
	if err := s.WriteResponse(&paymentType); err != nil {
		return err
	} else if err := s.WriteResponse(payment); err != nil {
		return err
	}
	if _, ok := payment.(*rhpv3.PayByContractRequest); ok {
		var pr rhpv3.PaymentResponse
		if err := s.ReadResponse(&pr, 4096); err != nil {
			return err
		}
		// TODO: return host signature
	}
	return nil
}

// PriceTablePaymentFunc is a function that can be passed in to RPCPriceTable.
// It is called after the price table is received from the host and supposed to
// create a payment for that table and return it. It can also be used to perform
// gouging checks before paying for the table.
type PriceTablePaymentFunc func(pt rhpv3.HostPriceTable) (rhpv3.PaymentMethod, error)

// Renew renews a contract with a host. To avoid an edge case where the contract
// is drained and can therefore not be used to pay for the revision, we simply
// don't pay for it.
func (h *host) Renew(ctx context.Context, rrr api.RHPRenewRequest) (_ rhpv2.ContractRevision, _ []types.Transaction, err error) {
	// Try to get a valid pricetable.
	ptCtx, cancel := context.WithTimeout(ctx, 10*time.Second)
	defer cancel()
	var pt *rhpv3.HostPriceTable
	hpt, err := h.priceTables.fetch(ptCtx, h.HostKey(), nil)
	if err == nil {
		pt = &hpt.HostPriceTable
	} else {
		h.logger.Debugf("unable to fetch price table for renew: %v", err)
	}

	var revision rhpv2.ContractRevision
	var txnSet []types.Transaction
	var renewErr error
	err = h.transportPool.withTransportV3(ctx, h.HostKey(), h.siamuxAddr, func(t *transportV3) (err error) {
		_, err = RPCLatestRevision(ctx, t, h.fcid, func(rev *types.FileContractRevision) (rhpv3.HostPriceTable, rhpv3.PaymentMethod, error) {
			// Renew contract.
			revision, txnSet, renewErr = RPCRenew(ctx, rrr, h.bus, t, pt, *rev, h.renterKey, h.logger)
			return rhpv3.HostPriceTable{}, nil, nil
		})
		return err
	})
	if err != nil {
		return rhpv2.ContractRevision{}, nil, err
	}
	return revision, txnSet, renewErr
}

func (h *host) FetchPriceTable(ctx context.Context, rev *types.FileContractRevision) (hpt hostdb.HostPriceTable, err error) {
	// fetchPT is a helper function that performs the RPC given a payment function
	fetchPT := func(paymentFn PriceTablePaymentFunc) (hpt hostdb.HostPriceTable, err error) {
		err = h.transportPool.withTransportV3(ctx, h.HostKey(), h.siamuxAddr, func(t *transportV3) (err error) {
			pt, err := RPCPriceTable(ctx, t, paymentFn)
			if err != nil {
				return err
			}
			hpt = hostdb.HostPriceTable{
				HostPriceTable: pt,
				Expiry:         time.Now().Add(pt.Validity),
			}
			return nil
		})
		return
	}

	// pay by contract if a revision is given
	if rev != nil {
		return fetchPT(h.preparePriceTableContractPayment(rev))
	}

	// pay by account
	cs, err := h.bus.ConsensusState(ctx)
	if err != nil {
		return hostdb.HostPriceTable{}, err
	}
	return fetchPT(h.preparePriceTableAccountPayment(cs.BlockHeight))
}

// RPCPriceTable calls the UpdatePriceTable RPC.
func RPCPriceTable(ctx context.Context, t *transportV3, paymentFunc PriceTablePaymentFunc) (pt rhpv3.HostPriceTable, err error) {
	defer wrapErr(&err, "PriceTable")
	s, err := t.DialStream(ctx)
	if err != nil {
		return rhpv3.HostPriceTable{}, err
	}
	defer s.Close()

	const maxPriceTableSize = 16 * 1024
	var ptr rhpv3.RPCUpdatePriceTableResponse
	if err := s.WriteRequest(rhpv3.RPCUpdatePriceTableID, nil); err != nil {
		return rhpv3.HostPriceTable{}, err
	} else if err := s.ReadResponse(&ptr, maxPriceTableSize); err != nil {
		return rhpv3.HostPriceTable{}, err
	} else if err := json.Unmarshal(ptr.PriceTableJSON, &pt); err != nil {
		return rhpv3.HostPriceTable{}, err
	} else if payment, err := paymentFunc(pt); err != nil {
		return rhpv3.HostPriceTable{}, err
	} else if payment == nil {
		return pt, nil // intended not to pay
	} else if err := processPayment(s, payment); err != nil {
		return rhpv3.HostPriceTable{}, err
	} else if err := s.ReadResponse(&rhpv3.RPCPriceTableResponse{}, 0); err != nil {
		return rhpv3.HostPriceTable{}, err
	}
	return pt, nil
}

// RPCAccountBalance calls the AccountBalance RPC.
func RPCAccountBalance(ctx context.Context, t *transportV3, payment rhpv3.PaymentMethod, account rhpv3.Account, settingsID rhpv3.SettingsID) (bal types.Currency, err error) {
	defer wrapErr(&err, "AccountBalance")
	s, err := t.DialStream(ctx)
	if err != nil {
		return types.ZeroCurrency, err
	}
	defer s.Close()

	req := rhpv3.RPCAccountBalanceRequest{
		Account: account,
	}
	var resp rhpv3.RPCAccountBalanceResponse
	if err := s.WriteRequest(rhpv3.RPCAccountBalanceID, &settingsID); err != nil {
		return types.ZeroCurrency, err
	} else if err := processPayment(s, payment); err != nil {
		return types.ZeroCurrency, err
	} else if err := s.WriteResponse(&req); err != nil {
		return types.ZeroCurrency, err
	} else if err := s.ReadResponse(&resp, 128); err != nil {
		return types.ZeroCurrency, err
	}
	return resp.Balance, nil
}

// RPCFundAccount calls the FundAccount RPC.
func RPCFundAccount(ctx context.Context, t *transportV3, payment rhpv3.PaymentMethod, account rhpv3.Account, settingsID rhpv3.SettingsID) (err error) {
	defer wrapErr(&err, "FundAccount")
	s, err := t.DialStream(ctx)
	if err != nil {
		return err
	}
	defer s.Close()

	req := rhpv3.RPCFundAccountRequest{
		Account: account,
	}
	var resp rhpv3.RPCFundAccountResponse
	if err := s.WriteRequest(rhpv3.RPCFundAccountID, &settingsID); err != nil {
		return err
	} else if err := s.WriteResponse(&req); err != nil {
		return err
	} else if err := processPayment(s, payment); err != nil {
		return err
	} else if err := s.ReadResponse(&resp, 4096); err != nil {
		return err
	}
	return nil
}

// RPCLatestRevision calls the LatestRevision RPC. The paymentFunc allows for
// fetching a pricetable using the fetched revision to pay for it. If
// paymentFunc returns 'nil' as payment, the host is not paid.
func RPCLatestRevision(ctx context.Context, t *transportV3, contractID types.FileContractID, paymentFunc func(rev *types.FileContractRevision) (rhpv3.HostPriceTable, rhpv3.PaymentMethod, error)) (_ types.FileContractRevision, err error) {
	defer wrapErr(&err, "LatestRevision")
	s, err := t.DialStream(ctx)
	if err != nil {
		return types.FileContractRevision{}, err
	}
	defer s.Close()
	req := rhpv3.RPCLatestRevisionRequest{
		ContractID: contractID,
	}
	var resp rhpv3.RPCLatestRevisionResponse
	if err := s.WriteRequest(rhpv3.RPCLatestRevisionID, &req); err != nil {
		return types.FileContractRevision{}, err
	} else if err := s.ReadResponse(&resp, 4096); err != nil {
		return types.FileContractRevision{}, err
	} else if pt, payment, err := paymentFunc(&resp.Revision); err != nil || payment == nil {
		return types.FileContractRevision{}, err
	} else if err := s.WriteResponse(&pt.UID); err != nil {
		return types.FileContractRevision{}, err
	} else if err := processPayment(s, payment); err != nil {
		return types.FileContractRevision{}, err
	}
	return resp.Revision, nil
}

// RPCReadSector calls the ExecuteProgram RPC with a ReadSector instruction.
func RPCReadSector(ctx context.Context, t *transportV3, w io.Writer, pt rhpv3.HostPriceTable, payment rhpv3.PaymentMethod, offset, length uint64, merkleRoot types.Hash256, merkleProof bool) (cost, refund types.Currency, err error) {
	defer wrapErr(&err, "ReadSector")
	s, err := t.DialStream(ctx)
	if err != nil {
		return types.ZeroCurrency, types.ZeroCurrency, err
	}
	defer s.Close()

	var buf bytes.Buffer
	e := types.NewEncoder(&buf)
	e.WriteUint64(length)
	e.WriteUint64(offset)
	merkleRoot.EncodeTo(e)
	e.Flush()

	req := rhpv3.RPCExecuteProgramRequest{
		FileContractID: types.FileContractID{},
		Program: []rhpv3.Instruction{&rhpv3.InstrReadSector{
			LengthOffset:     0,
			OffsetOffset:     8,
			MerkleRootOffset: 16,
			ProofRequired:    true,
		}},
		ProgramData: buf.Bytes(),
	}

	var cancellationToken types.Specifier
	var resp rhpv3.RPCExecuteProgramResponse
	if err = s.WriteRequest(rhpv3.RPCExecuteProgramID, &pt.UID); err != nil {
		return
	} else if err = processPayment(s, payment); err != nil {
		return
	} else if err = s.WriteResponse(&req); err != nil {
		return
	} else if err = s.ReadResponse(&cancellationToken, 16); err != nil {
		return
	} else if err = s.ReadResponse(&resp, rhpv2.SectorSize+responseLeeway); err != nil {
		return
	}

	// check response error
	if err = resp.Error; err != nil {
		refund = resp.FailureRefund
		return
	}
	cost = resp.TotalCost

	// build proof
	proof := make([]crypto.Hash, len(resp.Proof))
	for i, h := range resp.Proof {
		proof[i] = crypto.Hash(h)
	}

	// verify proof
	proofStart := int(offset) / crypto.SegmentSize
	proofEnd := int(offset+length) / crypto.SegmentSize
	if !crypto.VerifyRangeProof(resp.Output, proof, proofStart, proofEnd, crypto.Hash(merkleRoot)) {
		err = errors.New("proof verification failed")
		return
	}

	_, err = w.Write(resp.Output)
	return
}

// RPCReadRegistry calls the ExecuteProgram RPC with an MDM program that reads
// the specified registry value.
func RPCReadRegistry(ctx context.Context, t *transportV3, payment rhpv3.PaymentMethod, key rhpv3.RegistryKey) (rv rhpv3.RegistryValue, err error) {
	defer wrapErr(&err, "ReadRegistry")
	s, err := t.DialStream(ctx)
	if err != nil {
		return rhpv3.RegistryValue{}, err
	}
	defer s.Close()

	req := &rhpv3.RPCExecuteProgramRequest{
		FileContractID: types.FileContractID{},
		Program:        []rhpv3.Instruction{&rhpv3.InstrReadRegistry{}},
		ProgramData:    append(key.PublicKey[:], key.Tweak[:]...),
	}
	if err := s.WriteRequest(rhpv3.RPCExecuteProgramID, nil); err != nil {
		return rhpv3.RegistryValue{}, err
	} else if err := processPayment(s, payment); err != nil {
		return rhpv3.RegistryValue{}, err
	} else if err := s.WriteResponse(req); err != nil {
		return rhpv3.RegistryValue{}, err
	}

	var cancellationToken types.Specifier
	s.ReadResponse(&cancellationToken, 16) // unused

	const maxExecuteProgramResponseSize = 16 * 1024
	var resp rhpv3.RPCExecuteProgramResponse
	if err := s.ReadResponse(&resp, maxExecuteProgramResponseSize); err != nil {
		return rhpv3.RegistryValue{}, err
	} else if len(resp.Output) < 64+8+1 {
		return rhpv3.RegistryValue{}, errors.New("invalid output length")
	}
	var sig types.Signature
	copy(sig[:], resp.Output[:64])
	rev := binary.LittleEndian.Uint64(resp.Output[64:72])
	data := resp.Output[72 : len(resp.Output)-1]
	typ := resp.Output[len(resp.Output)-1]
	return rhpv3.RegistryValue{
		Data:      data,
		Revision:  rev,
		Type:      typ,
		Signature: sig,
	}, nil
}

func RPCAppendSector(ctx context.Context, t *transportV3, renterKey types.PrivateKey, pt rhpv3.HostPriceTable, rev types.FileContractRevision, payment rhpv3.PaymentMethod, sector *[rhpv2.SectorSize]byte) (sectorRoot types.Hash256, cost, refund types.Currency, err error) {
	defer wrapErr(&err, "AppendSector")

	// sanity check revision first
	if rev.RevisionNumber == math.MaxUint64 {
		return types.Hash256{}, types.ZeroCurrency, types.ZeroCurrency, errMaxRevisionReached
	}

	s, err := t.DialStream(ctx)
	if err != nil {
		return types.Hash256{}, types.ZeroCurrency, types.ZeroCurrency, err
	}
	defer s.Close()

	req := rhpv3.RPCExecuteProgramRequest{
		FileContractID: rev.ParentID,
		Program: []rhpv3.Instruction{&rhpv3.InstrAppendSector{
			SectorDataOffset: 0,
			ProofRequired:    true,
		}},
		ProgramData: (*sector)[:],
	}

	var cancellationToken types.Specifier
	var executeResp rhpv3.RPCExecuteProgramResponse
	if err = s.WriteRequest(rhpv3.RPCExecuteProgramID, &pt.UID); err != nil {
		return
	} else if err = processPayment(s, payment); err != nil {
		return
	} else if err = s.WriteResponse(&req); err != nil {
		return
	} else if err = s.ReadResponse(&cancellationToken, 16); err != nil {
		return
	} else if err = s.ReadResponse(&executeResp, 4096); err != nil {
		return
	}

	// check response error
	if err = executeResp.Error; err != nil {
		refund = executeResp.FailureRefund
		return
	}
	cost = executeResp.TotalCost

	// check additional collateral
	collateral := executeResp.AdditionalCollateral.Add(executeResp.FailureRefund)
	_, expectedCollateral, expectedRefund, err := uploadSectorCost(pt, rev.EndHeight())
	if err != nil {
		return types.Hash256{}, types.ZeroCurrency, types.ZeroCurrency, err
	}
	if collateral.Cmp(expectedCollateral) < 0 {
		return types.Hash256{}, types.ZeroCurrency, types.ZeroCurrency, fmt.Errorf("insufficient collateral: %v < %v", collateral.String(), expectedCollateral.String())
	}
	if executeResp.FailureRefund.Cmp(expectedRefund) < 0 {
		return types.Hash256{}, types.ZeroCurrency, types.ZeroCurrency, fmt.Errorf("insufficient refund: %v < %v", executeResp.FailureRefund.String(), expectedRefund.String())
	}

	// check proof
	sectorRoot = rhpv2.SectorRoot(sector)
	if rev.Filesize == 0 {
		// For the first upload to a contract we don't get a proof. So we just
		// assert that the new contract root matches the root of the sector.
		if rev.Filesize == 0 && executeResp.NewMerkleRoot != sectorRoot {
			return types.Hash256{}, types.ZeroCurrency, types.ZeroCurrency, fmt.Errorf("merkle root doesn't match the sector root upon first upload to contract: %v != %v", executeResp.NewMerkleRoot, sectorRoot)
		}
	} else {
		// Otherwise we make sure the proof was transmitted and verify it.
		actions := []rhpv2.RPCWriteAction{{Type: rhpv2.RPCWriteActionAppend}} // TODO: change once rhpv3 support is available
		if !rhpv2.VerifyDiffProof(actions, rev.Filesize/rhpv2.SectorSize, executeResp.Proof, []types.Hash256{}, rev.FileMerkleRoot, executeResp.NewMerkleRoot, []types.Hash256{sectorRoot}) {
			return types.Hash256{}, types.ZeroCurrency, types.ZeroCurrency, errors.New("proof verification failed")
		}
	}

	// finalize the program with a new revision.
	newRevision := rev
	newValid, newMissed := updateRevisionOutputs(&newRevision, types.ZeroCurrency, collateral)
	newRevision.Filesize += rhpv2.SectorSize
	newRevision.RevisionNumber++
	newRevision.FileMerkleRoot = executeResp.NewMerkleRoot

	finalizeReq := rhpv3.RPCFinalizeProgramRequest{
		Signature:         renterKey.SignHash(hashRevision(newRevision)),
		ValidProofValues:  newValid,
		MissedProofValues: newMissed,
		RevisionNumber:    newRevision.RevisionNumber,
	}

	var finalizeResp rhpv3.RPCFinalizeProgramResponse
	if err = s.WriteResponse(&finalizeReq); err != nil {
		return
	} else if err = s.ReadResponse(&finalizeResp, 64); err != nil {
		return
	}

	return
}

func RPCRenew(ctx context.Context, rrr api.RHPRenewRequest, bus Bus, t *transportV3, pt *rhpv3.HostPriceTable, rev types.FileContractRevision, renterKey types.PrivateKey, l *zap.SugaredLogger) (_ rhpv2.ContractRevision, _ []types.Transaction, err error) {
	defer wrapErr(&err, "RPCRenew")
	s, err := t.DialStream(ctx)
	if err != nil {
		return rhpv2.ContractRevision{}, nil, err
	}
	defer s.Close()

	// Send the ptUID.
	var ptUID rhpv3.SettingsID
	if pt != nil {
		ptUID = pt.UID
	}
	if err = s.WriteRequest(rhpv3.RPCRenewContractID, &ptUID); err != nil {
		return rhpv2.ContractRevision{}, nil, err
	}

	// If we didn't have a valid pricetable, read the temporary one from the
	// host.
	if ptUID == (rhpv3.SettingsID{}) {
		var ptResp rhpv3.RPCUpdatePriceTableResponse
		if err = s.ReadResponse(&ptResp, 4096); err != nil {
			return rhpv2.ContractRevision{}, nil, err
		}
		if err = json.Unmarshal(ptResp.PriceTableJSON, pt); err != nil {
			return rhpv2.ContractRevision{}, nil, err
		}
	}

	// Perform gouging checks.
	gc, err := GougingCheckerFromContext(ctx)
	if err != nil {
		return rhpv2.ContractRevision{}, nil, err
	}
	if breakdown := gc.Check(nil, pt); breakdown.Gouging() {
		return rhpv2.ContractRevision{}, nil, fmt.Errorf("host gouging during renew: %v", breakdown.Reasons())
	}

	// Prepare the signed transaction that contains the final revision as well
	// as the new contract
	wprr, err := bus.WalletPrepareRenew(ctx, rev, rrr.HostAddress, rrr.RenterAddress, renterKey, rrr.RenterFunds, rrr.NewCollateral, rrr.HostKey, *pt, rrr.EndHeight, rrr.WindowSize)
	if err != nil {
		return rhpv2.ContractRevision{}, nil, err
	}

	// Starting from here, we need to make sure to release the txn on error.
	defer discardTxnOnErr(ctx, bus, l, wprr.TransactionSet[len(wprr.TransactionSet)-1], "RPCRenew", &err)

	txnSet := wprr.TransactionSet
	parents, txn := txnSet[:len(txnSet)-1], txnSet[len(txnSet)-1]

	// Sign only the revision and contract. We can't sign everything because
	// then the host can't add its own outputs.
	h := types.NewHasher()
	txn.FileContracts[0].EncodeTo(h.E)
	txn.FileContractRevisions[0].EncodeTo(h.E)
	finalRevisionSignature := renterKey.SignHash(h.Sum())

	// Send the request.
	req := rhpv3.RPCRenewContractRequest{
		TransactionSet:         txnSet,
		RenterKey:              rev.UnlockConditions.PublicKeys[0],
		FinalRevisionSignature: finalRevisionSignature,
	}
	if err = s.WriteResponse(&req); err != nil {
		return rhpv2.ContractRevision{}, nil, err
	}

	// Incorporate the host's additions.
	var hostAdditions rhpv3.RPCRenewContractHostAdditions
	if err = s.ReadResponse(&hostAdditions, 4096); err != nil {
		return rhpv2.ContractRevision{}, nil, err
	}
	parents = append(parents, hostAdditions.Parents...)
	txn.SiacoinInputs = append(txn.SiacoinInputs, hostAdditions.SiacoinInputs...)
	txn.SiacoinOutputs = append(txn.SiacoinOutputs, hostAdditions.SiacoinOutputs...)
	finalRevRenterSig := types.TransactionSignature{
		ParentID:       types.Hash256(rev.ParentID),
		PublicKeyIndex: 0, // renter key is first
		CoveredFields: types.CoveredFields{
			FileContracts:         []uint64{0},
			FileContractRevisions: []uint64{0},
		},
		Signature: finalRevisionSignature[:],
	}
	finalRevHostSig := types.TransactionSignature{
		ParentID:       types.Hash256(rev.ParentID),
		PublicKeyIndex: 1,
		CoveredFields: types.CoveredFields{
			FileContracts:         []uint64{0},
			FileContractRevisions: []uint64{0},
		},
		Signature: hostAdditions.FinalRevisionSignature[:],
	}
	txn.Signatures = []types.TransactionSignature{finalRevRenterSig, finalRevHostSig}

	// Sign the inputs we funded the txn with and cover the whole txn including
	// the existing signatures.
	cf := types.CoveredFields{
		WholeTransaction: true,
		Signatures:       []uint64{0, 1},
	}
	cf = wallet.ExplicitCoveredFields(txn)
	if err := bus.WalletSign(ctx, &txn, wprr.ToSign, cf); err != nil {
		return rhpv2.ContractRevision{}, nil, err
	}

	// Create a new no-op revision and sign it.
	noOpRevision := initialRevision(txn, rev.UnlockConditions.PublicKeys[1], renterKey.PublicKey().UnlockKey())
	h = types.NewHasher()
	noOpRevision.EncodeTo(h.E)
	renterNoOpSig := renterKey.SignHash(h.Sum())
	renterNoOpRevisionSignature := types.TransactionSignature{
		ParentID:       types.Hash256(noOpRevision.ParentID),
		PublicKeyIndex: 0, // renter key is first
		CoveredFields: types.CoveredFields{
			FileContractRevisions: []uint64{0},
		},
		Signature: renterNoOpSig[:],
	}

	// Send the newly added signatures to the host and the signature for the
	// initial no-op revision.
	rs := rhpv3.RPCRenewSignatures{
		TransactionSignatures: txn.Signatures[2:],
		RevisionSignature:     renterNoOpRevisionSignature,
	}
	if err = s.WriteResponse(&rs); err != nil {
		return rhpv2.ContractRevision{}, nil, err
	}

	// Receive the host's signatures.
	var hostSigs rhpv3.RPCRenewSignatures
	if err = s.ReadResponse(&hostSigs, 4096); err != nil {
		return rhpv2.ContractRevision{}, nil, err
	}

	// Add the parents to get the full txnSet.
	txnSet = append(parents, txn)

	return rhpv2.ContractRevision{
		Revision:   noOpRevision,
		Signatures: [2]types.TransactionSignature{renterNoOpRevisionSignature, hostSigs.RevisionSignature},
	}, txnSet, nil
}

// initialRevision returns the first revision of a file contract formation
// transaction.
func initialRevision(formationTxn types.Transaction, hostPubKey, renterPubKey types.UnlockKey) types.FileContractRevision {
	fc := formationTxn.FileContracts[0]
	return types.FileContractRevision{
		ParentID: formationTxn.FileContractID(0),
		UnlockConditions: types.UnlockConditions{
			PublicKeys:         []types.UnlockKey{renterPubKey, hostPubKey},
			SignaturesRequired: 2,
		},
		FileContract: types.FileContract{
			Filesize:           fc.Filesize,
			FileMerkleRoot:     fc.FileMerkleRoot,
			WindowStart:        fc.WindowStart,
			WindowEnd:          fc.WindowEnd,
			ValidProofOutputs:  fc.ValidProofOutputs,
			MissedProofOutputs: fc.MissedProofOutputs,
			UnlockHash:         fc.UnlockHash,
			RevisionNumber:     1,
		},
	}
}

// RPCUpdateRegistry calls the ExecuteProgram RPC with an MDM program that
// updates the specified registry value.
func RPCUpdateRegistry(ctx context.Context, t *transportV3, payment rhpv3.PaymentMethod, key rhpv3.RegistryKey, value rhpv3.RegistryValue) (err error) {
	defer wrapErr(&err, "UpdateRegistry")
	s, err := t.DialStream(ctx)
	if err != nil {
		return err
	}
	defer s.Close()

	var data bytes.Buffer
	e := types.NewEncoder(&data)
	key.Tweak.EncodeTo(e)
	e.WriteUint64(value.Revision)
	value.Signature.EncodeTo(e)
	key.PublicKey.EncodeTo(e)
	e.Write(value.Data)
	e.Flush()
	req := &rhpv3.RPCExecuteProgramRequest{
		FileContractID: types.FileContractID{},
		Program:        []rhpv3.Instruction{&rhpv3.InstrUpdateRegistry{}},
		ProgramData:    data.Bytes(),
	}
	if err := s.WriteRequest(rhpv3.RPCExecuteProgramID, nil); err != nil {
		return err
	} else if err := processPayment(s, payment); err != nil {
		return err
	} else if err := s.WriteResponse(req); err != nil {
		return err
	}

	var cancellationToken types.Specifier
	s.ReadResponse(&cancellationToken, 16) // unused

	const maxExecuteProgramResponseSize = 16 * 1024
	var resp rhpv3.RPCExecuteProgramResponse
	if err := s.ReadResponse(&resp, maxExecuteProgramResponseSize); err != nil {
		return err
	} else if resp.OutputLength != 0 {
		return errors.New("invalid output length")
	}
	return nil
}

func payByContract(rev *types.FileContractRevision, amount types.Currency, refundAcct rhpv3.Account, sk types.PrivateKey) (rhpv3.PayByContractRequest, error) {
	if rev.RevisionNumber == math.MaxUint64 {
		return rhpv3.PayByContractRequest{}, errMaxRevisionReached
	}
	payment, ok := rhpv3.PayByContract(rev, amount, refundAcct, sk)
	if !ok {
		return rhpv3.PayByContractRequest{}, ErrInsufficientFunds
	}
	return payment, nil
}<|MERGE_RESOLUTION|>--- conflicted
+++ resolved
@@ -307,11 +307,7 @@
 			if err := RPCFundAccount(ctx, t, &payment, h.acc.id, pt.UID); err != nil {
 				return fmt.Errorf("failed to fund account with %v;%w", amount, err)
 			}
-<<<<<<< HEAD
-			h.contractSpendingRecorder.Record(rev.ParentID, api.ContractSpending{FundAccount: cost})
-=======
-			h.contractSpendingRecorder.Record(revision.ParentID, revision.RevisionNumber, api.ContractSpending{FundAccount: cost})
->>>>>>> f9046eda
+			h.contractSpendingRecorder.Record(rev.ParentID, rev.RevisionNumber, api.ContractSpending{FundAccount: cost})
 			return nil
 		})
 	})
