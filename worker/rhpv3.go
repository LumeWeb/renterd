--- conflicted
+++ resolved
@@ -245,10 +245,14 @@
 	}
 
 	updatePTByContract := func() (rhpv3.HostPriceTable, error) {
-<<<<<<< HEAD
+		lockID, err := w.bus.AcquireContract(ctx, contractID, lockingPriorityPriceTable, lockingDurationPriceTable)
+		if err != nil {
+			return rhpv3.HostPriceTable{}, err
+		}
+		defer w.bus.ReleaseContract(ctx, contractID, lockID)
 		// Fetch a revision to pay for the pricetable. This will implicitly
 		// update the pricetable if no pricetable is provided.
-		_, err := w.FetchRevisionWithContract(ctx, nil, hostKey, siamuxAddr, contractID)
+		_, err = w.FetchRevisionWithContract(ctx, nil, hostKey, siamuxAddr, contractID)
 		if err != nil {
 			return rhpv3.HostPriceTable{}, err
 		}
@@ -258,32 +262,13 @@
 			return pt, errors.New("pricetable wasn't valid after successfully fetching a revision")
 		}
 		return pt, nil
-=======
-		var rev rhpv2.ContractRevision
-		lockID, err := w.bus.AcquireContract(ctx, contractID, lockingPriorityPriceTable, lockingDurationPriceTable)
-		if err != nil {
-			return rhpv3.HostPriceTable{}, err
-		}
-		defer w.bus.ReleaseContract(ctx, contractID, lockID)
-		if err = w.withHostV2(ctx, contractID, hostKey, hostIP, func(ss sectorStore) (err error) {
-			rev, err = ss.(*sharedSession).Revision(ctx)
-			return err
-		}); err != nil {
-			return rhpv3.HostPriceTable{}, err
-		}
-		return w.priceTables.Update(ctx, w.preparePriceTableContractPayment(hostKey, &rev.Revision), siamuxAddr, hostKey)
->>>>>>> ce43bf8a
 	}
 
 	// update price table using contract payment if we don't have a funded account
 	acc, err := w.accounts.ForHost(hostKey)
-<<<<<<< HEAD
-	if err != nil || acc.Balance().IsZero() {
-=======
 	if err != nil {
 		return updatePTByContract()
 	} else if balance, err := acc.Balance(ctx); err != nil || balance.IsZero() {
->>>>>>> ce43bf8a
 		return updatePTByContract()
 	}
 
