--- conflicted
+++ resolved
@@ -20,11 +20,7 @@
 	"go.sia.tech/renterd/api"
 	"go.sia.tech/renterd/hostdb"
 	"go.sia.tech/siad/crypto"
-<<<<<<< HEAD
-	"go.sia.tech/siad/modules"
 	"lukechampine.com/frand"
-=======
->>>>>>> b405fd04
 )
 
 const (
@@ -234,57 +230,6 @@
 	}
 }
 
-<<<<<<< HEAD
-=======
-func (w *worker) fetchPriceTable(ctx context.Context, contractID types.FileContractID, siamuxAddr string, hostKey types.PublicKey) (rhpv3.HostPriceTable, error) {
-	pt, ptValid := w.priceTables.PriceTable(hostKey)
-	if ptValid {
-		return pt, nil
-	}
-
-	updatePTByContract := func() (rhpv3.HostPriceTable, error) {
-		lockID, err := w.AcquireContract(ctx, contractID, lockingPriorityPriceTable, lockingDurationPriceTable)
-		if err != nil {
-			return rhpv3.HostPriceTable{}, err
-		}
-		defer w.ReleaseContract(ctx, contractID, lockID)
-		// Fetch a revision to pay for the pricetable. This will implicitly
-		// update the pricetable if no pricetable is provided.
-		_, err = w.FetchRevisionWithContract(ctx, nil, hostKey, siamuxAddr, contractID)
-		if err != nil {
-			return rhpv3.HostPriceTable{}, err
-		}
-		// Check that we got a valid pricetable now.
-		pt, ptValid = w.priceTables.PriceTable(hostKey)
-		if !ptValid {
-			return pt, errors.New("pricetable wasn't valid after successfully fetching a revision")
-		}
-		return pt, nil
-	}
-
-	// update price table using contract payment if we don't have a funded account
-	acc, err := w.accounts.ForHost(hostKey)
-	if err != nil {
-		return updatePTByContract()
-	} else if balance, err := acc.Balance(ctx); err != nil || balance.IsZero() {
-		return updatePTByContract()
-	}
-
-	// fetch block height
-	cs, err := w.bus.ConsensusState(ctx)
-	if err != nil {
-		return rhpv3.HostPriceTable{}, err
-	}
-
-	// update price table using account payment if possible, but fall back to ensure we have a valid price table
-	pt, err = w.priceTables.Update(ctx, w.preparePriceTableAccountPayment(hostKey, cs.BlockHeight), siamuxAddr, hostKey)
-	if err != nil {
-		return updatePTByContract()
-	}
-	return pt, nil
-}
-
->>>>>>> b405fd04
 func (w *worker) withHostV3(ctx context.Context, contractID types.FileContractID, hostKey types.PublicKey, siamuxAddr string, fn func(sectorStore) error) (err error) {
 	acc, err := w.accounts.ForHost(hostKey)
 	if err != nil {
