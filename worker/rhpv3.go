package worker

import (
	"bytes"
	"context"
	"encoding/binary"
	"encoding/json"
	"errors"
	"fmt"
	"io"
	"math"
	"math/big"
	"strings"
	"sync"
	"time"

	rhpv2 "go.sia.tech/core/rhp/v2"
	rhpv3 "go.sia.tech/core/rhp/v3"
	"go.sia.tech/core/types"
	"go.sia.tech/mux/v1"
	"go.sia.tech/renterd/api"
	"go.sia.tech/renterd/hostdb"
	"go.sia.tech/siad/crypto"
	"go.uber.org/zap"
	"lukechampine.com/frand"
)

const (
	// accountLockingDuration is the time for which an account lock remains
	// reserved on the bus after locking it.
	accountLockingDuration = 30 * time.Second

	// defaultWithdrawalExpiryBlocks is the number of blocks we add to the
	// current blockheight when we define an expiry block height for withdrawal
	// messages.
	defaultWithdrawalExpiryBlocks = 6

	// responseLeeway is the amount of leeway given to the maxLen when we read
	// the response in the ReadSector RPC
	responseLeeway = 1 << 12 // 4 KiB
)

var (
	// errBalanceSufficient occurs when funding an account to a desired balance
	// that's lower than its current balance.
	errBalanceSufficient = errors.New("ephemeral account balance greater than desired balance")

	// errBalanceInsufficient occurs when a withdrawal failed because the
	// account balance was insufficient.
	errBalanceInsufficient = errors.New("ephemeral account balance was insufficient")

	// errBalanceMaxExceeded occurs when a deposit would push the account's
	// balance over the maximum allowed ephemeral account balance.
	errBalanceMaxExceeded = errors.New("ephemeral account maximum balance exceeded")

	// errMaxRevisionReached occurs when trying to revise a contract that has
	// already reached the highest possible revision number. Usually happens
	// when trying to use a renewed contract.
	errMaxRevisionReached = errors.New("contract has reached the maximum number of revisions")

	// errTransportClosed is returned when using a transportV3 which was already
	// closed.
	errTransportClosed = errors.New("transport closed")
)

// transportV3 is a reference-counted wrapper for rhpv3.Transport.
type transportV3 struct {
	mu       sync.Mutex
	refCount uint64
	t        *rhpv3.Transport
}

type streamV3 struct {
	cancel context.CancelFunc
	*rhpv3.Stream
}

// Close closes the stream and cancels the goroutine launched by DialStream.
func (s *streamV3) Close() error {
	s.cancel()
	return s.Stream.Close()
}

// Close decrements the refcounter and closes the transport if the refcounter
// reaches 0.
func (t *transportV3) Close() error {
	t.mu.Lock()
	defer t.mu.Unlock()

	// Decrement refcounter.
	t.refCount--

	// Close the transport if the refcounter is zero.
	if t.refCount == 0 {
		err := t.t.Close()
		t.t = nil
		return err
	}
	return nil
}

// DialStream dials a new stream on the transport.
func (t *transportV3) DialStream(ctx context.Context) (*streamV3, error) {
	t.mu.Lock()
	transport := t.t
	t.mu.Unlock()
	if transport == nil {
		return nil, errTransportClosed
	}

	// Close the stream when the context is closed to unblock any reads or
	// writes.
	stream := transport.DialStream()

	// Apply a sane timeout to the stream.
	if err := stream.SetDeadline(time.Now().Add(5 * time.Minute)); err != nil {
		_ = stream.Close()
		return nil, err
	}

	// Make sure the stream is closed when the context is closed.
	doneCtx, doneFn := context.WithCancel(ctx)
	go func() {
		select {
		case <-doneCtx.Done():
		case <-ctx.Done():
			_ = stream.Close()
		}
	}()
	return &streamV3{
		Stream: stream,
		cancel: doneFn,
	}, nil
}

// transportPoolV3 is a pool of rhpv3.Transports which allows for reusing them.
type transportPoolV3 struct {
	mu   sync.Mutex
	pool map[string]*transportV3
}

func newTransportPoolV3() *transportPoolV3 {
	return &transportPoolV3{
		pool: make(map[string]*transportV3),
	}
}

func (p *transportPoolV3) newTransport(ctx context.Context, siamuxAddr string, hostKey types.PublicKey) (*transportV3, error) {
	// Get or create a transport for the given siamux address.
	p.mu.Lock()
	t, found := p.pool[siamuxAddr]
	if !found {
		t = &transportV3{}
		p.pool[siamuxAddr] = t
	}

	// Lock the transport and increment its refcounter.
	t.mu.Lock()
	defer t.mu.Unlock()

	// Unlock the pool now that the transport is locked.
	p.mu.Unlock()

	// Init the transport if necessary.
	if t.t == nil {
		conn, err := dial(ctx, siamuxAddr, hostKey)
		if err != nil {
			return nil, err
		}

		doneChan := make(chan struct{})
		defer close(doneChan)
		go func() {
			select {
			case <-doneChan:
			case <-ctx.Done():
				_ = conn.Close()
			}
		}()
		t.t, err = rhpv3.NewRenterTransport(conn, hostKey)
		if err != nil {
			return nil, err
		}
	}

	// Increment the refcounter upon success.
	t.refCount++
	return t, nil
}

func (p *transportPoolV3) withTransportV3(ctx context.Context, hostKey types.PublicKey, siamuxAddr string, fn func(*transportV3) error) (err error) {
	t, err := p.newTransport(ctx, siamuxAddr, hostKey)
	if err != nil {
		return err
	}
	defer t.Close()
	return fn(t)
}

// FetchRevision tries to fetch a contract revision from the host. We pass in
// the blockHeight instead of using the blockHeight from the pricetable since we
// might not have a price table.
func (h *host) FetchRevision(ctx context.Context, fetchTimeout time.Duration, blockHeight uint64) (types.FileContractRevision, error) {
	timeoutCtx := func() (context.Context, context.CancelFunc) {
		if fetchTimeout > 0 {
			return context.WithTimeout(ctx, fetchTimeout)
		}
		return ctx, func() {}
	}
	// Try to fetch the revision with an account first.
	ctx, cancel := timeoutCtx()
	defer cancel()
	rev, err := h.fetchRevisionWithAccount(ctx, h.HostKey(), h.siamuxAddr, blockHeight, h.fcid)
	if err != nil && !isBalanceInsufficient(err) {
		return types.FileContractRevision{}, err
	} else if err == nil {
		return rev, nil
	}

	// Fall back to using the contract to pay for the revision.
	ctx, cancel = timeoutCtx()
	defer cancel()
	rev, err = h.fetchRevisionWithContract(ctx, h.HostKey(), h.siamuxAddr, h.fcid)
	if err != nil {
		return types.FileContractRevision{}, err
	}
	return rev, nil
}

func (h *host) fetchRevisionWithAccount(ctx context.Context, hostKey types.PublicKey, siamuxAddr string, bh uint64, contractID types.FileContractID) (rev types.FileContractRevision, err error) {
	err = h.acc.WithWithdrawal(ctx, func() (types.Currency, error) {
		var cost types.Currency
		return cost, h.transportPool.withTransportV3(ctx, hostKey, siamuxAddr, func(t *transportV3) (err error) {
			rev, err = RPCLatestRevision(ctx, t, contractID, func(rev *types.FileContractRevision) (rhpv3.HostPriceTable, rhpv3.PaymentMethod, error) {
				// Fetch pt.
				pt, err := h.priceTable(ctx, nil)
				if err != nil {
					return rhpv3.HostPriceTable{}, nil, fmt.Errorf("failed to fetch pricetable, err: %v", err)
				}
				cost = pt.LatestRevisionCost
				payment := rhpv3.PayByEphemeralAccount(h.acc.id, cost, bh+defaultWithdrawalExpiryBlocks, h.accountKey)
				return pt, &payment, nil
			})
			if err != nil {
				return err
			}
			return nil
		})
	})
	return rev, err
}

// FetchRevisionWithContract fetches the latest revision of a contract and uses
// a contract to pay for it.
func (h *host) fetchRevisionWithContract(ctx context.Context, hostKey types.PublicKey, siamuxAddr string, contractID types.FileContractID) (rev types.FileContractRevision, err error) {
	err = h.transportPool.withTransportV3(ctx, hostKey, siamuxAddr, func(t *transportV3) (err error) {
		rev, err = RPCLatestRevision(ctx, t, contractID, func(rev *types.FileContractRevision) (rhpv3.HostPriceTable, rhpv3.PaymentMethod, error) {
			// Fetch pt.
			pt, err := h.priceTable(ctx, rev)
			if err != nil {
				return rhpv3.HostPriceTable{}, nil, fmt.Errorf("failed to fetch pricetable, err: %v", err)
			}
			// Pay for the revision.
			payment, err := payByContract(rev, pt.LatestRevisionCost, h.acc.id, h.renterKey)
			if err != nil {
				return rhpv3.HostPriceTable{}, nil, err
			}
			return pt, &payment, nil
		})
		return err
	})
	return rev, err
}

func (h *host) FundAccount(ctx context.Context, balance types.Currency, rev *types.FileContractRevision) error {
	// fetch pricetable
	pt, err := h.priceTable(ctx, rev)
	if err != nil {
		return err
	}

	// calculate the amount to deposit
	curr, err := h.acc.Balance(ctx)
	if err != nil {
		return err
	}
	if curr.Cmp(balance) >= 0 {
		return fmt.Errorf("%w; %v>%v", errBalanceSufficient, curr, balance)
	}
	amount := balance.Sub(curr)

	// cap the amount by the amount of money left in the contract
	renterFunds := rev.ValidRenterPayout()
	possibleFundCost := pt.FundAccountCost.Add(pt.UpdatePriceTableCost)
	if renterFunds.Cmp(possibleFundCost) <= 0 {
		return fmt.Errorf("insufficient funds to fund account: %v <= %v", renterFunds, possibleFundCost)
	} else if maxAmount := renterFunds.Sub(possibleFundCost); maxAmount.Cmp(amount) < 0 {
		amount = maxAmount
	}

	return h.acc.WithDeposit(ctx, func() (types.Currency, error) {
		return amount, h.transportPool.withTransportV3(ctx, h.HostKey(), h.siamuxAddr, func(t *transportV3) (err error) {
			cost := amount.Add(pt.FundAccountCost)
			payment, err := payByContract(rev, cost, rhpv3.Account{}, h.renterKey) // no account needed for funding
			if err != nil {
				return err
			}
			if err := RPCFundAccount(ctx, t, &payment, h.acc.id, pt.UID); err != nil {
				return fmt.Errorf("failed to fund account with %v;%w", amount, err)
			}
			h.contractSpendingRecorder.Record(rev.ParentID, rev.RevisionNumber, api.ContractSpending{FundAccount: cost})
			return nil
		})
	})
}

func (h *host) SyncAccount(ctx context.Context, rev *types.FileContractRevision) error {
	// fetch pricetable
	pt, err := h.priceTable(ctx, rev)
	if err != nil {
		return err
	}

	return h.acc.WithSync(ctx, func() (types.Currency, error) {
		var balance types.Currency
		err := h.transportPool.withTransportV3(ctx, h.HostKey(), h.siamuxAddr, func(t *transportV3) error {
			payment, err := payByContract(rev, pt.AccountBalanceCost, h.acc.id, h.renterKey)
			if err != nil {
				return err
			}
			balance, err = RPCAccountBalance(ctx, t, &payment, h.acc.id, pt.UID)
			return err
		})
		return balance, err
	})
}

func isMaxBalanceExceeded(err error) bool {
	if err == nil {
		return false
	}
	return strings.Contains(err.Error(), errBalanceMaxExceeded.Error())
}

func isBalanceInsufficient(err error) bool {
	if err == nil {
		return false
	}
	// compare error first
	if errors.Is(err, errBalanceSufficient) {
		return true
	}
	// then compare the string in case the error was returned by a host
	return strings.Contains(err.Error(), errBalanceInsufficient.Error())
}

type (
	// accounts stores the balance and other metrics of accounts that the
	// worker maintains with a host.
	accounts struct {
		store AccountStore
		key   types.PrivateKey
	}

	// account contains information regarding a specific account of the
	// worker.
	account struct {
		bus  AccountStore
		id   rhpv3.Account
		key  types.PrivateKey
		host types.PublicKey
	}

	host struct {
		acc                      *account
		bus                      Bus
		contractSpendingRecorder *contractSpendingRecorder
		logger                   *zap.SugaredLogger
		fcid                     types.FileContractID
		siamuxAddr               string
		renterKey                types.PrivateKey
		accountKey               types.PrivateKey
		transportPool            *transportPoolV3
		priceTables              *priceTables
	}
)

func (w *worker) initAccounts(as AccountStore) {
	if w.accounts != nil {
		panic("accounts already initialized") // developer error
	}
	w.accounts = &accounts{
		store: as,
		key:   w.deriveSubKey("accountkey"),
	}
}

// ForHost returns an account to use for a given host. If the account
// doesn't exist, a new one is created.
func (a *accounts) ForHost(hk types.PublicKey) (*account, error) {
	// Key should be set.
	if hk == (types.PublicKey{}) {
		return nil, errors.New("empty host key provided")
	}

	// Return account.
	accountID := rhpv3.Account(a.deriveAccountKey(hk).PublicKey())
	return &account{
		bus:  a.store,
		id:   accountID,
		key:  a.key,
		host: hk,
	}, nil
}

// WithDeposit increases the balance of an account by the amount returned by
// amtFn if amtFn doesn't return an error.
func (a *account) WithDeposit(ctx context.Context, amtFn func() (types.Currency, error)) error {
	_, lockID, err := a.bus.LockAccount(ctx, a.id, a.host, false, accountLockingDuration)
	if err != nil {
		return err
	}
	defer a.bus.UnlockAccount(ctx, a.id, lockID)

	amt, err := amtFn()
	if err != nil {
		return err
	}
	return a.bus.AddBalance(ctx, a.id, a.host, amt.Big())
}

func (a *account) Balance(ctx context.Context) (types.Currency, error) {
	account, lockID, err := a.bus.LockAccount(ctx, a.id, a.host, false, accountLockingDuration)
	if err != nil {
		return types.Currency{}, err
	}
	defer a.bus.UnlockAccount(ctx, a.id, lockID)
	return types.NewCurrency(account.Balance.Uint64(), new(big.Int).Rsh(account.Balance, 64).Uint64()), nil
}

// WithWithdrawal decreases the balance of an account by the amount returned by
// amtFn. The amount is still withdrawn if amtFn returns an error since some
// costs are non-refundable.
func (a *account) WithWithdrawal(ctx context.Context, amtFn func() (types.Currency, error)) error {
	account, lockID, err := a.bus.LockAccount(ctx, a.id, a.host, false, accountLockingDuration)
	if err != nil {
		return err
	}
	defer func() {
		unlockCtx, cancel := context.WithTimeout(context.Background(), 10*time.Second)
		a.bus.UnlockAccount(unlockCtx, a.id, lockID)
		cancel()
	}()

	// return early if the account needs to sync
	if account.RequiresSync {
		return fmt.Errorf("%w; account requires resync", errBalanceInsufficient)
	}

	// return early if our account is not funded
	if account.Balance.Cmp(big.NewInt(0)) <= 0 {
		return errBalanceInsufficient
	}

	// execute amtFn
	amt, err := amtFn()
	if isBalanceInsufficient(err) {
		// in case of an insufficient balance, we schedule a sync
		scheduleCtx, cancel := context.WithTimeout(context.Background(), 10*time.Second)
		defer cancel()
		err2 := a.bus.ScheduleSync(scheduleCtx, a.id, a.host)
		if err2 != nil {
			err = fmt.Errorf("%w; failed to set requiresSync flag on bus, error: %v", err, err2)
		}
	}

	// if the amount is zero, we are done
	if amt.IsZero() {
		return err
	}

	// if an amount was returned, we withdraw it.
	addCtx, cancel := context.WithTimeout(context.Background(), 10*time.Second)
	defer cancel()
	errAdd := a.bus.AddBalance(addCtx, a.id, a.host, new(big.Int).Neg(amt.Big()))
	if errAdd != nil {
		err = fmt.Errorf("%w; failed to add balance to account, error: %v", err, errAdd)
	}
	return err
}

// WithSync syncs an accounts balance with the bus. To do so, the account is
// locked while the balance is fetched through balanceFn.
func (a *account) WithSync(ctx context.Context, balanceFn func() (types.Currency, error)) error {
	_, lockID, err := a.bus.LockAccount(ctx, a.id, a.host, true, accountLockingDuration)
	if err != nil {
		return err
	}
	defer a.bus.UnlockAccount(ctx, a.id, lockID)
	balance, err := balanceFn()
	if err != nil {
		return err
	}
	return a.bus.SetBalance(ctx, a.id, a.host, balance.Big())
}

// deriveAccountKey derives an account plus key for a given host and worker.
// Each worker has its own account for a given host. That makes concurrency
// around keeping track of an accounts balance and refilling it a lot easier in
// a multi-worker setup.
func (a *accounts) deriveAccountKey(hostKey types.PublicKey) types.PrivateKey {
	index := byte(0) // not used yet but can be used to derive more than 1 account per host

	// Append the the host for which to create it and the index to the
	// corresponding sub-key.
	subKey := a.key
	data := append(subKey, hostKey[:]...)
	data = append(data, index)

	seed := types.HashBytes(data)
	pk := types.NewPrivateKeyFromSeed(seed[:])
	for i := range seed {
		seed[i] = 0
	}
	return pk
}

func (r *host) Contract() types.FileContractID {
	return r.fcid
}

func (r *host) HostKey() types.PublicKey {
	return r.acc.host
}

// priceTable fetches a price table from the host. If a revision is provided, it
// will be used to pay for the price table. The returned price table is
// guaranteed to be safe to use.
func (h *host) priceTable(ctx context.Context, rev *types.FileContractRevision) (rhpv3.HostPriceTable, error) {
	pt, err := h.priceTables.fetch(ctx, h.HostKey(), rev)
	if err != nil {
		return rhpv3.HostPriceTable{}, err
	}
	gc, err := GougingCheckerFromContext(ctx)
	if err != nil {
		return rhpv3.HostPriceTable{}, err
	}
	if breakdown := gc.Check(nil, &pt.HostPriceTable); breakdown.Gouging() {
		return rhpv3.HostPriceTable{}, fmt.Errorf("host price table gouging: %v", breakdown)
	}
	return pt.HostPriceTable, nil
}

<<<<<<< HEAD
func (r *host) DownloadSector(ctx context.Context, w io.Writer, root types.Hash256, offset, length uint32) (err error) {
	pt, err := r.priceTable(ctx, nil)
=======
func (h *host) DownloadSector(ctx context.Context, w io.Writer, root types.Hash256, offset, length uint64) (err error) {
	pt, err := h.priceTable(ctx, nil)
>>>>>>> d50d6a28
	if err != nil {
		return err
	}
	// return errBalanceInsufficient if balance insufficient
	defer func() {
		if isBalanceInsufficient(err) {
			err = fmt.Errorf("%w %v, err: %v", errBalanceInsufficient, h.HostKey(), err)
		}
	}()

	return h.acc.WithWithdrawal(ctx, func() (amount types.Currency, err error) {
		err = h.transportPool.withTransportV3(ctx, h.HostKey(), h.siamuxAddr, func(t *transportV3) error {
			cost, err := readSectorCost(pt)
			if err != nil {
				return err
			}

			var refund types.Currency
			payment := rhpv3.PayByEphemeralAccount(h.acc.id, cost, pt.HostBlockHeight+defaultWithdrawalExpiryBlocks, h.accountKey)
			cost, refund, err = RPCReadSector(ctx, t, w, pt, &payment, offset, length, root, true)
			amount = cost.Sub(refund)
			return err
		})
		return
	})
}

// UploadSector uploads a sector to the host.
func (h *host) UploadSector(ctx context.Context, sector *[rhpv2.SectorSize]byte, rev types.FileContractRevision) (root types.Hash256, err error) {
	// fetch price table
	pt, err := h.priceTable(ctx, nil)
	if err != nil {
		return types.Hash256{}, err
	}

	// prepare payment
	//
	// TODO: change to account payments once we have the means to check for an
	// insufficient balance error
	expectedCost, _, _, err := uploadSectorCost(pt, rev.WindowEnd)
	if err != nil {
		return types.Hash256{}, err
	}
	if rev.RevisionNumber == math.MaxUint64 {
		return types.Hash256{}, errors.New("revision number has reached max")
	}
	payment, ok := rhpv3.PayByContract(&rev, expectedCost, h.acc.id, h.renterKey)
	if !ok {
		return types.Hash256{}, errors.New("failed to create payment")
	}

	var cost types.Currency
	err = h.transportPool.withTransportV3(ctx, h.HostKey(), h.siamuxAddr, func(t *transportV3) error {
		root, cost, err = RPCAppendSector(ctx, t, h.renterKey, pt, rev, &payment, sector)
		return err
	})
	if err != nil {
		return types.Hash256{}, err
	}

	// record spending
	h.contractSpendingRecorder.Record(rev.ParentID, rev.RevisionNumber, api.ContractSpending{Uploads: cost})
	return root, err
}

// readSectorCost returns an overestimate for the cost of reading a sector from a host
func readSectorCost(pt rhpv3.HostPriceTable) (types.Currency, error) {
	rc := pt.BaseCost()
	rc = rc.Add(pt.ReadSectorCost(rhpv2.SectorSize))
	cost, _ := rc.Total()

	// overestimate the cost by 5%
	cost, overflow := cost.Mul64WithOverflow(21)
	if overflow {
		return types.ZeroCurrency, errors.New("overflow occurred while adding leeway to read sector cost")
	}
	return cost.Div64(20), nil
}

// uploadSectorCost returns an overestimate for the cost of uploading a sector
// to a host
func uploadSectorCost(pt rhpv3.HostPriceTable, windowEnd uint64) (cost, collateral, storage types.Currency, _ error) {
	rc := pt.BaseCost()
	rc = rc.Add(pt.AppendSectorCost(windowEnd - pt.HostBlockHeight))
	cost, collateral = rc.Total()

	// overestimate the cost by 5%
	cost, overflow := cost.Mul64WithOverflow(21)
	if overflow {
		return types.ZeroCurrency, types.ZeroCurrency, types.ZeroCurrency, errors.New("overflow occurred while adding leeway to read sector cost")
	}
	return cost.Div64(20), collateral, rc.Storage, nil
}

// priceTableValidityLeeway is the number of time before the actual expiry of a
// price table when we start considering it invalid.
const priceTableValidityLeeway = -30 * time.Second

type priceTables struct {
	w *worker

	mu          sync.Mutex
	priceTables map[types.PublicKey]*priceTable
}

type priceTable struct {
	w  *worker
	hk types.PublicKey

	mu     sync.Mutex
	hpt    hostdb.HostPriceTable
	update *priceTableUpdate
}

type priceTableUpdate struct {
	err  error
	done chan struct{}
	hpt  hostdb.HostPriceTable
}

func (w *worker) initPriceTables() {
	if w.priceTables != nil {
		panic("priceTables already initialized") // developer error
	}
	w.priceTables = &priceTables{
		w:           w,
		priceTables: make(map[types.PublicKey]*priceTable),
	}
}

// fetch returns a price table for the given host
func (pts *priceTables) fetch(ctx context.Context, hk types.PublicKey, rev *types.FileContractRevision) (hostdb.HostPriceTable, error) {
	pts.mu.Lock()
	pt, exists := pts.priceTables[hk]
	if !exists {
		pt = &priceTable{
			w:  pts.w,
			hk: hk,
		}
		pts.priceTables[hk] = pt
	}
	pts.mu.Unlock()

	return pt.fetch(ctx, rev)
}

func (pt *priceTable) ongoingUpdate() (bool, *priceTableUpdate) {
	pt.mu.Lock()
	defer pt.mu.Unlock()

	var ongoing bool
	if pt.update == nil {
		pt.update = &priceTableUpdate{done: make(chan struct{})}
	} else {
		ongoing = true
	}

	return ongoing, pt.update
}

func (p *priceTable) fetch(ctx context.Context, rev *types.FileContractRevision) (hpt hostdb.HostPriceTable, err error) {
	// convenience variables
	hk := p.hk
	w := p.w
	b := p.w.bus

	// grab the current price table
	p.mu.Lock()
	hpt = p.hpt
	p.mu.Unlock()

	// price table is valid, no update necessary, return early
	if !hpt.Expiry.IsZero() {
		total := int(math.Floor(hpt.HostPriceTable.Validity.Seconds() * 0.1))
		priceTableUpdateLeeway := -time.Duration(frand.Intn(total)) * time.Second
		if time.Now().Before(hpt.Expiry.Add(priceTableValidityLeeway).Add(priceTableUpdateLeeway)) {
			return
		}
	}

	// price table is valid and update ongoing, return early
	ongoing, update := p.ongoingUpdate()
	if ongoing && !hpt.Expiry.IsZero() && time.Now().Before(hpt.Expiry.Add(priceTableValidityLeeway)) {
		return
	}

	// price table is being updated, wait for the update
	if ongoing {
		select {
		case <-ctx.Done():
			return hostdb.HostPriceTable{}, fmt.Errorf("%w; timeout while blocking for pricetable update", ctx.Err())
		case <-update.done:
		}
		return update.hpt, update.err
	}

	// this thread is updating the price table
	defer func() {
		update.hpt = hpt
		update.err = err
		close(update.done)

		p.mu.Lock()
		if err == nil {
			p.hpt = hpt
		}
		p.update = nil
		p.mu.Unlock()
	}()

	// fetch the host, return early if it has a valid price table
	host, err := b.Host(ctx, hk)
	if err == nil && host.Scanned && time.Now().Before(host.PriceTable.Expiry.Add(priceTableValidityLeeway)) {
		hpt = host.PriceTable
		return
	}

	// sanity check the host has been scanned before fetching the price table
	if !host.Scanned {
		return hostdb.HostPriceTable{}, fmt.Errorf("host %v was not scanned", hk)
	}

	// otherwise fetch it
	return w.fetchPriceTable(ctx, hk, host.Settings.SiamuxAddr(), rev)
}

// preparePriceTableContractPayment prepare a payment function to pay for a
// price table from the given host using the provided revision.
//
// NOTE: This way of paying for a price table should only be used if payment by
// EA is not possible or if we already need a contract revision anyway. e.g.
// funding an EA.
func (h *host) preparePriceTableContractPayment(rev *types.FileContractRevision) PriceTablePaymentFunc {
	return func(pt rhpv3.HostPriceTable) (rhpv3.PaymentMethod, error) {
		// TODO: gouging check on price table

		refundAccount := rhpv3.Account(h.accountKey.PublicKey())
		payment, err := payByContract(rev, pt.UpdatePriceTableCost, refundAccount, h.renterKey)
		if err != nil {
			return nil, err
		}
		return &payment, nil
	}
}

// preparePriceTableAccountPayment prepare a payment function to pay for a price
// table from the given host using the provided revision.
//
// NOTE: This is the preferred way of paying for a price table since it is
// faster and doesn't require locking a contract.
func (h *host) preparePriceTableAccountPayment(bh uint64) PriceTablePaymentFunc {
	return func(pt rhpv3.HostPriceTable) (rhpv3.PaymentMethod, error) {
		// TODO: gouging check on price table

		account := rhpv3.Account(h.accountKey.PublicKey())
		payment := rhpv3.PayByEphemeralAccount(account, pt.UpdatePriceTableCost, bh+defaultWithdrawalExpiryBlocks, h.accountKey)
		return &payment, nil
	}
}

func processPayment(s *streamV3, payment rhpv3.PaymentMethod) error {
	var paymentType types.Specifier
	switch payment.(type) {
	case *rhpv3.PayByContractRequest:
		paymentType = rhpv3.PaymentTypeContract
	case *rhpv3.PayByEphemeralAccountRequest:
		paymentType = rhpv3.PaymentTypeEphemeralAccount
	default:
		panic("unhandled payment method")
	}
	if err := s.WriteResponse(&paymentType); err != nil {
		return err
	} else if err := s.WriteResponse(payment); err != nil {
		return err
	}
	if _, ok := payment.(*rhpv3.PayByContractRequest); ok {
		var pr rhpv3.PaymentResponse
		if err := s.ReadResponse(&pr, 4096); err != nil {
			return err
		}
		// TODO: return host signature
	}
	return nil
}

// PriceTablePaymentFunc is a function that can be passed in to RPCPriceTable.
// It is called after the price table is received from the host and supposed to
// create a payment for that table and return it. It can also be used to perform
// gouging checks before paying for the table.
type PriceTablePaymentFunc func(pt rhpv3.HostPriceTable) (rhpv3.PaymentMethod, error)

// Renew renews a contract with a host. To avoid an edge case where the contract
// is drained and can therefore not be used to pay for the revision, we simply
// don't pay for it.
func (h *host) Renew(ctx context.Context, rrr api.RHPRenewRequest) (_ rhpv2.ContractRevision, _ []types.Transaction, err error) {
	// Try to get a valid pricetable.
	ptCtx, cancel := context.WithTimeout(ctx, 10*time.Second)
	defer cancel()
	var pt *rhpv3.HostPriceTable
	hpt, err := h.priceTables.fetch(ptCtx, h.HostKey(), nil)
	if err == nil {
		pt = &hpt.HostPriceTable
	} else {
		h.logger.Debugf("unable to fetch price table for renew: %v", err)
	}

	var rev rhpv2.ContractRevision
	var txnSet []types.Transaction
	var renewErr error
	err = h.transportPool.withTransportV3(ctx, h.HostKey(), h.siamuxAddr, func(t *transportV3) (err error) {
		_, err = RPCLatestRevision(ctx, t, h.fcid, func(revision *types.FileContractRevision) (rhpv3.HostPriceTable, rhpv3.PaymentMethod, error) {
			// Renew contract.
			rev, txnSet, renewErr = RPCRenew(ctx, rrr, h.bus, t, pt, *revision, h.renterKey, h.logger)
			return rhpv3.HostPriceTable{}, nil, nil
		})
		return err
	})
	if err != nil {
		return rhpv2.ContractRevision{}, nil, err
	}
	return rev, txnSet, renewErr
}

func (h *host) FetchPriceTable(ctx context.Context, rev *types.FileContractRevision) (hpt hostdb.HostPriceTable, err error) {
	// fetchPT is a helper function that performs the RPC given a payment function
	fetchPT := func(paymentFn PriceTablePaymentFunc) (hpt hostdb.HostPriceTable, err error) {
		err = h.transportPool.withTransportV3(ctx, h.HostKey(), h.siamuxAddr, func(t *transportV3) (err error) {
			pt, err := RPCPriceTable(ctx, t, paymentFn)
			if err != nil {
				return err
			}
			hpt = hostdb.HostPriceTable{
				HostPriceTable: pt,
				Expiry:         time.Now().Add(pt.Validity),
			}
			return nil
		})
		return
	}

	// pay by contract if a revision is given
	if rev != nil {
		return fetchPT(h.preparePriceTableContractPayment(rev))
	}

	// pay by account
	cs, err := h.bus.ConsensusState(ctx)
	if err != nil {
		return hostdb.HostPriceTable{}, err
	}
	return fetchPT(h.preparePriceTableAccountPayment(cs.BlockHeight))
}

// RPCPriceTable calls the UpdatePriceTable RPC.
func RPCPriceTable(ctx context.Context, t *transportV3, paymentFunc PriceTablePaymentFunc) (pt rhpv3.HostPriceTable, err error) {
	defer wrapErr(&err, "PriceTable")
	s, err := t.DialStream(ctx)
	if err != nil {
		return rhpv3.HostPriceTable{}, err
	}
	defer s.Close()

	const maxPriceTableSize = 16 * 1024
	var ptr rhpv3.RPCUpdatePriceTableResponse
	if err := s.WriteRequest(rhpv3.RPCUpdatePriceTableID, nil); err != nil {
		return rhpv3.HostPriceTable{}, err
	} else if err := s.ReadResponse(&ptr, maxPriceTableSize); err != nil {
		return rhpv3.HostPriceTable{}, err
	} else if err := json.Unmarshal(ptr.PriceTableJSON, &pt); err != nil {
		return rhpv3.HostPriceTable{}, err
	} else if payment, err := paymentFunc(pt); err != nil {
		return rhpv3.HostPriceTable{}, err
	} else if payment == nil {
		return pt, nil // intended not to pay
	} else if err := processPayment(s, payment); err != nil {
		return rhpv3.HostPriceTable{}, err
	} else if err := s.ReadResponse(&rhpv3.RPCPriceTableResponse{}, 0); err != nil {
		return rhpv3.HostPriceTable{}, err
	}
	return pt, nil
}

// RPCAccountBalance calls the AccountBalance RPC.
func RPCAccountBalance(ctx context.Context, t *transportV3, payment rhpv3.PaymentMethod, account rhpv3.Account, settingsID rhpv3.SettingsID) (bal types.Currency, err error) {
	defer wrapErr(&err, "AccountBalance")
	s, err := t.DialStream(ctx)
	if err != nil {
		return types.ZeroCurrency, err
	}
	defer s.Close()

	req := rhpv3.RPCAccountBalanceRequest{
		Account: account,
	}
	var resp rhpv3.RPCAccountBalanceResponse
	if err := s.WriteRequest(rhpv3.RPCAccountBalanceID, &settingsID); err != nil {
		return types.ZeroCurrency, err
	} else if err := processPayment(s, payment); err != nil {
		return types.ZeroCurrency, err
	} else if err := s.WriteResponse(&req); err != nil {
		return types.ZeroCurrency, err
	} else if err := s.ReadResponse(&resp, 128); err != nil {
		return types.ZeroCurrency, err
	}
	return resp.Balance, nil
}

// RPCFundAccount calls the FundAccount RPC.
func RPCFundAccount(ctx context.Context, t *transportV3, payment rhpv3.PaymentMethod, account rhpv3.Account, settingsID rhpv3.SettingsID) (err error) {
	defer wrapErr(&err, "FundAccount")
	s, err := t.DialStream(ctx)
	if err != nil {
		return err
	}
	defer s.Close()

	req := rhpv3.RPCFundAccountRequest{
		Account: account,
	}
	var resp rhpv3.RPCFundAccountResponse
	if err := s.WriteRequest(rhpv3.RPCFundAccountID, &settingsID); err != nil {
		return err
	} else if err := s.WriteResponse(&req); err != nil {
		return err
	} else if err := processPayment(s, payment); err != nil {
		return err
	} else if err := s.ReadResponse(&resp, 4096); err != nil {
		return err
	}
	return nil
}

// RPCLatestRevision calls the LatestRevision RPC. The paymentFunc allows for
// fetching a pricetable using the fetched revision to pay for it. If
// paymentFunc returns 'nil' as payment, the host is not paid.
func RPCLatestRevision(ctx context.Context, t *transportV3, contractID types.FileContractID, paymentFunc func(rev *types.FileContractRevision) (rhpv3.HostPriceTable, rhpv3.PaymentMethod, error)) (_ types.FileContractRevision, err error) {
	defer wrapErr(&err, "LatestRevision")
	s, err := t.DialStream(ctx)
	if err != nil {
		return types.FileContractRevision{}, err
	}
	defer s.Close()
	req := rhpv3.RPCLatestRevisionRequest{
		ContractID: contractID,
	}
	var resp rhpv3.RPCLatestRevisionResponse
	if err := s.WriteRequest(rhpv3.RPCLatestRevisionID, &req); err != nil {
		return types.FileContractRevision{}, err
	} else if err := s.ReadResponse(&resp, 4096); err != nil {
		return types.FileContractRevision{}, err
	} else if pt, payment, err := paymentFunc(&resp.Revision); err != nil || payment == nil {
		return types.FileContractRevision{}, err
	} else if err := s.WriteResponse(&pt.UID); err != nil {
		return types.FileContractRevision{}, err
	} else if err := processPayment(s, payment); err != nil {
		return types.FileContractRevision{}, err
	}
	return resp.Revision, nil
}

// RPCReadSector calls the ExecuteProgram RPC with a ReadSector instruction.
func RPCReadSector(ctx context.Context, t *transportV3, w io.Writer, pt rhpv3.HostPriceTable, payment rhpv3.PaymentMethod, offset, length uint32, merkleRoot types.Hash256, merkleProof bool) (cost, refund types.Currency, err error) {
	defer wrapErr(&err, "ReadSector")
	s, err := t.DialStream(ctx)
	if err != nil {
		return types.ZeroCurrency, types.ZeroCurrency, err
	}
	defer s.Close()

	var buf bytes.Buffer
	e := types.NewEncoder(&buf)
	e.WriteUint64(uint64(length))
	e.WriteUint64(uint64(offset))
	merkleRoot.EncodeTo(e)
	e.Flush()

	req := rhpv3.RPCExecuteProgramRequest{
		FileContractID: types.FileContractID{},
		Program: []rhpv3.Instruction{&rhpv3.InstrReadSector{
			LengthOffset:     0,
			OffsetOffset:     8,
			MerkleRootOffset: 16,
			ProofRequired:    true,
		}},
		ProgramData: buf.Bytes(),
	}

	var cancellationToken types.Specifier
	var resp rhpv3.RPCExecuteProgramResponse
	if err = s.WriteRequest(rhpv3.RPCExecuteProgramID, &pt.UID); err != nil {
		return
	} else if err = processPayment(s, payment); err != nil {
		return
	} else if err = s.WriteResponse(&req); err != nil {
		return
	} else if err = s.ReadResponse(&cancellationToken, 16); err != nil {
		return
	} else if err = s.ReadResponse(&resp, rhpv2.SectorSize+responseLeeway); err != nil {
		return
	}

	// check response error
	if err = resp.Error; err != nil {
		refund = resp.FailureRefund
		return
	}
	cost = resp.TotalCost

	// build proof
	proof := make([]crypto.Hash, len(resp.Proof))
	for i, h := range resp.Proof {
		proof[i] = crypto.Hash(h)
	}

	// verify proof
	proofStart := int(offset) / crypto.SegmentSize
	proofEnd := int(offset+length) / crypto.SegmentSize
	if !crypto.VerifyRangeProof(resp.Output, proof, proofStart, proofEnd, crypto.Hash(merkleRoot)) {
		err = errors.New("proof verification failed")
		return
	}

	_, err = w.Write(resp.Output)
	return
}

// RPCReadRegistry calls the ExecuteProgram RPC with an MDM program that reads
// the specified registry value.
func RPCReadRegistry(ctx context.Context, t *transportV3, payment rhpv3.PaymentMethod, key rhpv3.RegistryKey) (rv rhpv3.RegistryValue, err error) {
	defer wrapErr(&err, "ReadRegistry")
	s, err := t.DialStream(ctx)
	if err != nil {
		return rhpv3.RegistryValue{}, err
	}
	defer s.Close()

	req := &rhpv3.RPCExecuteProgramRequest{
		FileContractID: types.FileContractID{},
		Program:        []rhpv3.Instruction{&rhpv3.InstrReadRegistry{}},
		ProgramData:    append(key.PublicKey[:], key.Tweak[:]...),
	}
	if err := s.WriteRequest(rhpv3.RPCExecuteProgramID, nil); err != nil {
		return rhpv3.RegistryValue{}, err
	} else if err := processPayment(s, payment); err != nil {
		return rhpv3.RegistryValue{}, err
	} else if err := s.WriteResponse(req); err != nil {
		return rhpv3.RegistryValue{}, err
	}

	var cancellationToken types.Specifier
	s.ReadResponse(&cancellationToken, 16) // unused

	const maxExecuteProgramResponseSize = 16 * 1024
	var resp rhpv3.RPCExecuteProgramResponse
	if err := s.ReadResponse(&resp, maxExecuteProgramResponseSize); err != nil {
		return rhpv3.RegistryValue{}, err
	} else if len(resp.Output) < 64+8+1 {
		return rhpv3.RegistryValue{}, errors.New("invalid output length")
	}
	var sig types.Signature
	copy(sig[:], resp.Output[:64])
	rev := binary.LittleEndian.Uint64(resp.Output[64:72])
	data := resp.Output[72 : len(resp.Output)-1]
	typ := resp.Output[len(resp.Output)-1]
	return rhpv3.RegistryValue{
		Data:      data,
		Revision:  rev,
		Type:      typ,
		Signature: sig,
	}, nil
}

func RPCAppendSector(ctx context.Context, t *transportV3, renterKey types.PrivateKey, pt rhpv3.HostPriceTable, rev types.FileContractRevision, payment rhpv3.PaymentMethod, sector *[rhpv2.SectorSize]byte) (sectorRoot types.Hash256, cost types.Currency, err error) {
	defer wrapErr(&err, "AppendSector")

	// sanity check revision first
	if rev.RevisionNumber == math.MaxUint64 {
		return types.Hash256{}, types.ZeroCurrency, errMaxRevisionReached
	}

	s, err := t.DialStream(ctx)
	if err != nil {
		return types.Hash256{}, types.ZeroCurrency, err
	}
	defer s.Close()

	req := rhpv3.RPCExecuteProgramRequest{
		FileContractID: rev.ParentID,
		Program: []rhpv3.Instruction{&rhpv3.InstrAppendSector{
			SectorDataOffset: 0,
			ProofRequired:    true,
		}},
		ProgramData: (*sector)[:],
	}

	var cancellationToken types.Specifier
	var executeResp rhpv3.RPCExecuteProgramResponse
	if err = s.WriteRequest(rhpv3.RPCExecuteProgramID, &pt.UID); err != nil {
		return
	} else if err = processPayment(s, payment); err != nil {
		return
	} else if err = s.WriteResponse(&req); err != nil {
		return
	} else if err = s.ReadResponse(&cancellationToken, 16); err != nil {
		return
	} else if err = s.ReadResponse(&executeResp, 4096); err != nil {
		return
	}

	// compute expected collateral and refund
	expectedCost, expectedCollateral, expectedRefund, err := uploadSectorCost(pt, rev.WindowEnd)
	if err != nil {
		return types.Hash256{}, types.ZeroCurrency, err
	}

	// apply leeways.
	// TODO: remove once most hosts use hostd. Then we can check for exact values.
	expectedCollateral = expectedCollateral.Mul64(9).Div64(10)
	expectedCost = expectedCost.Mul64(11).Div64(10)
	expectedRefund = expectedRefund.Mul64(9).Div64(10)

	// check if the cost, collateral and refund match our expectation.
	if executeResp.TotalCost.Cmp(expectedCost) > 0 {
		return types.Hash256{}, types.ZeroCurrency, fmt.Errorf("cost exceeds expectation: %v > %v", executeResp.TotalCost.String(), expectedCost.String())
	}
	if executeResp.FailureRefund.Cmp(expectedRefund) < 0 {
		return types.Hash256{}, types.ZeroCurrency, fmt.Errorf("insufficient refund: %v < %v", executeResp.FailureRefund.String(), expectedRefund.String())
	}
	if executeResp.AdditionalCollateral.Cmp(expectedCollateral) < 0 {
		return types.Hash256{}, types.ZeroCurrency, fmt.Errorf("insufficient collateral: %v < %v", executeResp.AdditionalCollateral.String(), expectedCollateral.String())
	}

	// set the cost and refund
	cost = executeResp.TotalCost
	defer func() {
		if err != nil {
			cost = types.ZeroCurrency
			if executeResp.FailureRefund.Cmp(cost) < 0 {
				cost = cost.Sub(executeResp.FailureRefund)
			}
		}
	}()

	// check response error
	if err = executeResp.Error; err != nil {
		return
	}
	cost = executeResp.TotalCost

	// include the refund in the collateral
	collateral := executeResp.AdditionalCollateral.Add(executeResp.FailureRefund)

	// check proof
	sectorRoot = rhpv2.SectorRoot(sector)
	if rev.Filesize == 0 {
		// For the first upload to a contract we don't get a proof. So we just
		// assert that the new contract root matches the root of the sector.
		if rev.Filesize == 0 && executeResp.NewMerkleRoot != sectorRoot {
			return types.Hash256{}, types.ZeroCurrency, fmt.Errorf("merkle root doesn't match the sector root upon first upload to contract: %v != %v", executeResp.NewMerkleRoot, sectorRoot)
		}
	} else {
		// Otherwise we make sure the proof was transmitted and verify it.
		actions := []rhpv2.RPCWriteAction{{Type: rhpv2.RPCWriteActionAppend}} // TODO: change once rhpv3 support is available
		if !rhpv2.VerifyDiffProof(actions, rev.Filesize/rhpv2.SectorSize, executeResp.Proof, []types.Hash256{}, rev.FileMerkleRoot, executeResp.NewMerkleRoot, []types.Hash256{sectorRoot}) {
			return types.Hash256{}, types.ZeroCurrency, errors.New("proof verification failed")
		}
	}

	// finalize the program with a new revision.
	newRevision := rev
	newValid, newMissed, err := updateRevisionOutputs(&newRevision, types.ZeroCurrency, collateral)
	if err != nil {
		return types.Hash256{}, types.ZeroCurrency, err
	}
	newRevision.Filesize += rhpv2.SectorSize
	newRevision.RevisionNumber++
	newRevision.FileMerkleRoot = executeResp.NewMerkleRoot

	finalizeReq := rhpv3.RPCFinalizeProgramRequest{
		Signature:         renterKey.SignHash(hashRevision(newRevision)),
		ValidProofValues:  newValid,
		MissedProofValues: newMissed,
		RevisionNumber:    newRevision.RevisionNumber,
	}

	var finalizeResp rhpv3.RPCFinalizeProgramResponse
	if err = s.WriteResponse(&finalizeReq); err != nil {
		return
	} else if err = s.ReadResponse(&finalizeResp, 64); err != nil {
		return
	}

	// read one more time to receive a potential error in case finalising the
	// contract fails after receiving the RPCFinalizeProgramResponse. This also
	// guarantees that the program is finalised before we return.
	// TODO: remove once most hosts use hostd.
	errFinalise := s.ReadResponse(&finalizeResp, 64)
	if errFinalise != nil &&
		!errors.Is(errFinalise, io.EOF) &&
		!errors.Is(errFinalise, mux.ErrClosedConn) &&
		!errors.Is(errFinalise, mux.ErrClosedStream) &&
		!errors.Is(errFinalise, mux.ErrPeerClosedStream) &&
		!errors.Is(errFinalise, mux.ErrPeerClosedConn) {
		err = errFinalise
		return
	}
	return
}

func RPCRenew(ctx context.Context, rrr api.RHPRenewRequest, bus Bus, t *transportV3, pt *rhpv3.HostPriceTable, rev types.FileContractRevision, renterKey types.PrivateKey, l *zap.SugaredLogger) (_ rhpv2.ContractRevision, _ []types.Transaction, err error) {
	defer wrapErr(&err, "RPCRenew")
	s, err := t.DialStream(ctx)
	if err != nil {
		return rhpv2.ContractRevision{}, nil, err
	}
	defer s.Close()

	// Send the ptUID.
	var ptUID rhpv3.SettingsID
	if pt != nil {
		ptUID = pt.UID
	}
	if err = s.WriteRequest(rhpv3.RPCRenewContractID, &ptUID); err != nil {
		return rhpv2.ContractRevision{}, nil, err
	}

	// If we didn't have a valid pricetable, read the temporary one from the
	// host.
	if ptUID == (rhpv3.SettingsID{}) {
		var ptResp rhpv3.RPCUpdatePriceTableResponse
		if err = s.ReadResponse(&ptResp, 4096); err != nil {
			return rhpv2.ContractRevision{}, nil, err
		}
		pt = new(rhpv3.HostPriceTable)
		if err = json.Unmarshal(ptResp.PriceTableJSON, pt); err != nil {
			return rhpv2.ContractRevision{}, nil, err
		}
	}

	// Perform gouging checks.
	gc, err := GougingCheckerFromContext(ctx)
	if err != nil {
		return rhpv2.ContractRevision{}, nil, err
	}
	if breakdown := gc.Check(nil, pt); breakdown.Gouging() {
		return rhpv2.ContractRevision{}, nil, fmt.Errorf("host gouging during renew: %v", breakdown.Reasons())
	}

	// Prepare the signed transaction that contains the final revision as well
	// as the new contract
	wprr, err := bus.WalletPrepareRenew(ctx, rev, rrr.HostAddress, rrr.RenterAddress, renterKey, rrr.RenterFunds, rrr.NewCollateral, rrr.HostKey, *pt, rrr.EndHeight, rrr.WindowSize)
	if err != nil {
		return rhpv2.ContractRevision{}, nil, err
	}

	// Starting from here, we need to make sure to release the txn on error.
	defer discardTxnOnErr(ctx, bus, l, wprr.TransactionSet[len(wprr.TransactionSet)-1], "RPCRenew", &err)

	txnSet := wprr.TransactionSet
	parents, txn := txnSet[:len(txnSet)-1], txnSet[len(txnSet)-1]

	// Sign only the revision and contract. We can't sign everything because
	// then the host can't add its own outputs.
	h := types.NewHasher()
	txn.FileContracts[0].EncodeTo(h.E)
	txn.FileContractRevisions[0].EncodeTo(h.E)
	finalRevisionSignature := renterKey.SignHash(h.Sum())

	// Send the request.
	req := rhpv3.RPCRenewContractRequest{
		TransactionSet:         txnSet,
		RenterKey:              rev.UnlockConditions.PublicKeys[0],
		FinalRevisionSignature: finalRevisionSignature,
	}
	if err = s.WriteResponse(&req); err != nil {
		return rhpv2.ContractRevision{}, nil, err
	}

	// Incorporate the host's additions.
	var hostAdditions rhpv3.RPCRenewContractHostAdditions
	if err = s.ReadResponse(&hostAdditions, 4096); err != nil {
		return rhpv2.ContractRevision{}, nil, err
	}
	parents = append(parents, hostAdditions.Parents...)
	txn.SiacoinInputs = append(txn.SiacoinInputs, hostAdditions.SiacoinInputs...)
	txn.SiacoinOutputs = append(txn.SiacoinOutputs, hostAdditions.SiacoinOutputs...)
	finalRevRenterSig := types.TransactionSignature{
		ParentID:       types.Hash256(rev.ParentID),
		PublicKeyIndex: 0, // renter key is first
		CoveredFields: types.CoveredFields{
			FileContracts:         []uint64{0},
			FileContractRevisions: []uint64{0},
		},
		Signature: finalRevisionSignature[:],
	}
	finalRevHostSig := types.TransactionSignature{
		ParentID:       types.Hash256(rev.ParentID),
		PublicKeyIndex: 1,
		CoveredFields: types.CoveredFields{
			FileContracts:         []uint64{0},
			FileContractRevisions: []uint64{0},
		},
		Signature: hostAdditions.FinalRevisionSignature[:],
	}
	txn.Signatures = []types.TransactionSignature{finalRevRenterSig, finalRevHostSig}

	// Sign the inputs we funded the txn with and cover the whole txn including
	// the existing signatures.
	cf := types.CoveredFields{
		WholeTransaction: true,
		Signatures:       []uint64{0, 1},
	}
	if err := bus.WalletSign(ctx, &txn, wprr.ToSign, cf); err != nil {
		return rhpv2.ContractRevision{}, nil, err
	}

	// Create a new no-op revision and sign it.
	noOpRevision := initialRevision(txn, rev.UnlockConditions.PublicKeys[1], renterKey.PublicKey().UnlockKey())
	h = types.NewHasher()
	noOpRevision.EncodeTo(h.E)
	renterNoOpSig := renterKey.SignHash(h.Sum())
	renterNoOpRevisionSignature := types.TransactionSignature{
		ParentID:       types.Hash256(noOpRevision.ParentID),
		PublicKeyIndex: 0, // renter key is first
		CoveredFields: types.CoveredFields{
			FileContractRevisions: []uint64{0},
		},
		Signature: renterNoOpSig[:],
	}

	// Send the newly added signatures to the host and the signature for the
	// initial no-op revision.
	rs := rhpv3.RPCRenewSignatures{
		TransactionSignatures: txn.Signatures[2:],
		RevisionSignature:     renterNoOpRevisionSignature,
	}
	if err = s.WriteResponse(&rs); err != nil {
		return rhpv2.ContractRevision{}, nil, err
	}

	// Receive the host's signatures.
	var hostSigs rhpv3.RPCRenewSignatures
	if err = s.ReadResponse(&hostSigs, 4096); err != nil {
		return rhpv2.ContractRevision{}, nil, err
	}
	txn.Signatures = append(txn.Signatures, hostSigs.TransactionSignatures...)

	// Add the parents to get the full txnSet.
	txnSet = append(parents, txn)

	return rhpv2.ContractRevision{
		Revision:   noOpRevision,
		Signatures: [2]types.TransactionSignature{renterNoOpRevisionSignature, hostSigs.RevisionSignature},
	}, txnSet, nil
}

// initialRevision returns the first revision of a file contract formation
// transaction.
func initialRevision(formationTxn types.Transaction, hostPubKey, renterPubKey types.UnlockKey) types.FileContractRevision {
	fc := formationTxn.FileContracts[0]
	return types.FileContractRevision{
		ParentID: formationTxn.FileContractID(0),
		UnlockConditions: types.UnlockConditions{
			PublicKeys:         []types.UnlockKey{renterPubKey, hostPubKey},
			SignaturesRequired: 2,
		},
		FileContract: types.FileContract{
			Filesize:           fc.Filesize,
			FileMerkleRoot:     fc.FileMerkleRoot,
			WindowStart:        fc.WindowStart,
			WindowEnd:          fc.WindowEnd,
			ValidProofOutputs:  fc.ValidProofOutputs,
			MissedProofOutputs: fc.MissedProofOutputs,
			UnlockHash:         fc.UnlockHash,
			RevisionNumber:     1,
		},
	}
}

// RPCUpdateRegistry calls the ExecuteProgram RPC with an MDM program that
// updates the specified registry value.
func RPCUpdateRegistry(ctx context.Context, t *transportV3, payment rhpv3.PaymentMethod, key rhpv3.RegistryKey, value rhpv3.RegistryValue) (err error) {
	defer wrapErr(&err, "UpdateRegistry")
	s, err := t.DialStream(ctx)
	if err != nil {
		return err
	}
	defer s.Close()

	var data bytes.Buffer
	e := types.NewEncoder(&data)
	key.Tweak.EncodeTo(e)
	e.WriteUint64(value.Revision)
	value.Signature.EncodeTo(e)
	key.PublicKey.EncodeTo(e)
	e.Write(value.Data)
	e.Flush()
	req := &rhpv3.RPCExecuteProgramRequest{
		FileContractID: types.FileContractID{},
		Program:        []rhpv3.Instruction{&rhpv3.InstrUpdateRegistry{}},
		ProgramData:    data.Bytes(),
	}
	if err := s.WriteRequest(rhpv3.RPCExecuteProgramID, nil); err != nil {
		return err
	} else if err := processPayment(s, payment); err != nil {
		return err
	} else if err := s.WriteResponse(req); err != nil {
		return err
	}

	var cancellationToken types.Specifier
	s.ReadResponse(&cancellationToken, 16) // unused

	const maxExecuteProgramResponseSize = 16 * 1024
	var resp rhpv3.RPCExecuteProgramResponse
	if err := s.ReadResponse(&resp, maxExecuteProgramResponseSize); err != nil {
		return err
	} else if resp.OutputLength != 0 {
		return errors.New("invalid output length")
	}
	return nil
}

func payByContract(rev *types.FileContractRevision, amount types.Currency, refundAcct rhpv3.Account, sk types.PrivateKey) (rhpv3.PayByContractRequest, error) {
	if rev.RevisionNumber == math.MaxUint64 {
		return rhpv3.PayByContractRequest{}, errMaxRevisionReached
	}
	payment, ok := rhpv3.PayByContract(rev, amount, refundAcct, sk)
	if !ok {
		return rhpv3.PayByContractRequest{}, ErrInsufficientFunds
	}
	return payment, nil
}<|MERGE_RESOLUTION|>--- conflicted
+++ resolved
@@ -551,13 +551,8 @@
 	return pt.HostPriceTable, nil
 }
 
-<<<<<<< HEAD
-func (r *host) DownloadSector(ctx context.Context, w io.Writer, root types.Hash256, offset, length uint32) (err error) {
-	pt, err := r.priceTable(ctx, nil)
-=======
-func (h *host) DownloadSector(ctx context.Context, w io.Writer, root types.Hash256, offset, length uint64) (err error) {
+func (h *host) DownloadSector(ctx context.Context, w io.Writer, root types.Hash256, offset, length uint32) (err error) {
 	pt, err := h.priceTable(ctx, nil)
->>>>>>> d50d6a28
 	if err != nil {
 		return err
 	}
