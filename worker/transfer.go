--- conflicted
+++ resolved
@@ -168,13 +168,8 @@
 	// spawn workers and send initial requests
 	for i := range shards {
 		finishedCtx, finishedFn := context.WithCancel(ctx)
-<<<<<<< HEAD
 		if !handleRequest(req{finishedCtx, finishedFn, -1, i}) {
-			panic("failed to launch worker for initial shard - should never happen")
-=======
-		if !launchWorker(req{finishedCtx, finishedFn, -1, i}) {
 			panic("failed to launch worker for initial shard")
->>>>>>> 8775fd54
 		}
 	}
 
