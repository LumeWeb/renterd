package worker

import (
	"bytes"
	"context"
	"errors"
	"fmt"
	"io"
	"sort"
	"time"

	"go.opentelemetry.io/otel/attribute"
	"go.opentelemetry.io/otel/codes"
	rhpv2 "go.sia.tech/core/rhp/v2"
	"go.sia.tech/core/types"
	"go.sia.tech/renterd/api"
	"go.sia.tech/renterd/internal/tracing"
	"go.sia.tech/renterd/object"
	"lukechampine.com/frand"
)

const (
	contractLockingUploadPriority   = 1
	contractLockingDownloadPriority = 2
)

var (
	errUnusedHost            = errors.New("host not used")
	errGougingHost           = errors.New("host is gouging")
	errNonFundedHost         = errors.New("host is not funded")
	errDownloadSectorTimeout = errors.New("download sector timed out")
	errUploadSectorTimeout   = errors.New("upload sector timed out")
)

// A sectorStore stores contract data.
type sectorStore interface {
	Contract() types.FileContractID
	HostKey() types.PublicKey
	UploadSector(ctx context.Context, sector *[rhpv2.SectorSize]byte) (types.Hash256, error)
	DownloadSector(ctx context.Context, w io.Writer, root types.Hash256, offset, length uint64) error
	DeleteSectors(ctx context.Context, roots []types.Hash256) error
}

type storeProvider interface {
	withHost(context.Context, types.FileContractID, types.PublicKey, string, func(sectorStore) error) (err error)
}

func parallelUploadSlab(ctx context.Context, sp storeProvider, shards [][]byte, contracts []api.ContractMetadata, locker contractLocker, uploadSectorTimeout time.Duration) ([]object.Sector, []int, error) {
	if len(contracts) < len(shards) {
		return nil, nil, fmt.Errorf("not enough hosts to upload slab, %v<%v", len(contracts), len(shards))
	}

	type req struct {
		contract   api.ContractMetadata
		shardIndex int
	}
	type resp struct {
		req  req
		root types.Hash256
		err  error
	}
	respChan := make(chan resp, 2*len(contracts)) // every host can send up to 2 responses
	worker := func(r req) {
		doneChan := make(chan struct{})

		// Trace the upload.
		ctx, span := tracing.Tracer.Start(ctx, "upload-request")
<<<<<<< HEAD
		span.SetAttributes(attribute.Stringer("host", r.host.HostKey()))
		span.SetAttributes(attribute.Stringer("contract", r.host.Contract()))
=======
		span.SetAttributes(attribute.Stringer("host", r.contract.HostKey))
		span.SetAttributes(attribute.Stringer("contract", r.contract.ID))
>>>>>>> 34f31d26

		go func(r req) {
			defer close(doneChan)

			lockID, err := locker.AcquireContract(ctx, r.contract.ID, contractLockingUploadPriority, 30*time.Second)
			if err != nil {
				respChan <- resp{r, types.Hash256{}, err}
				span.SetStatus(codes.Error, "acquiring the contract failed")
				span.RecordError(err)
				return
			}
			defer locker.ReleaseContract(ctx, r.contract.ID, lockID)

			_ = sp.withHost(ctx, r.contract.ID, r.contract.HostKey, r.contract.HostIP, func(ss sectorStore) error {
				root, err := ss.UploadSector(ctx, (*[rhpv2.SectorSize]byte)(shards[r.shardIndex]))
				if err != nil {
					span.SetStatus(codes.Error, "uploading the sector failed")
					span.RecordError(err)
				}
				respChan <- resp{r, root, err}
				return err
			})
		}(r)

		if uploadSectorTimeout > 0 {
			timer := time.NewTimer(uploadSectorTimeout)
			select {
			case <-timer.C:
				span.SetAttributes(attribute.Bool("slow", true))
				respChan <- resp{
					req: r,
					err: errUploadSectorTimeout}
			case <-doneChan:
				if !timer.Stop() {
					<-timer.C
				}
			}
		}

		<-doneChan
		span.End()
	}

	// spawn workers and send initial requests
	hostIndex := 0
	inflight := 0
	for i := range shards {
		go worker(req{contracts[hostIndex], i})
		hostIndex++
		inflight++
	}

	// collect responses
	var errs HostErrorSet
	sectors := make([]object.Sector, len(shards))
	rem := len(shards)
	for rem > 0 && inflight > 0 {
		resp := <-respChan
		if !errors.Is(resp.err, errUploadSectorTimeout) {
			inflight--
		}

		if resp.err != nil {
<<<<<<< HEAD
			errs = append(errs, &HostError{resp.req.host.HostKey(), resp.err})
=======
			errs = append(errs, &HostError{resp.req.contract.HostKey, resp.err})
>>>>>>> 34f31d26
			// try next host
			if hostIndex < len(contracts) {
				go worker(req{contracts[hostIndex], resp.req.shardIndex})
				hostIndex++
				inflight++
			}
		} else if sectors[resp.req.shardIndex].Root == (types.Hash256{}) {
			sectors[resp.req.shardIndex] = object.Sector{
<<<<<<< HEAD
				Host: resp.req.host.HostKey(),
=======
				Host: resp.req.contract.HostKey,
>>>>>>> 34f31d26
				Root: resp.root,
			}
			rem--
		}
	}
	if rem > 0 {
		return nil, nil, errs
	}

	// make hosts map
	hostsMap := make(map[types.PublicKey]int)
<<<<<<< HEAD
	for i, h := range hosts {
		hostsMap[h.HostKey()] = i
=======
	for i, c := range contracts {
		hostsMap[c.HostKey] = i
>>>>>>> 34f31d26
	}

	// collect slow host indices
	var slowHosts []int
	for _, he := range errs {
		if errors.Is(he, errUploadSectorTimeout) {
			if _, exists := hostsMap[he.HostKey]; !exists {
				panic("host not found in hostsmap")
			}
			slowHosts = append(slowHosts, hostsMap[he.HostKey])
		}
	}
	return sectors, slowHosts, nil
}

func uploadSlab(ctx context.Context, sp storeProvider, r io.Reader, m, n uint8, contracts []api.ContractMetadata, locker contractLocker, uploadSectorTimeout time.Duration) (object.Slab, int, []int, error) {
	ctx, span := tracing.Tracer.Start(ctx, "uploadSlab")
	defer span.End()

	buf := make([]byte, int(m)*rhpv2.SectorSize)
	shards := make([][]byte, n)
	length, err := io.ReadFull(r, buf)
	if err != nil && err != io.ErrUnexpectedEOF {
		return object.Slab{}, 0, nil, err
	}
	s := object.Slab{
		Key:       object.GenerateEncryptionKey(),
		MinShards: m,
	}
	s.Encode(buf, shards)
	s.Encrypt(shards)

	sectors, slowHosts, err := parallelUploadSlab(ctx, sp, shards, contracts, locker, uploadSectorTimeout)
	if err != nil {
		return object.Slab{}, 0, nil, err
	}

	s.Shards = sectors
	return s, length, slowHosts, nil
}

<<<<<<< HEAD
func parallelDownloadSlab(ctx context.Context, ss object.SlabSlice, hosts []sectorStore, downloadSectorTimeout time.Duration) ([][]byte, []int, error) {
=======
func parallelDownloadSlab(ctx context.Context, sp storeProvider, ss object.SlabSlice, contracts []api.ContractMetadata, locker contractLocker, downloadSectorTimeout time.Duration) ([][]byte, []int, error) {
>>>>>>> 34f31d26
	// check whether we can recover the slab
	if len(contracts) < int(ss.MinShards) {
		return nil, nil, errors.New("not enough hosts to recover slab")
	}

	type req struct {
		hostIndex int
	}
	type resp struct {
		req   req
		shard []byte
		err   error
	}
	respChan := make(chan resp, 2*len(contracts)) // every host can send up to 2 responses
	worker := func(r req) {
		doneChan := make(chan struct{})

		// Trace the download.
		ctx, span := tracing.Tracer.Start(ctx, "download-request")
<<<<<<< HEAD
		span.SetAttributes(attribute.Stringer("host", hosts[r.hostIndex].HostKey()))
=======
		span.SetAttributes(attribute.Stringer("host", contracts[r.hostIndex].HostKey))
		span.SetAttributes(attribute.Stringer("contract", contracts[r.hostIndex].ID))
>>>>>>> 34f31d26

		go func(r req) {
			defer close(doneChan)
			c := contracts[r.hostIndex]

			lockID, err := locker.AcquireContract(ctx, c.ID, contractLockingDownloadPriority, 30*time.Second)
			if err != nil {
				respChan <- resp{r, nil, err}
				span.SetStatus(codes.Error, "acquiring the contract failed")
				span.RecordError(err)
				return
			}
			defer locker.ReleaseContract(ctx, c.ID, lockID)

<<<<<<< HEAD
			host := hosts[r.hostIndex]
			var shard *object.Sector
			for i := range ss.Shards {
				if ss.Shards[i].Host == host.HostKey() {
=======
			var shard *object.Sector
			for i := range ss.Shards {
				if ss.Shards[i].Host == c.HostKey {
>>>>>>> 34f31d26
					shard = &ss.Shards[i]
					break
				}
			}
			if shard == nil {
<<<<<<< HEAD
				respChan <- resp{r, nil, fmt.Errorf("host %v, err: %w", host.HostKey(), errUnusedHost)}
=======
				respChan <- resp{r, nil, fmt.Errorf("host %v, err: %w", c.HostKey, errUnusedHost)}
>>>>>>> 34f31d26
				return
			}

			offset, length := ss.SectorRegion()
			buf := bytes.NewBuffer(make([]byte, 0, rhpv2.SectorSize))
<<<<<<< HEAD
			err := host.DownloadSector(ctx, buf, shard.Root, uint64(offset), uint64(length))
			if err != nil {
				span.SetStatus(codes.Error, "downloading the sector failed")
				span.RecordError(err)
			}
			respChan <- resp{r, buf.Bytes(), err}
=======
			_ = sp.withHost(ctx, c.ID, c.HostKey, c.HostIP, func(ss sectorStore) error {
				err = ss.DownloadSector(ctx, buf, shard.Root, offset, length)
				if err != nil {
					span.SetStatus(codes.Error, "downloading the sector failed")
					span.RecordError(err)
				}
				respChan <- resp{r, buf.Bytes(), err}
				return err
			})
>>>>>>> 34f31d26
		}(r)

		if downloadSectorTimeout > 0 {
			timer := time.NewTimer(downloadSectorTimeout)
			select {
			case <-timer.C:
				span.SetAttributes(attribute.Bool("slow", true))
				respChan <- resp{
					req: r,
					err: errDownloadSectorTimeout}
			case <-doneChan:
				if !timer.Stop() {
					<-timer.C
				}
			}
		}

		<-doneChan
		span.End()
	}

	// spawn workers and send initial requests
	hostIndex := 0
	inflight := 0
	for i := uint8(0); i < ss.MinShards; i++ {
		go worker(req{hostIndex})
		hostIndex++
		inflight++
	}
	// collect responses
	var errs HostErrorSet
	shards := make([][]byte, len(ss.Shards))
	rem := ss.MinShards
	for rem > 0 && inflight > 0 {
		resp := <-respChan
		if !errors.Is(resp.err, errDownloadSectorTimeout) {
			inflight--
		}

		if resp.err != nil {
<<<<<<< HEAD
			errs = append(errs, &HostError{hosts[resp.req.hostIndex].HostKey(), resp.err})
=======
			errs = append(errs, &HostError{contracts[resp.req.hostIndex].HostKey, resp.err})
>>>>>>> 34f31d26
			// try next host
			if hostIndex < len(contracts) {
				go worker(req{hostIndex})
				hostIndex++
				inflight++
			}
		} else {
			for i := range ss.Shards {
<<<<<<< HEAD
				if ss.Shards[i].Host == hosts[resp.req.hostIndex].HostKey() && len(shards[i]) == 0 {
=======
				if ss.Shards[i].Host == contracts[resp.req.hostIndex].HostKey && len(shards[i]) == 0 {
>>>>>>> 34f31d26
					shards[i] = resp.shard
					rem--
					break
				}
			}
		}
	}
	if rem > 0 {
		return nil, nil, errs
	}

	// make hosts map
	hostsMap := make(map[types.PublicKey]int)
<<<<<<< HEAD
	for i, h := range hosts {
		hostsMap[h.HostKey()] = i
=======
	for i, h := range contracts {
		hostsMap[h.HostKey] = i
>>>>>>> 34f31d26
	}

	// collect bad host indices
	var badHosts []int
	for _, he := range errs {
		if errors.Is(he, errNonFundedHost) ||
			errors.Is(he, errGougingHost) ||
			errors.Is(he, errDownloadSectorTimeout) {
			if _, exists := hostsMap[he.HostKey]; !exists {
				panic("host not found in hostsmap")
			}
			badHosts = append(badHosts, hostsMap[he.HostKey])
		}
	}

	return shards, badHosts, nil
}

<<<<<<< HEAD
func downloadSlab(ctx context.Context, w io.Writer, ss object.SlabSlice, hosts []sectorStore, downloadSectorTimeout time.Duration) ([]int, error) {
	ctx, span := tracing.Tracer.Start(ctx, "parallelDownloadSlab")
	defer span.End()

	shards, badHosts, err := parallelDownloadSlab(ctx, ss, hosts, downloadSectorTimeout)
=======
func downloadSlab(ctx context.Context, sp storeProvider, out io.Writer, ss object.SlabSlice, contracts []api.ContractMetadata, locker contractLocker, downloadSectorTimeout time.Duration) ([]int, error) {
	ctx, span := tracing.Tracer.Start(ctx, "parallelDownloadSlab")
	defer span.End()

	shards, slowHosts, err := parallelDownloadSlab(ctx, sp, ss, contracts, locker, downloadSectorTimeout)
>>>>>>> 34f31d26
	if err != nil {
		return nil, err
	}
	ss.Decrypt(shards)
	err = ss.Recover(out, shards)
	if err != nil {
		return nil, err
	}
	return badHosts, nil
}

// slabsForDownload returns the slices that comprise the specified offset-length
// span within slabs.
func slabsForDownload(slabs []object.SlabSlice, offset, length int64) []object.SlabSlice {
	// mutate a copy
	slabs = append([]object.SlabSlice(nil), slabs...)

	firstOffset := offset
	for i, ss := range slabs {
		if firstOffset <= int64(ss.Length) {
			slabs = slabs[i:]
			break
		}
		firstOffset -= int64(ss.Length)
	}
	slabs[0].Offset += uint32(firstOffset)
	slabs[0].Length -= uint32(firstOffset)

	lastLength := length
	for i, ss := range slabs {
		if lastLength <= int64(ss.Length) {
			slabs = slabs[:i+1]
			break
		}
		lastLength -= int64(ss.Length)
	}
	slabs[len(slabs)-1].Length = uint32(lastLength)
	return slabs
}

func deleteSlabs(ctx context.Context, slabs []object.Slab, hosts []sectorStore) error {
	rootsBysectorStore := make(map[types.PublicKey][]types.Hash256)
	for _, s := range slabs {
		for _, sector := range s.Shards {
			rootsBysectorStore[sector.Host] = append(rootsBysectorStore[sector.Host], sector.Root)
		}
	}

	errChan := make(chan *HostError)
	for _, h := range hosts {
		go func(h sectorStore) {
			// NOTE: if host is not storing any sectors, the map lookup will return
			// nil, making this a no-op
			err := h.DeleteSectors(ctx, rootsBysectorStore[h.HostKey()])
			if err != nil {
				errChan <- &HostError{h.HostKey(), err}
			} else {
				errChan <- nil
			}
		}(h)
	}

	var errs HostErrorSet
	for range hosts {
		if err := <-errChan; err != nil {
			errs = append(errs, err)
		}
	}
	if len(errs) > 0 {
		return errs
	}
	return nil
}

<<<<<<< HEAD
func migrateSlab(ctx context.Context, s *object.Slab, v2Hosts, v3Hosts []sectorStore, locker contractLocker, downloadSectorTimeout, uploadSectorTimeout time.Duration) error {
=======
func migrateSlab(ctx context.Context, sp storeProvider, s *object.Slab, contracts []api.ContractMetadata, locker contractLocker, downloadSectorTimeout, uploadSectorTimeout time.Duration) error {
>>>>>>> 34f31d26
	ctx, span := tracing.Tracer.Start(ctx, "migrateSlab")
	defer span.End()

	hostsMap := make(map[types.PublicKey]struct{})
	usedMap := make(map[types.PublicKey]struct{})

	// make a map of good hosts
<<<<<<< HEAD
	for _, h := range v2Hosts {
		hostsMap[h.HostKey().String()] = struct{}{}
=======
	for _, c := range contracts {
		hostsMap[c.HostKey] = struct{}{}
>>>>>>> 34f31d26
	}

	// collect indices of shards that need to be migrated
	var shardIndices []int
	for i, shard := range s.Shards {
		// bad host
		if _, exists := hostsMap[shard.Host]; !exists {
			shardIndices = append(shardIndices, i)
			continue
		}

		// reused host
		_, exists := usedMap[shard.Host]
		if exists {
			shardIndices = append(shardIndices, i)
			continue
		}

		usedMap[shard.Host] = struct{}{}
	}

	// if all shards are on good hosts, we're done
	if len(shardIndices) == 0 {
		return nil
	}

	// perform some sanity checks
	if len(s.Shards)-len(shardIndices) < int(s.MinShards) {
		return fmt.Errorf("not enough hosts to download unhealthy shard, %d<%d", len(s.Shards)-len(shardIndices), int(s.MinShards))
<<<<<<< HEAD
	} else if len(shardIndices) > len(v2Hosts) {
=======
	} else if len(shardIndices) > len(contracts) {
>>>>>>> 34f31d26
		return errors.New("not enough hosts to migrate shard")
	}

	// download + reconstruct slab
	ss := object.SlabSlice{
		Slab:   *s,
		Offset: 0,
		Length: uint32(s.MinShards) * rhpv2.SectorSize,
	}
<<<<<<< HEAD
	shards, badHosts, err := parallelDownloadSlab(ctx, ss, v3Hosts, downloadSectorTimeout)
=======
	shards, slowHosts, err := parallelDownloadSlab(ctx, sp, ss, contracts, locker, downloadSectorTimeout)
>>>>>>> 34f31d26
	if err != nil {
		return fmt.Errorf("failed to download slab for migration: %w", err)
	}
	ss.Decrypt(shards)
	if err := s.Reconstruct(shards); err != nil {
		return fmt.Errorf("failed to reconstruct shards downloaded for migration: %w", err)
	}
	s.Encrypt(shards)

	// filter it down to the shards we need to migrate
	for i, si := range shardIndices {
		shards[i] = shards[si]
	}
	shards = shards[:len(shardIndices)]

	// filter out the hosts we used already
<<<<<<< HEAD
	filtered := v2Hosts[:0]
	for _, h := range v2Hosts {
		if _, used := usedMap[h.HostKey().String()]; !used {
			filtered = append(filtered, h)
=======
	filtered := contracts[:0]
	for _, c := range contracts {
		if _, used := usedMap[c.HostKey]; !used {
			filtered = append(filtered, c)
>>>>>>> 34f31d26
		}
	}

	// randomize order of hosts to make sure we don't migrate to the same hosts all the time
	frand.Shuffle(len(filtered), func(i, j int) { filtered[i], filtered[j] = filtered[j], filtered[i] })

<<<<<<< HEAD
	// move bad hosts to the back of the array, a bad host is a host that timed
	// out, is out of funds or is gouging its prices
	bad := make(map[types.PublicKey]int)
	for _, h := range badHosts {
		bad[v3Hosts[h].HostKey()]++
	}
	sort.SliceStable(v2Hosts, func(i, j int) bool {
		return bad[v2Hosts[i].HostKey()] < bad[v2Hosts[j].HostKey()]
=======
	// move slow hosts to the back of the array
	slow := make(map[types.PublicKey]int)
	for _, h := range slowHosts {
		slow[contracts[h].HostKey]++
	}
	sort.SliceStable(contracts, func(i, j int) bool {
		return slow[contracts[i].HostKey] < slow[contracts[j].HostKey]
>>>>>>> 34f31d26
	})

	// reupload those shards
	uploaded, _, err := parallelUploadSlab(ctx, sp, shards, filtered, locker, uploadSectorTimeout)
	if err != nil {
		return fmt.Errorf("failed to upload slab for migration: %w", err)
	}

	// overwrite the unhealthy shards with the newly migrated ones
	for i, si := range shardIndices {
		s.Shards[si] = uploaded[i]
	}
	return nil
}<|MERGE_RESOLUTION|>--- conflicted
+++ resolved
@@ -42,7 +42,8 @@
 }
 
 type storeProvider interface {
-	withHost(context.Context, types.FileContractID, types.PublicKey, string, func(sectorStore) error) (err error)
+	withHostV2(context.Context, types.FileContractID, types.PublicKey, string, func(sectorStore) error) (err error)
+	withHostV3(context.Context, types.FileContractID, types.PublicKey, string, string, func(sectorStore) error) (err error)
 }
 
 func parallelUploadSlab(ctx context.Context, sp storeProvider, shards [][]byte, contracts []api.ContractMetadata, locker contractLocker, uploadSectorTimeout time.Duration) ([]object.Sector, []int, error) {
@@ -65,13 +66,8 @@
 
 		// Trace the upload.
 		ctx, span := tracing.Tracer.Start(ctx, "upload-request")
-<<<<<<< HEAD
-		span.SetAttributes(attribute.Stringer("host", r.host.HostKey()))
-		span.SetAttributes(attribute.Stringer("contract", r.host.Contract()))
-=======
 		span.SetAttributes(attribute.Stringer("host", r.contract.HostKey))
 		span.SetAttributes(attribute.Stringer("contract", r.contract.ID))
->>>>>>> 34f31d26
 
 		go func(r req) {
 			defer close(doneChan)
@@ -85,7 +81,7 @@
 			}
 			defer locker.ReleaseContract(ctx, r.contract.ID, lockID)
 
-			_ = sp.withHost(ctx, r.contract.ID, r.contract.HostKey, r.contract.HostIP, func(ss sectorStore) error {
+			_ = sp.withHostV2(ctx, r.contract.ID, r.contract.HostKey, r.contract.HostIP, func(ss sectorStore) error {
 				root, err := ss.UploadSector(ctx, (*[rhpv2.SectorSize]byte)(shards[r.shardIndex]))
 				if err != nil {
 					span.SetStatus(codes.Error, "uploading the sector failed")
@@ -135,11 +131,7 @@
 		}
 
 		if resp.err != nil {
-<<<<<<< HEAD
-			errs = append(errs, &HostError{resp.req.host.HostKey(), resp.err})
-=======
 			errs = append(errs, &HostError{resp.req.contract.HostKey, resp.err})
->>>>>>> 34f31d26
 			// try next host
 			if hostIndex < len(contracts) {
 				go worker(req{contracts[hostIndex], resp.req.shardIndex})
@@ -148,11 +140,7 @@
 			}
 		} else if sectors[resp.req.shardIndex].Root == (types.Hash256{}) {
 			sectors[resp.req.shardIndex] = object.Sector{
-<<<<<<< HEAD
-				Host: resp.req.host.HostKey(),
-=======
 				Host: resp.req.contract.HostKey,
->>>>>>> 34f31d26
 				Root: resp.root,
 			}
 			rem--
@@ -164,13 +152,8 @@
 
 	// make hosts map
 	hostsMap := make(map[types.PublicKey]int)
-<<<<<<< HEAD
-	for i, h := range hosts {
-		hostsMap[h.HostKey()] = i
-=======
 	for i, c := range contracts {
 		hostsMap[c.HostKey] = i
->>>>>>> 34f31d26
 	}
 
 	// collect slow host indices
@@ -212,11 +195,7 @@
 	return s, length, slowHosts, nil
 }
 
-<<<<<<< HEAD
-func parallelDownloadSlab(ctx context.Context, ss object.SlabSlice, hosts []sectorStore, downloadSectorTimeout time.Duration) ([][]byte, []int, error) {
-=======
-func parallelDownloadSlab(ctx context.Context, sp storeProvider, ss object.SlabSlice, contracts []api.ContractMetadata, locker contractLocker, downloadSectorTimeout time.Duration) ([][]byte, []int, error) {
->>>>>>> 34f31d26
+func parallelDownloadSlab(ctx context.Context, sp storeProvider, ss object.SlabSlice, contracts []api.ContractMetadata, downloadSectorTimeout time.Duration) ([][]byte, []int, error) {
 	// check whether we can recover the slab
 	if len(contracts) < int(ss.MinShards) {
 		return nil, nil, errors.New("not enough hosts to recover slab")
@@ -236,61 +215,27 @@
 
 		// Trace the download.
 		ctx, span := tracing.Tracer.Start(ctx, "download-request")
-<<<<<<< HEAD
-		span.SetAttributes(attribute.Stringer("host", hosts[r.hostIndex].HostKey()))
-=======
 		span.SetAttributes(attribute.Stringer("host", contracts[r.hostIndex].HostKey))
-		span.SetAttributes(attribute.Stringer("contract", contracts[r.hostIndex].ID))
->>>>>>> 34f31d26
 
 		go func(r req) {
 			defer close(doneChan)
 			c := contracts[r.hostIndex]
-
-			lockID, err := locker.AcquireContract(ctx, c.ID, contractLockingDownloadPriority, 30*time.Second)
-			if err != nil {
-				respChan <- resp{r, nil, err}
-				span.SetStatus(codes.Error, "acquiring the contract failed")
-				span.RecordError(err)
-				return
-			}
-			defer locker.ReleaseContract(ctx, c.ID, lockID)
-
-<<<<<<< HEAD
-			host := hosts[r.hostIndex]
-			var shard *object.Sector
-			for i := range ss.Shards {
-				if ss.Shards[i].Host == host.HostKey() {
-=======
 			var shard *object.Sector
 			for i := range ss.Shards {
 				if ss.Shards[i].Host == c.HostKey {
->>>>>>> 34f31d26
 					shard = &ss.Shards[i]
 					break
 				}
 			}
 			if shard == nil {
-<<<<<<< HEAD
-				respChan <- resp{r, nil, fmt.Errorf("host %v, err: %w", host.HostKey(), errUnusedHost)}
-=======
 				respChan <- resp{r, nil, fmt.Errorf("host %v, err: %w", c.HostKey, errUnusedHost)}
->>>>>>> 34f31d26
 				return
 			}
 
 			offset, length := ss.SectorRegion()
-			buf := bytes.NewBuffer(make([]byte, 0, rhpv2.SectorSize))
-<<<<<<< HEAD
-			err := host.DownloadSector(ctx, buf, shard.Root, uint64(offset), uint64(length))
-			if err != nil {
-				span.SetStatus(codes.Error, "downloading the sector failed")
-				span.RecordError(err)
-			}
-			respChan <- resp{r, buf.Bytes(), err}
-=======
-			_ = sp.withHost(ctx, c.ID, c.HostKey, c.HostIP, func(ss sectorStore) error {
-				err = ss.DownloadSector(ctx, buf, shard.Root, offset, length)
+			_ = sp.withHostV3(ctx, c.ID, c.HostKey, c.HostIP, c.SiamuxAddr, func(ss sectorStore) error {
+				buf := bytes.NewBuffer(make([]byte, 0, rhpv2.SectorSize))
+				err := ss.DownloadSector(ctx, buf, shard.Root, uint64(offset), uint64(length))
 				if err != nil {
 					span.SetStatus(codes.Error, "downloading the sector failed")
 					span.RecordError(err)
@@ -298,7 +243,6 @@
 				respChan <- resp{r, buf.Bytes(), err}
 				return err
 			})
->>>>>>> 34f31d26
 		}(r)
 
 		if downloadSectorTimeout > 0 {
@@ -339,11 +283,7 @@
 		}
 
 		if resp.err != nil {
-<<<<<<< HEAD
-			errs = append(errs, &HostError{hosts[resp.req.hostIndex].HostKey(), resp.err})
-=======
 			errs = append(errs, &HostError{contracts[resp.req.hostIndex].HostKey, resp.err})
->>>>>>> 34f31d26
 			// try next host
 			if hostIndex < len(contracts) {
 				go worker(req{hostIndex})
@@ -352,11 +292,7 @@
 			}
 		} else {
 			for i := range ss.Shards {
-<<<<<<< HEAD
-				if ss.Shards[i].Host == hosts[resp.req.hostIndex].HostKey() && len(shards[i]) == 0 {
-=======
 				if ss.Shards[i].Host == contracts[resp.req.hostIndex].HostKey && len(shards[i]) == 0 {
->>>>>>> 34f31d26
 					shards[i] = resp.shard
 					rem--
 					break
@@ -370,13 +306,8 @@
 
 	// make hosts map
 	hostsMap := make(map[types.PublicKey]int)
-<<<<<<< HEAD
-	for i, h := range hosts {
-		hostsMap[h.HostKey()] = i
-=======
 	for i, h := range contracts {
 		hostsMap[h.HostKey] = i
->>>>>>> 34f31d26
 	}
 
 	// collect bad host indices
@@ -395,19 +326,11 @@
 	return shards, badHosts, nil
 }
 
-<<<<<<< HEAD
-func downloadSlab(ctx context.Context, w io.Writer, ss object.SlabSlice, hosts []sectorStore, downloadSectorTimeout time.Duration) ([]int, error) {
+func downloadSlab(ctx context.Context, sp storeProvider, out io.Writer, ss object.SlabSlice, contracts []api.ContractMetadata, downloadSectorTimeout time.Duration) ([]int, error) {
 	ctx, span := tracing.Tracer.Start(ctx, "parallelDownloadSlab")
 	defer span.End()
 
-	shards, badHosts, err := parallelDownloadSlab(ctx, ss, hosts, downloadSectorTimeout)
-=======
-func downloadSlab(ctx context.Context, sp storeProvider, out io.Writer, ss object.SlabSlice, contracts []api.ContractMetadata, locker contractLocker, downloadSectorTimeout time.Duration) ([]int, error) {
-	ctx, span := tracing.Tracer.Start(ctx, "parallelDownloadSlab")
-	defer span.End()
-
-	shards, slowHosts, err := parallelDownloadSlab(ctx, sp, ss, contracts, locker, downloadSectorTimeout)
->>>>>>> 34f31d26
+	shards, badHosts, err := parallelDownloadSlab(ctx, sp, ss, contracts, downloadSectorTimeout)
 	if err != nil {
 		return nil, err
 	}
@@ -482,11 +405,7 @@
 	return nil
 }
 
-<<<<<<< HEAD
-func migrateSlab(ctx context.Context, s *object.Slab, v2Hosts, v3Hosts []sectorStore, locker contractLocker, downloadSectorTimeout, uploadSectorTimeout time.Duration) error {
-=======
 func migrateSlab(ctx context.Context, sp storeProvider, s *object.Slab, contracts []api.ContractMetadata, locker contractLocker, downloadSectorTimeout, uploadSectorTimeout time.Duration) error {
->>>>>>> 34f31d26
 	ctx, span := tracing.Tracer.Start(ctx, "migrateSlab")
 	defer span.End()
 
@@ -494,13 +413,8 @@
 	usedMap := make(map[types.PublicKey]struct{})
 
 	// make a map of good hosts
-<<<<<<< HEAD
-	for _, h := range v2Hosts {
-		hostsMap[h.HostKey().String()] = struct{}{}
-=======
 	for _, c := range contracts {
 		hostsMap[c.HostKey] = struct{}{}
->>>>>>> 34f31d26
 	}
 
 	// collect indices of shards that need to be migrated
@@ -530,11 +444,7 @@
 	// perform some sanity checks
 	if len(s.Shards)-len(shardIndices) < int(s.MinShards) {
 		return fmt.Errorf("not enough hosts to download unhealthy shard, %d<%d", len(s.Shards)-len(shardIndices), int(s.MinShards))
-<<<<<<< HEAD
-	} else if len(shardIndices) > len(v2Hosts) {
-=======
 	} else if len(shardIndices) > len(contracts) {
->>>>>>> 34f31d26
 		return errors.New("not enough hosts to migrate shard")
 	}
 
@@ -544,11 +454,7 @@
 		Offset: 0,
 		Length: uint32(s.MinShards) * rhpv2.SectorSize,
 	}
-<<<<<<< HEAD
-	shards, badHosts, err := parallelDownloadSlab(ctx, ss, v3Hosts, downloadSectorTimeout)
-=======
-	shards, slowHosts, err := parallelDownloadSlab(ctx, sp, ss, contracts, locker, downloadSectorTimeout)
->>>>>>> 34f31d26
+	shards, badHosts, err := parallelDownloadSlab(ctx, sp, ss, contracts, downloadSectorTimeout)
 	if err != nil {
 		return fmt.Errorf("failed to download slab for migration: %w", err)
 	}
@@ -565,41 +471,24 @@
 	shards = shards[:len(shardIndices)]
 
 	// filter out the hosts we used already
-<<<<<<< HEAD
-	filtered := v2Hosts[:0]
-	for _, h := range v2Hosts {
-		if _, used := usedMap[h.HostKey().String()]; !used {
-			filtered = append(filtered, h)
-=======
 	filtered := contracts[:0]
 	for _, c := range contracts {
 		if _, used := usedMap[c.HostKey]; !used {
 			filtered = append(filtered, c)
->>>>>>> 34f31d26
 		}
 	}
 
 	// randomize order of hosts to make sure we don't migrate to the same hosts all the time
 	frand.Shuffle(len(filtered), func(i, j int) { filtered[i], filtered[j] = filtered[j], filtered[i] })
 
-<<<<<<< HEAD
 	// move bad hosts to the back of the array, a bad host is a host that timed
 	// out, is out of funds or is gouging its prices
 	bad := make(map[types.PublicKey]int)
 	for _, h := range badHosts {
-		bad[v3Hosts[h].HostKey()]++
-	}
-	sort.SliceStable(v2Hosts, func(i, j int) bool {
-		return bad[v2Hosts[i].HostKey()] < bad[v2Hosts[j].HostKey()]
-=======
-	// move slow hosts to the back of the array
-	slow := make(map[types.PublicKey]int)
-	for _, h := range slowHosts {
-		slow[contracts[h].HostKey]++
-	}
-	sort.SliceStable(contracts, func(i, j int) bool {
-		return slow[contracts[i].HostKey] < slow[contracts[j].HostKey]
->>>>>>> 34f31d26
+		bad[contracts[h].HostKey]++
+	}
+	sort.SliceStable(filtered, func(i, j int) bool {
+		return bad[filtered[i].HostKey] < bad[filtered[j].HostKey]
 	})
 
 	// reupload those shards
