--- conflicted
+++ resolved
@@ -6,11 +6,8 @@
 	"errors"
 	"fmt"
 	"io"
-<<<<<<< HEAD
+	"sort"
 	"time"
-=======
-	"sort"
->>>>>>> 25eae8a2
 
 	"go.sia.tech/renterd/internal/consensus"
 	"go.sia.tech/renterd/object"
@@ -283,11 +280,7 @@
 	return nil
 }
 
-<<<<<<< HEAD
-func migrateSlab(ctx context.Context, s *object.Slab, from, to []sectorStore, locker contractLocker) error {
-	// determine which shards need migration
-=======
-func migrateSlab(ctx context.Context, s *object.Slab, hosts []sectorStore) error {
+func migrateSlab(ctx context.Context, s *object.Slab, hosts []sectorStore, locker contractLocker) error {
 	// keep some state, hosts in the state are considered good hosts, for every
 	// host we keep track of the amount of times they are used in the slab
 	state := make(map[string]int)
@@ -296,7 +289,6 @@
 	}
 
 	// loop all shards and collect the indices of those that need to be migrated
->>>>>>> 25eae8a2
 	var shardIndices []int
 	for i, shard := range s.Shards {
 		if _, good := state[shard.Host.String()]; !good {
@@ -323,11 +315,7 @@
 		Offset: 0,
 		Length: uint32(s.MinShards) * rhpv2.SectorSize,
 	}
-<<<<<<< HEAD
-	shards, err := parallelDownloadSlab(ctx, ss, from, locker)
-=======
-	shards, err := parallelDownloadSlab(ctx, ss, hosts)
->>>>>>> 25eae8a2
+	shards, err := parallelDownloadSlab(ctx, ss, hosts, locker)
 	if err != nil {
 		return err
 	}
@@ -349,7 +337,7 @@
 	})
 
 	// reupload those shards
-	uploaded, err := parallelUploadSlab(ctx, shards, hosts)
+	uploaded, err := parallelUploadSlab(ctx, shards, hosts, locker)
 	if err != nil {
 		return err
 	}
