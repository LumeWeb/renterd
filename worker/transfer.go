--- conflicted
+++ resolved
@@ -84,12 +84,8 @@
 				return
 			}
 
-<<<<<<< HEAD
-			_ = sp.withHostV2(ctx, r.contract.ID, r.contract.HostKey, r.contract.HostIP, func(ss sectorStore) error {
-=======
 			var res resp
 			_ = sp.withHost(ctx, r.contract.ID, r.contract.HostKey, r.contract.HostIP, func(ss sectorStore) error {
->>>>>>> ce43ed74
 				root, err := ss.UploadSector(ctx, (*[rhpv2.SectorSize]byte)(shards[r.shardIndex]))
 				if err != nil {
 					span.SetStatus(codes.Error, "uploading the sector failed")
@@ -206,15 +202,11 @@
 	return s, length, slowHosts, nil
 }
 
-<<<<<<< HEAD
 func parallelDownloadSlab(ctx context.Context, sp storeProvider, ss object.SlabSlice, contracts []api.ContractMetadata, downloadSectorTimeout time.Duration) ([][]byte, []int, error) {
-=======
-func parallelDownloadSlab(ctx context.Context, sp storeProvider, ss object.SlabSlice, contracts []api.ContractMetadata, locker contractLocker, downloadSectorTimeout time.Duration) ([][]byte, []int, error) {
 	// ensure the context is cancelled when the slab is downloaded
 	ctx, cancel := context.WithCancel(ctx)
 	defer cancel()
 
->>>>>>> ce43ed74
 	// check whether we can recover the slab
 	if len(contracts) < int(ss.MinShards) {
 		return nil, nil, errors.New("not enough hosts to recover slab")
@@ -239,10 +231,6 @@
 		go func(r req) {
 			defer close(doneChan)
 			c := contracts[r.hostIndex]
-<<<<<<< HEAD
-=======
-
->>>>>>> ce43ed74
 			var shard *object.Sector
 			for i := range ss.Shards {
 				if ss.Shards[i].Host == c.HostKey {
@@ -255,34 +243,17 @@
 				return
 			}
 
-			lockID, err := locker.AcquireContract(ctx, c.ID, contractLockingDownloadPriority, 30*time.Second)
-			if err != nil {
-				respChan <- resp{r, nil, err}
-				span.SetStatus(codes.Error, "acquiring the contract failed")
-				span.RecordError(err)
-				return
-			}
-
 			offset, length := ss.SectorRegion()
-<<<<<<< HEAD
 			_ = sp.withHostV3(ctx, c.ID, c.HostKey, c.HostIP, c.SiamuxAddr, func(ss sectorStore) error {
 				buf := bytes.NewBuffer(make([]byte, 0, rhpv2.SectorSize))
 				err := ss.DownloadSector(ctx, buf, shard.Root, uint64(offset), uint64(length))
-=======
-			buf := bytes.NewBuffer(make([]byte, 0, rhpv2.SectorSize))
-			var res resp
-			_ = sp.withHost(ctx, c.ID, c.HostKey, c.HostIP, func(ss sectorStore) error {
-				err = ss.DownloadSector(ctx, buf, shard.Root, offset, length)
->>>>>>> ce43ed74
 				if err != nil {
 					span.SetStatus(codes.Error, "downloading the sector failed")
 					span.RecordError(err)
 				}
-				res = resp{r, buf.Bytes(), err}
+				respChan <- resp{r, buf.Bytes(), err}
 				return err
 			})
-			_ = locker.ReleaseContract(ctx, c.ID, lockID)
-			respChan <- res
 		}(r)
 
 		if downloadSectorTimeout > 0 {
