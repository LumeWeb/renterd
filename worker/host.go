--- conflicted
+++ resolved
@@ -83,14 +83,8 @@
 func (w *Worker) Host(hi api.HostInfo) Host {
 	return &host{
 		client:                   w.rhp3Client,
-<<<<<<< HEAD
 		hk:                       hi.PublicKey,
 		acc:                      w.accounts.ForHost(hi.PublicKey),
-		bus:                      w.bus,
-=======
-		hk:                       hk,
-		acc:                      w.accounts.ForHost(hk),
->>>>>>> 4b0f42a3
 		contractSpendingRecorder: w.contractSpendingRecorder,
 		logger:                   w.logger.Named(hi.PublicKey.String()[:4]),
 		fcid:                     hi.ContractID,
