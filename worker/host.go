package worker

import (
	"context"
	"errors"
	"fmt"
	"io"
	"math"
	"time"

	rhpv2 "go.sia.tech/core/rhp/v2"
	rhpv3 "go.sia.tech/core/rhp/v3"
	"go.sia.tech/core/types"
	"go.sia.tech/renterd/api"
	"go.sia.tech/renterd/hostdb"
	"go.uber.org/zap"
)

type (
	Host interface {
		PublicKey() types.PublicKey

		DownloadSector(ctx context.Context, w io.Writer, root types.Hash256, offset, length uint32, overpay bool) error
		UploadSector(ctx context.Context, sectorRoot types.Hash256, sector *[rhpv2.SectorSize]byte, rev types.FileContractRevision) error

		FetchPriceTable(ctx context.Context, rev *types.FileContractRevision) (hpt hostdb.HostPriceTable, err error)
		FetchRevision(ctx context.Context, fetchTimeout time.Duration) (types.FileContractRevision, error)

		FundAccount(ctx context.Context, balance types.Currency, rev *types.FileContractRevision) error
		SyncAccount(ctx context.Context, rev *types.FileContractRevision) error

		RenewContract(ctx context.Context, rrr api.RHPRenewRequest) (_ rhpv2.ContractRevision, _ []types.Transaction, _ types.Currency, err error)
	}

	HostManager interface {
		Host(hk types.PublicKey, fcid types.FileContractID, siamuxAddr string) Host
	}

	HostStore interface {
		Host(ctx context.Context, hostKey types.PublicKey) (hostdb.HostInfo, error)
	}
)

type (
	host struct {
		hk         types.PublicKey
		renterKey  types.PrivateKey
		accountKey types.PrivateKey
		fcid       types.FileContractID
		siamuxAddr string

		acc                      *account
		bus                      Bus
		contractSpendingRecorder ContractSpendingRecorder
<<<<<<< HEAD
		interactionRecorder      HostInteractionRecorder
=======
>>>>>>> fc3625ac
		logger                   *zap.SugaredLogger
		transportPool            *transportPoolV3
		priceTables              *priceTables
	}
)

var (
	_ Host        = (*host)(nil)
	_ HostManager = (*worker)(nil)
)

func (w *worker) Host(hk types.PublicKey, fcid types.FileContractID, siamuxAddr string) Host {
	return &host{
		hk:                       hk,
		acc:                      w.accounts.ForHost(hk),
		bus:                      w.bus,
		contractSpendingRecorder: w.contractSpendingRecorder,
		interactionRecorder:      w.hostInteractionRecorder,
		logger:                   w.logger.Named(hk.String()[:4]),
		fcid:                     fcid,
		siamuxAddr:               siamuxAddr,
		renterKey:                w.deriveRenterKey(hk),
		accountKey:               w.accounts.deriveAccountKey(hk),
		transportPool:            w.transportPoolV3,
		priceTables:              w.priceTables,
	}
}

func (h *host) PublicKey() types.PublicKey { return h.hk }

func (h *host) DownloadSector(ctx context.Context, w io.Writer, root types.Hash256, offset, length uint32, overpay bool) (err error) {
	pt, err := h.priceTables.fetch(ctx, h.hk, nil)
	if err != nil {
		return err
	}
	hpt := pt.HostPriceTable

	// check for download gouging specifically
	gc, err := GougingCheckerFromContext(ctx, overpay)
	if err != nil {
		return err
	}
	if breakdown := gc.Check(nil, &hpt); breakdown.Gouging() {
		return fmt.Errorf("%w: %v", errPriceTableGouging, breakdown)
	}

	// return errBalanceInsufficient if balance insufficient
	defer func() {
		if isBalanceInsufficient(err) {
			err = fmt.Errorf("%w %v, err: %v", errBalanceInsufficient, h.hk, err)
		}
	}()

	return h.acc.WithWithdrawal(ctx, func() (amount types.Currency, err error) {
		err = h.transportPool.withTransportV3(ctx, h.hk, h.siamuxAddr, func(ctx context.Context, t *transportV3) error {
			cost, err := readSectorCost(hpt, uint64(length))
			if err != nil {
				return err
			}

			var refund types.Currency
			payment := rhpv3.PayByEphemeralAccount(h.acc.id, cost, pt.HostBlockHeight+defaultWithdrawalExpiryBlocks, h.accountKey)
			cost, refund, err = RPCReadSector(ctx, t, w, hpt, &payment, offset, length, root)
			amount = cost.Sub(refund)
			return err
		})
		return
	})
}

func (h *host) UploadSector(ctx context.Context, sectorRoot types.Hash256, sector *[rhpv2.SectorSize]byte, rev types.FileContractRevision) (err error) {
	// fetch price table
	pt, err := h.priceTable(ctx, nil)
	if err != nil {
		return err
	}

	// prepare payment
	//
	// TODO: change to account payments once we have the means to check for an
	// insufficient balance error
	expectedCost, _, _, err := uploadSectorCost(pt, rev.WindowEnd)
	if err != nil {
		return err
	}
	if rev.RevisionNumber == math.MaxUint64 {
		return fmt.Errorf("revision number has reached max, fcid %v", rev.ParentID)
	}
	payment, ok := rhpv3.PayByContract(&rev, expectedCost, h.acc.id, h.renterKey)
	if !ok {
		return errors.New("failed to create payment")
	}

	var cost types.Currency
	err = h.transportPool.withTransportV3(ctx, h.hk, h.siamuxAddr, func(ctx context.Context, t *transportV3) error {
		cost, err = RPCAppendSector(ctx, t, h.renterKey, pt, &rev, &payment, sectorRoot, sector)
		return err
	})
	if err != nil {
		return err
	}

	// record spending
	h.contractSpendingRecorder.Record(rev, api.ContractSpending{Uploads: cost})
	return nil
}

func (h *host) RenewContract(ctx context.Context, rrr api.RHPRenewRequest) (_ rhpv2.ContractRevision, _ []types.Transaction, _ types.Currency, err error) {
	// Try to get a valid pricetable.
	ptCtx, cancel := context.WithTimeout(ctx, 10*time.Second)
	defer cancel()
	var pt *rhpv3.HostPriceTable
	hpt, err := h.priceTables.fetch(ptCtx, h.hk, nil)
	if err == nil {
		pt = &hpt.HostPriceTable
	} else {
		h.logger.Debugf("unable to fetch price table for renew: %v", err)
	}

	var contractPrice types.Currency
	var rev rhpv2.ContractRevision
	var txnSet []types.Transaction
	var renewErr error
	err = h.transportPool.withTransportV3(ctx, h.hk, h.siamuxAddr, func(ctx context.Context, t *transportV3) (err error) {
		// NOTE: to avoid an edge case where the contract is drained and can
		// therefore not be used to pay for the revision, we simply don't pay
		// for it.
		_, err = RPCLatestRevision(ctx, t, h.fcid, func(revision *types.FileContractRevision) (rhpv3.HostPriceTable, rhpv3.PaymentMethod, error) {
			// Renew contract.
			rev, txnSet, contractPrice, renewErr = RPCRenew(ctx, rrr, h.bus, t, pt, *revision, h.renterKey, h.logger)
			return rhpv3.HostPriceTable{}, nil, nil
		})
		return err
	})
	if err != nil {
		return rhpv2.ContractRevision{}, nil, contractPrice, err
	}
	return rev, txnSet, contractPrice, renewErr
}

func (h *host) FetchPriceTable(ctx context.Context, rev *types.FileContractRevision) (hpt hostdb.HostPriceTable, err error) {
	// fetchPT is a helper function that performs the RPC given a payment function
	fetchPT := func(paymentFn PriceTablePaymentFunc) (hpt hostdb.HostPriceTable, err error) {
		err = h.transportPool.withTransportV3(ctx, h.hk, h.siamuxAddr, func(ctx context.Context, t *transportV3) (err error) {
			hpt, err = RPCPriceTable(ctx, t, paymentFn)
<<<<<<< HEAD
			h.interactionRecorder.RecordPriceTableUpdate(hostdb.PriceTableUpdate{
				HostKey:    h.hk,
				Success:    isSuccessfulInteraction(err),
				Timestamp:  time.Now(),
				PriceTable: hpt,
=======
			h.bus.RecordPriceTables(ctx, []hostdb.PriceTableUpdate{
				{
					HostKey:    h.hk,
					Success:    isSuccessfulInteraction(err),
					Timestamp:  time.Now(),
					PriceTable: hpt,
				},
>>>>>>> fc3625ac
			})
			return
		})
		return
	}

	// pay by contract if a revision is given
	if rev != nil {
		return fetchPT(h.preparePriceTableContractPayment(rev))
	}

	// pay by account
	return fetchPT(h.preparePriceTableAccountPayment())
}

func (h *host) FundAccount(ctx context.Context, balance types.Currency, rev *types.FileContractRevision) error {
	// fetch current balance
	curr, err := h.acc.Balance(ctx)
	if err != nil {
		return err
	}

	// return early if we have the desired balance
	if curr.Cmp(balance) >= 0 {
		return nil
	}
	deposit := balance.Sub(curr)

	return h.acc.WithDeposit(ctx, func() (types.Currency, error) {
		if err := h.transportPool.withTransportV3(ctx, h.hk, h.siamuxAddr, func(ctx context.Context, t *transportV3) error {
			// fetch pricetable
			pt, err := h.priceTable(ctx, rev)
			if err != nil {
				return err
			}

			// check whether we have money left in the contract
			if pt.FundAccountCost.Cmp(rev.ValidRenterPayout()) >= 0 {
				return fmt.Errorf("insufficient funds to fund account: %v <= %v", rev.ValidRenterPayout(), pt.FundAccountCost)
			}
			availableFunds := rev.ValidRenterPayout().Sub(pt.FundAccountCost)

			// cap the deposit amount by the money that's left in the contract
			if deposit.Cmp(availableFunds) > 0 {
				deposit = availableFunds
			}

			// create the payment
			amount := deposit.Add(pt.FundAccountCost)
			payment, err := payByContract(rev, amount, rhpv3.Account{}, h.renterKey) // no account needed for funding
			if err != nil {
				return err
			}

			// fund the account
			if err := RPCFundAccount(ctx, t, &payment, h.acc.id, pt.UID); err != nil {
				return fmt.Errorf("failed to fund account with %v (excluding cost %v);%w", deposit, pt.FundAccountCost, err)
			}

			// record the spend
			h.contractSpendingRecorder.Record(*rev, api.ContractSpending{FundAccount: amount})
			return nil
		}); err != nil {
			return types.ZeroCurrency, err
		}
		return deposit, nil
	})
}

func (h *host) SyncAccount(ctx context.Context, rev *types.FileContractRevision) error {
	// fetch pricetable
	pt, err := h.priceTable(ctx, rev)
	if err != nil {
		return err
	}

	return h.acc.WithSync(ctx, func() (types.Currency, error) {
		var balance types.Currency
		err := h.transportPool.withTransportV3(ctx, h.hk, h.siamuxAddr, func(ctx context.Context, t *transportV3) error {
			payment, err := payByContract(rev, pt.AccountBalanceCost, h.acc.id, h.renterKey)
			if err != nil {
				return err
			}
			balance, err = RPCAccountBalance(ctx, t, &payment, h.acc.id, pt.UID)
			return err
		})
		return balance, err
	})
}

// preparePriceTableAccountPayment prepare a payment function to pay for a price
// table from the given host using the provided revision.
//
// NOTE: This is the preferred way of paying for a price table since it is
// faster and doesn't require locking a contract.
func (h *host) preparePriceTableAccountPayment() PriceTablePaymentFunc {
	return func(pt rhpv3.HostPriceTable) (rhpv3.PaymentMethod, error) {
		account := rhpv3.Account(h.accountKey.PublicKey())
		payment := rhpv3.PayByEphemeralAccount(account, pt.UpdatePriceTableCost, pt.HostBlockHeight+defaultWithdrawalExpiryBlocks, h.accountKey)
		return &payment, nil
	}
}

// preparePriceTableContractPayment prepare a payment function to pay for a
// price table from the given host using the provided revision.
//
// NOTE: This way of paying for a price table should only be used if payment by
// EA is not possible or if we already need a contract revision anyway. e.g.
// funding an EA.
func (h *host) preparePriceTableContractPayment(rev *types.FileContractRevision) PriceTablePaymentFunc {
	return func(pt rhpv3.HostPriceTable) (rhpv3.PaymentMethod, error) {
		refundAccount := rhpv3.Account(h.accountKey.PublicKey())
		payment, err := payByContract(rev, pt.UpdatePriceTableCost, refundAccount, h.renterKey)
		if err != nil {
			return nil, err
		}
		return &payment, nil
	}
}<|MERGE_RESOLUTION|>--- conflicted
+++ resolved
@@ -52,10 +52,6 @@
 		acc                      *account
 		bus                      Bus
 		contractSpendingRecorder ContractSpendingRecorder
-<<<<<<< HEAD
-		interactionRecorder      HostInteractionRecorder
-=======
->>>>>>> fc3625ac
 		logger                   *zap.SugaredLogger
 		transportPool            *transportPoolV3
 		priceTables              *priceTables
@@ -73,7 +69,6 @@
 		acc:                      w.accounts.ForHost(hk),
 		bus:                      w.bus,
 		contractSpendingRecorder: w.contractSpendingRecorder,
-		interactionRecorder:      w.hostInteractionRecorder,
 		logger:                   w.logger.Named(hk.String()[:4]),
 		fcid:                     fcid,
 		siamuxAddr:               siamuxAddr,
@@ -201,13 +196,6 @@
 	fetchPT := func(paymentFn PriceTablePaymentFunc) (hpt hostdb.HostPriceTable, err error) {
 		err = h.transportPool.withTransportV3(ctx, h.hk, h.siamuxAddr, func(ctx context.Context, t *transportV3) (err error) {
 			hpt, err = RPCPriceTable(ctx, t, paymentFn)
-<<<<<<< HEAD
-			h.interactionRecorder.RecordPriceTableUpdate(hostdb.PriceTableUpdate{
-				HostKey:    h.hk,
-				Success:    isSuccessfulInteraction(err),
-				Timestamp:  time.Now(),
-				PriceTable: hpt,
-=======
 			h.bus.RecordPriceTables(ctx, []hostdb.PriceTableUpdate{
 				{
 					HostKey:    h.hk,
@@ -215,7 +203,6 @@
 					Timestamp:  time.Now(),
 					PriceTable: hpt,
 				},
->>>>>>> fc3625ac
 			})
 			return
 		})
