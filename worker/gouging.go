package worker

import (
	"context"
	"errors"
	"fmt"
	"strings"

	rhpv2 "go.sia.tech/core/rhp/v2"
	rhpv3 "go.sia.tech/core/rhp/v3"
	"go.sia.tech/core/types"
	"go.sia.tech/renterd/api"
	"go.sia.tech/siad/modules"
)

const (
<<<<<<< HEAD
	// blockHeightLeeway is the amount of leeway we will allow in the host's
	// blockheight field on the price table
	blockHeightLeeway = 3

=======
>>>>>>> 51bcc5c0
	keyGougingChecker contextKey = "GougingChecker"
)

type (
	GougingChecker interface {
		CheckHS(*rhpv2.HostSettings) GougingResults
		CheckPT(*rhpv3.HostPriceTable) GougingResults
	}

	GougingResults struct {
		downloadErr error
		gougingErr  error
		uploadErr   error
	}

	gougingChecker struct {
		consensusState api.ConsensusState
		settings       api.GougingSettings
		redundancy     api.RedundancySettings
		txFee          types.Currency
	}

	contextKey string
)

var _ GougingChecker = gougingChecker{}

func PerformGougingChecks(ctx context.Context, hs *rhpv2.HostSettings, pt *rhpv3.HostPriceTable) (results GougingResults) {
	gc, ok := ctx.Value(keyGougingChecker).(GougingChecker)
	if !ok {
		panic("no gouging checker attached to the context") // developer error
	}

	results.merge(gc.CheckHS(hs))
	results.merge(gc.CheckPT(pt))
	return
}

func WithGougingChecker(ctx context.Context, gp api.GougingParams) context.Context {
	return context.WithValue(ctx, keyGougingChecker, gougingChecker{
		consensusState: gp.ConsensusState,
		settings:       gp.GougingSettings,
		redundancy:     gp.RedundancySettings,
		txFee:          gp.TransactionFee,
	})
}

func IsGouging(gs api.GougingSettings, rs api.RedundancySettings, cs api.ConsensusState, hs *rhpv2.HostSettings, pt *rhpv3.HostPriceTable, txnFee types.Currency, period, renewWindow uint64) (gouging bool, reasons string) {
<<<<<<< HEAD
	defer func() {
		if gouging {
			fmt.Printf("GOUGING DETECTED: %+v\n", reasons)
		}
	}()
=======
>>>>>>> 51bcc5c0
	if hs == nil && pt == nil {
		panic("IsGouging needs to be provided with at least host settings or a price table") // developer error
	}

	if err := joinErrors(
		// host setting checks
		checkDownloadGouging(gs, rs, hs.BaseRPCPrice, hs.SectorAccessPrice, hs.DownloadBandwidthPrice),
		checkPriceGougingHS(gs, hs),
		checkUploadGouging(gs, rs, hs.BaseRPCPrice, hs.StoragePrice, hs.UploadBandwidthPrice),

		// price table checks
		checkDownloadGouging(gs, rs, pt.InitBaseCost, pt.ReadBaseCost.Add(pt.ReadLengthCost.Mul64(modules.SectorSize)), pt.DownloadBandwidthCost),
		checkPriceGougingPT(gs, cs, txnFee, pt),
		checkUploadGouging(gs, rs, pt.InitBaseCost, pt.WriteBaseCost.Add(pt.WriteLengthCost.Mul64(modules.SectorSize)), pt.UploadBandwidthCost),
		checkContractGougingPT(period, renewWindow, pt),
	); err != nil {
		return true, err.Error()
	}

	return false, ""
}

func (gc gougingChecker) CheckHS(hs *rhpv2.HostSettings) (results GougingResults) {
	if hs != nil {
		results = GougingResults{
			downloadErr: checkDownloadGouging(gc.settings, gc.redundancy, hs.BaseRPCPrice, hs.SectorAccessPrice, hs.DownloadBandwidthPrice),
			gougingErr:  checkPriceGougingHS(gc.settings, hs),
			uploadErr:   checkUploadGouging(gc.settings, gc.redundancy, hs.BaseRPCPrice, hs.StoragePrice, hs.UploadBandwidthPrice),
		}
	}
	return
}

func (gc gougingChecker) CheckPT(pt *rhpv3.HostPriceTable) (results GougingResults) {
	if pt != nil {
		results = GougingResults{
			downloadErr: checkDownloadGouging(gc.settings, gc.redundancy, pt.InitBaseCost, pt.ReadBaseCost.Add(pt.ReadLengthCost.Mul64(modules.SectorSize)), pt.DownloadBandwidthCost),
			gougingErr:  checkPriceGougingPT(gc.settings, gc.consensusState, gc.txFee, pt),
			uploadErr:   checkUploadGouging(gc.settings, gc.redundancy, pt.InitBaseCost, pt.WriteBaseCost.Add(pt.WriteLengthCost.Mul64(modules.SectorSize)), pt.UploadBandwidthCost),
		}
	}
	return
}

func (gr GougingResults) CanDownload() (errs []error) {
	return filterErrors(
		gr.downloadErr,
	)
}

func (gr GougingResults) CanForm() []error {
	return gr.CanUpload() // same conditions apply
}

func (gr GougingResults) CanUpload() []error {
	return filterErrors(
		gr.downloadErr,
		gr.gougingErr,
		gr.uploadErr,
	)
}

func (gr *GougingResults) merge(other GougingResults) {
	gr.downloadErr = joinErrors(gr.downloadErr, other.downloadErr)
	gr.gougingErr = joinErrors(gr.gougingErr, other.gougingErr)
	gr.uploadErr = joinErrors(gr.uploadErr, other.uploadErr)
}

func checkPriceGougingHS(gs api.GougingSettings, hs *rhpv2.HostSettings) error {
	// check base rpc price
	if !gs.MaxRPCPrice.IsZero() && hs.BaseRPCPrice.Cmp(gs.MaxRPCPrice) > 0 {
		return fmt.Errorf("rpc price exceeds max: %v>%v", hs.BaseRPCPrice, gs.MaxRPCPrice)
	}

	// check max storage price
	if !gs.MaxStoragePrice.IsZero() && hs.StoragePrice.Cmp(gs.MaxStoragePrice) > 0 {
		return fmt.Errorf("storage price exceeds max: %v>%v", hs.StoragePrice, gs.MaxUploadPrice)
	}

	// check contract price
	if !gs.MaxContractPrice.IsZero() && hs.ContractPrice.Cmp(gs.MaxContractPrice) > 0 {
		return fmt.Errorf("contract price exceeds max: %v>%v", hs.ContractPrice, gs.MaxContractPrice)
	}

	// check max collateral
	if hs.MaxCollateral.IsZero() {
		return errors.New("MaxCollateral of host is 0")
	}
	if hs.MaxCollateral.Cmp(gs.MinMaxCollateral) < 0 {
		return fmt.Errorf("MaxCollateral is below minimum: %v<%v", hs.MaxCollateral, gs.MinMaxCollateral)
	}

	return nil
}

func checkContractGougingPT(period, renewWindow uint64, pt *rhpv3.HostPriceTable) error {
	// check MaxDuration
	if period != 0 && period > pt.MaxDuration {
		return fmt.Errorf("MaxDuration %v is lower than the period %v", pt.MaxDuration, period)
	}

	// check WindowSize
	if renewWindow != 0 && renewWindow < pt.WindowSize {
		return fmt.Errorf("minimum WindowSize %v is greater than the renew window %v", pt.WindowSize, renewWindow)
	}

	return nil
}

func checkPriceGougingPT(gs api.GougingSettings, cs api.ConsensusState, txnFee types.Currency, pt *rhpv3.HostPriceTable) error {
	// check base rpc price
	if !gs.MaxRPCPrice.IsZero() && gs.MaxRPCPrice.Cmp(pt.InitBaseCost) < 0 {
		return fmt.Errorf("init base cost exceeds max: %v>%v", pt.InitBaseCost, gs.MaxRPCPrice)
	}

	// check contract price
	if !gs.MaxContractPrice.IsZero() && pt.ContractPrice.Cmp(gs.MaxContractPrice) > 0 {
		return fmt.Errorf("contract price exceeds max: %v>%v", pt.ContractPrice, gs.MaxContractPrice)
	}

	// check max storage
	if !gs.MaxStoragePrice.IsZero() && pt.WriteStoreCost.Cmp(gs.MaxStoragePrice) > 0 {
		return fmt.Errorf("storage price exceeds max: %v>%v", pt.WriteStoreCost, gs.MaxStoragePrice)
	}

	// check max collateral
	if pt.MaxCollateral.IsZero() {
		return errors.New("MaxCollateral of host is 0")
	}
	if pt.MaxCollateral.Cmp(gs.MinMaxCollateral) < 0 {
		return fmt.Errorf("MaxCollateral is below minimum: %v<%v", pt.MaxCollateral, gs.MinMaxCollateral)
	}

	// check ReadLengthCost - should be 1H as it's unused by hosts
	if types.NewCurrency64(1).Cmp(pt.ReadLengthCost) < 0 {
		return fmt.Errorf("ReadLengthCost of host is %v but should be %v", pt.ReadLengthCost, types.NewCurrency64(1))
	}

	// check WriteLengthCost - should be 1H as it's unused by hosts
	if types.NewCurrency64(1).Cmp(pt.WriteLengthCost) < 0 {
		return fmt.Errorf("WriteLengthCost of %v exceeds 1H", pt.WriteLengthCost)
	}

	// check AccountBalanceCost - should be 1H as it's unused by hosts
	if types.NewCurrency64(1).Cmp(pt.AccountBalanceCost) < 0 {
		return fmt.Errorf("AccountBalanceCost of %v exceeds 1H", pt.AccountBalanceCost)
	}

	// check FundAccountCost - should be 1H as it's unused by hosts
	if types.NewCurrency64(1).Cmp(pt.FundAccountCost) < 0 {
		return fmt.Errorf("FundAccountCost of %v exceeds 1H", pt.FundAccountCost)
	}

	// check UpdatePriceTableCost - should be 1H as it's unused by hosts
	if types.NewCurrency64(1).Cmp(pt.UpdatePriceTableCost) < 0 {
		return fmt.Errorf("UpdatePriceTableCost of %v exceeds 1H", pt.UpdatePriceTableCost)
	}

	// check HasSectorBaseCost - should be 1H as it's unused by hosts
	if types.NewCurrency64(1).Cmp(pt.HasSectorBaseCost) < 0 {
		return fmt.Errorf("HasSectorBaseCost of %v exceeds 1H", pt.HasSectorBaseCost)
	}

	// check MemoryTimeCost - should be 1H as it's unused by hosts
	if types.NewCurrency64(1).Cmp(pt.MemoryTimeCost) < 0 {
		return fmt.Errorf("MemoryTimeCost of %v exceeds 1H", pt.WriteLengthCost)
	}

	// check DropSectorsBaseCost - should be 1H as it's unused by hosts
	if types.NewCurrency64(1).Cmp(pt.DropSectorsBaseCost) < 0 {
		return fmt.Errorf("DropSectorsBaseCost of %v exceeds 1H", pt.DropSectorsBaseCost)
	}

	// check DropSectorsUnitCost - should be 1H as it's unused by hosts
	if types.NewCurrency64(1).Cmp(pt.DropSectorsUnitCost) < 0 {
		return fmt.Errorf("DropSectorsUnitCost of %v exceeds 1H", pt.DropSectorsUnitCost)
	}

	// check SwapSectorBaseCost - should be 1H as it's unused by hosts
	if types.NewCurrency64(1).Cmp(pt.SwapSectorBaseCost) < 0 {
		return fmt.Errorf("SwapSectorBaseCost of %v exceeds 1H", pt.SwapSectorBaseCost)
	}

	// check SubscriptionMemoryCost - expect 1H default
	if types.NewCurrency64(1).Cmp(pt.SubscriptionMemoryCost) < 0 {
		return fmt.Errorf("SubscriptionMemoryCost of %v exceeds 1H", pt.SubscriptionMemoryCost)
	}

	// check SubscriptionNotificationCost - expect 1H default
	if types.NewCurrency64(1).Cmp(pt.SubscriptionNotificationCost) < 0 {
		return fmt.Errorf("SubscriptionNotificationCost of %v exceeds 1H", pt.SubscriptionNotificationCost)
	}

	// check LatestRevisionCost - expect sane value
	bw, overflow := pt.DownloadBandwidthCost.Mul64WithOverflow(modules.SectorSize)
	if overflow {
		return errors.New("DownloadBandwidthCost overflows LatestRevisionCost calculation")
	}
	cost, overflow := bw.AddWithOverflow(pt.InitBaseCost)
	if overflow {
		return errors.New("InitBaseCost overflows LatestRevisionCost calculation")
	}
	if pt.LatestRevisionCost.Cmp(cost) > 0 {
		return fmt.Errorf("LatestRevisionCost of %v exceeds maximum cost of %v", pt.SubscriptionNotificationCost, cost)
	}

	// check RenewContractCost - expect 100nS default
	if types.Siacoins(1).Mul64(100).Div64(1e9).Cmp(pt.RenewContractCost) < 0 {
		return fmt.Errorf("RenewContractCost of %v exceeds 100nS", pt.RenewContractCost)
	}

	// check RevisionBaseCost - expect 0H default
	if types.ZeroCurrency.Cmp(pt.RevisionBaseCost) < 0 {
		return fmt.Errorf("RevisionBaseCost of %v exceeds 0H", pt.RevisionBaseCost)
	}

	// check block height
	if !cs.Synced {
		if pt.HostBlockHeight < cs.BlockHeight {
			return fmt.Errorf("consensus not synced and host block height is lower, %v < %v", pt.HostBlockHeight, cs.BlockHeight)
		}
	} else {
<<<<<<< HEAD
		if !(cs.BlockHeight-blockHeightLeeway <= pt.HostBlockHeight && pt.HostBlockHeight <= cs.BlockHeight+blockHeightLeeway) {
			return fmt.Errorf("consensus is synced and host block height is not within range, %v %v %v", cs.BlockHeight, pt.HostBlockHeight, blockHeightLeeway)
=======
		var min uint64
		if cs.BlockHeight >= uint64(gs.HostBlockHeightLeeway) {
			min = cs.BlockHeight - uint64(gs.HostBlockHeightLeeway)
		}
		max := cs.BlockHeight + uint64(gs.HostBlockHeightLeeway)
		if !(min <= pt.HostBlockHeight && pt.HostBlockHeight <= max) {
			return fmt.Errorf("consensus is synced and host block height is not within range, %v-%v %v", min, max, pt.HostBlockHeight)
>>>>>>> 51bcc5c0
		}
	}

	// check TxnFeeMaxRecommended - expect at most a multiple of our fee
	if !txnFee.IsZero() && pt.TxnFeeMaxRecommended.Cmp(txnFee.Mul64(5)) > 0 {
		return fmt.Errorf("TxnFeeMaxRecommended %v exceeds %v", pt.TxnFeeMaxRecommended, txnFee.Mul64(5))
<<<<<<< HEAD
=======
	}

	// check TxnFeeMinRecommended - expect it to be lower or equal than the max
	if pt.TxnFeeMinRecommended.Cmp(pt.TxnFeeMaxRecommended) > 0 {
		return fmt.Errorf("TxnFeeMinRecommended is greater than TxnFeeMaxRecommended, %v>%v", pt.TxnFeeMinRecommended, pt.TxnFeeMaxRecommended)
>>>>>>> 51bcc5c0
	}

	return nil
}

func checkDownloadGouging(gs api.GougingSettings, rs api.RedundancySettings, baseRPCPrice, sectorAccessPrice, downloadBandwidthPrice types.Currency) error {
	downloadPrice, overflow := downloadBandwidthPrice.Mul64WithOverflow(modules.SectorSize)
	if overflow {
		return fmt.Errorf("overflow detected when computing download bandwidth price")
	}
	sectorPrice, overflow := sectorAccessPrice.AddWithOverflow(baseRPCPrice)
	if overflow {
		return fmt.Errorf("overflow detected when computing sector price")
	}
	sectorPrice, overflow = sectorPrice.AddWithOverflow(downloadPrice)
	if overflow {
		return fmt.Errorf("overflow detected when computing download price per sector")
	}
	dpptb, overflow := sectorPrice.Mul64WithOverflow(1 << 40 / modules.SectorSize) // sectors per TiB
	if overflow {
		return fmt.Errorf("overflow detected when computing download price per TiB")
	}
	downloadPriceTotalShards, overflow := dpptb.Mul64WithOverflow(uint64(rs.TotalShards))
	if overflow {
		return fmt.Errorf("overflow detected when multiplying %v * %v in download gouging", dpptb, rs.TotalShards)
	}
	downloadPrice = downloadPriceTotalShards.Div64(uint64(rs.MinShards))
	if !gs.MaxDownloadPrice.IsZero() && downloadPrice.Cmp(gs.MaxDownloadPrice) > 0 {
		return fmt.Errorf("cost per TiB exceeds max dl price: %v>%v", downloadPrice, gs.MaxDownloadPrice)
	}
	return nil
}

func checkUploadGouging(gs api.GougingSettings, rs api.RedundancySettings, baseRPCPrice, storagePrice, uploadBandwidthPrice types.Currency) error {
	uploadPrice, overflow := uploadBandwidthPrice.Mul64WithOverflow(modules.SectorSize)
	if overflow {
		return fmt.Errorf("overflow detected when computing upload bandwidth price")
	}
	sectorPrice, overflow := storagePrice.AddWithOverflow(baseRPCPrice)
	if overflow {
		return fmt.Errorf("overflow detected when computing sector price")
	}
	sectorPrice, overflow = sectorPrice.AddWithOverflow(uploadPrice)
	if overflow {
		return fmt.Errorf("overflow detected when computing upload price per sector")
	}
	upptb, overflow := sectorPrice.Mul64WithOverflow(1 << 40 / modules.SectorSize) // sectors per TiB
	if overflow {
		return fmt.Errorf("overflow detected when computing upload price per TiB")
	}
	uploadPriceTotalShards, overflow := upptb.Mul64WithOverflow(uint64(rs.TotalShards))
	if overflow {
		return fmt.Errorf("overflow detected when multiplying %v * %v in upload gouging", upptb, rs.TotalShards)
	}
	uploadPrice = uploadPriceTotalShards.Div64(uint64(rs.MinShards))
	if !gs.MaxUploadPrice.IsZero() && uploadPrice.Cmp(gs.MaxUploadPrice) > 0 {
		return fmt.Errorf("cost per TiB exceeds max ul price: %v>%v", uploadPrice, gs.MaxUploadPrice)
	}
	return nil
}

func filterErrors(errs ...error) []error {
	filtered := errs[:0]
	for _, err := range errs {
		if err != nil {
			filtered = append(filtered, err)
		}
	}
	return filtered
}

func joinErrors(errs ...error) error {
	filtered := errs[:0]
	for _, err := range errs {
		if err != nil {
			filtered = append(filtered, err)
		}
	}

	switch len(filtered) {
	case 0:
		return nil
	case 1:
		return filtered[0]
	default:
		strs := make([]string, len(filtered))
		for i := range strs {
			strs[i] = filtered[i].Error()
		}
		return errors.New(strings.Join(strs, ";"))
	}
}<|MERGE_RESOLUTION|>--- conflicted
+++ resolved
@@ -14,13 +14,6 @@
 )
 
 const (
-<<<<<<< HEAD
-	// blockHeightLeeway is the amount of leeway we will allow in the host's
-	// blockheight field on the price table
-	blockHeightLeeway = 3
-
-=======
->>>>>>> 51bcc5c0
 	keyGougingChecker contextKey = "GougingChecker"
 )
 
@@ -69,14 +62,6 @@
 }
 
 func IsGouging(gs api.GougingSettings, rs api.RedundancySettings, cs api.ConsensusState, hs *rhpv2.HostSettings, pt *rhpv3.HostPriceTable, txnFee types.Currency, period, renewWindow uint64) (gouging bool, reasons string) {
-<<<<<<< HEAD
-	defer func() {
-		if gouging {
-			fmt.Printf("GOUGING DETECTED: %+v\n", reasons)
-		}
-	}()
-=======
->>>>>>> 51bcc5c0
 	if hs == nil && pt == nil {
 		panic("IsGouging needs to be provided with at least host settings or a price table") // developer error
 	}
@@ -299,10 +284,6 @@
 			return fmt.Errorf("consensus not synced and host block height is lower, %v < %v", pt.HostBlockHeight, cs.BlockHeight)
 		}
 	} else {
-<<<<<<< HEAD
-		if !(cs.BlockHeight-blockHeightLeeway <= pt.HostBlockHeight && pt.HostBlockHeight <= cs.BlockHeight+blockHeightLeeway) {
-			return fmt.Errorf("consensus is synced and host block height is not within range, %v %v %v", cs.BlockHeight, pt.HostBlockHeight, blockHeightLeeway)
-=======
 		var min uint64
 		if cs.BlockHeight >= uint64(gs.HostBlockHeightLeeway) {
 			min = cs.BlockHeight - uint64(gs.HostBlockHeightLeeway)
@@ -310,21 +291,17 @@
 		max := cs.BlockHeight + uint64(gs.HostBlockHeightLeeway)
 		if !(min <= pt.HostBlockHeight && pt.HostBlockHeight <= max) {
 			return fmt.Errorf("consensus is synced and host block height is not within range, %v-%v %v", min, max, pt.HostBlockHeight)
->>>>>>> 51bcc5c0
 		}
 	}
 
 	// check TxnFeeMaxRecommended - expect at most a multiple of our fee
 	if !txnFee.IsZero() && pt.TxnFeeMaxRecommended.Cmp(txnFee.Mul64(5)) > 0 {
 		return fmt.Errorf("TxnFeeMaxRecommended %v exceeds %v", pt.TxnFeeMaxRecommended, txnFee.Mul64(5))
-<<<<<<< HEAD
-=======
 	}
 
 	// check TxnFeeMinRecommended - expect it to be lower or equal than the max
 	if pt.TxnFeeMinRecommended.Cmp(pt.TxnFeeMaxRecommended) > 0 {
 		return fmt.Errorf("TxnFeeMinRecommended is greater than TxnFeeMaxRecommended, %v>%v", pt.TxnFeeMinRecommended, pt.TxnFeeMaxRecommended)
->>>>>>> 51bcc5c0
 	}
 
 	return nil
