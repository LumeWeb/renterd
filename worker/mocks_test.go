package worker

import (
	"context"
	"encoding/json"
	"errors"
	"fmt"
	"io"
	"sync"
	"time"

	rhpv2 "go.sia.tech/core/rhp/v2"
	rhpv3 "go.sia.tech/core/rhp/v3"
	"go.sia.tech/core/types"
	"go.sia.tech/renterd/api"
	"go.sia.tech/renterd/hostdb"
	"go.sia.tech/renterd/object"
	"go.uber.org/zap"
	"lukechampine.com/frand"
)

type (
	mockContract struct {
		rev      types.FileContractRevision
		metadata api.ContractMetadata

		mu      sync.Mutex
		sectors map[types.Hash256]*[rhpv2.SectorSize]byte
	}

	mockContractStore struct {
		mu    sync.Mutex
		locks map[types.FileContractID]*sync.Mutex
	}

	mockHost struct {
		hk types.PublicKey

		mu sync.Mutex
		c  *mockContract

		hpt          hostdb.HostPriceTable
		hptBlockChan chan struct{}
	}

	mockHostManager struct {
		mu    sync.Mutex
		hosts map[types.PublicKey]*mockHost
	}

	mockMemory        struct{}
	mockMemoryManager struct {
		memBlockChan chan struct{}
	}

	mockObjectStore struct {
		mu           sync.Mutex
		objects      map[string]map[string]object.Object
		partials     map[string]mockPackedSlab
		bufferIDCntr uint // allows marking packed slabs as uploaded
	}

	mockPackedSlab struct {
		parameterKey string // ([minshards]-[totalshards]-[contractset])
		bufferID     uint
		slabKey      object.EncryptionKey
		data         []byte
	}

	mockWorker struct {
		cs *mockContractStore
		hm *mockHostManager
		mm *mockMemoryManager
		os *mockObjectStore

		dl *downloadManager
		ul *uploadManager

		mu       sync.Mutex
		hkCntr   uint
		fcidCntr uint
	}
)

var (
	_ ContractStore = (*mockContractStore)(nil)
	_ Host          = (*mockHost)(nil)
	_ HostManager   = (*mockHostManager)(nil)
	_ Memory        = (*mockMemory)(nil)
	_ MemoryManager = (*mockMemoryManager)(nil)
	_ ObjectStore   = (*mockObjectStore)(nil)
)

var (
	errBucketNotFound    = errors.New("bucket not found")
	errContractNotFound  = errors.New("contract not found")
	errObjectNotFound    = errors.New("object not found")
	errSlabNotFound      = errors.New("slab not found")
	errSectorOutOfBounds = errors.New("sector out of bounds")
)

type (
	mockHosts     []*mockHost
	mockContracts []*mockContract
)

func (hosts mockHosts) contracts() mockContracts {
	contracts := make([]*mockContract, len(hosts))
	for i, host := range hosts {
		contracts[i] = host.c
	}
	return contracts
}

func (contracts mockContracts) metadata() []api.ContractMetadata {
	metadata := make([]api.ContractMetadata, len(contracts))
	for i, contract := range contracts {
		metadata[i] = contract.metadata
	}
	return metadata
}

func (m *mockMemory) Release()           {}
func (m *mockMemory) ReleaseSome(uint64) {}

func (mm *mockMemoryManager) Limit(amt uint64) (MemoryManager, error) {
	return &mockMemoryManager{}, nil
}
func (mm *mockMemoryManager) Status() api.MemoryStatus { return api.MemoryStatus{} }
func (mm *mockMemoryManager) AcquireMemory(ctx context.Context, amt uint64) Memory {
	if mm.memBlockChan != nil {
		<-mm.memBlockChan
	}
	return &mockMemory{}
}

func newMockContractStore() *mockContractStore {
	return &mockContractStore{
		locks: make(map[types.FileContractID]*sync.Mutex),
	}
}

func (cs *mockContractStore) AcquireContract(ctx context.Context, fcid types.FileContractID, priority int, d time.Duration) (lockID uint64, err error) {
	cs.mu.Lock()
	defer cs.mu.Unlock()

	if lock, ok := cs.locks[fcid]; !ok {
		return 0, errContractNotFound
	} else {
		lock.Lock()
	}
	return 0, nil
}

func (cs *mockContractStore) ReleaseContract(ctx context.Context, fcid types.FileContractID, lockID uint64) (err error) {
	cs.mu.Lock()
	defer cs.mu.Unlock()

	if lock, ok := cs.locks[fcid]; !ok {
		return errContractNotFound
	} else {
		lock.Unlock()
	}
	return nil
}

func (cs *mockContractStore) KeepaliveContract(ctx context.Context, fcid types.FileContractID, lockID uint64, d time.Duration) (err error) {
	return nil
}

func (os *mockContractStore) RenewedContract(ctx context.Context, renewedFrom types.FileContractID) (api.ContractMetadata, error) {
	return api.ContractMetadata{}, api.ErrContractNotFound
}

func newMockObjectStore() *mockObjectStore {
	os := &mockObjectStore{
		objects:  make(map[string]map[string]object.Object),
		partials: make(map[string]mockPackedSlab),
	}
	os.objects[testBucket] = make(map[string]object.Object)
	return os
}

func (cs *mockContractStore) addContract(c *mockContract) {
	cs.mu.Lock()
	defer cs.mu.Unlock()
	cs.locks[c.metadata.ID] = new(sync.Mutex)
}

func (os *mockObjectStore) AddMultipartPart(ctx context.Context, bucket, path, contractSet, ETag, uploadID string, partNumber int, slices []object.SlabSlice) (err error) {
	return nil
}

func (os *mockObjectStore) AddUploadingSector(ctx context.Context, uID api.UploadID, id types.FileContractID, root types.Hash256) error {
	return nil
}

func (os *mockObjectStore) TrackUpload(ctx context.Context, uID api.UploadID) error { return nil }

func (os *mockObjectStore) FinishUpload(ctx context.Context, uID api.UploadID) error { return nil }

func (os *mockObjectStore) DeleteHostSector(ctx context.Context, hk types.PublicKey, root types.Hash256) error {
	return nil
}

func (os *mockObjectStore) DeleteObject(ctx context.Context, bucket, path string, opts api.DeleteObjectOptions) error {
	return nil
}

func (os *mockObjectStore) AddObject(ctx context.Context, bucket, path, contractSet string, o object.Object, opts api.AddObjectOptions) error {
	os.mu.Lock()
	defer os.mu.Unlock()

	// check if the bucket exists
	if _, exists := os.objects[bucket]; !exists {
		return errBucketNotFound
	}

	os.objects[bucket][path] = o
	return nil
}

func (os *mockObjectStore) AddPartialSlab(ctx context.Context, data []byte, minShards, totalShards uint8, contractSet string) (slabs []object.SlabSlice, slabBufferMaxSizeSoftReached bool, err error) {
	os.mu.Lock()
	defer os.mu.Unlock()

	// check if given data is too big
	slabSize := int(minShards) * int(rhpv2.SectorSize)
	if len(data) > slabSize {
		return nil, false, fmt.Errorf("data size %v exceeds size of a slab %v", len(data), slabSize)
	}

	// create slab
	ec := object.GenerateEncryptionKey()
	ss := object.SlabSlice{
		Slab:   object.NewPartialSlab(ec, minShards),
		Offset: 0,
		Length: uint32(len(data)),
	}

	// update store
	os.partials[ec.String()] = mockPackedSlab{
		parameterKey: fmt.Sprintf("%d-%d-%v", minShards, totalShards, contractSet),
		bufferID:     os.bufferIDCntr,
		slabKey:      ec,
		data:         data,
	}
	os.bufferIDCntr++

	return []object.SlabSlice{ss}, false, nil
}

func (os *mockObjectStore) Object(ctx context.Context, bucket, path string, opts api.GetObjectOptions) (api.ObjectsResponse, error) {
	os.mu.Lock()
	defer os.mu.Unlock()

	// check if the bucket exists
	if _, exists := os.objects[bucket]; !exists {
		return api.ObjectsResponse{}, errBucketNotFound
	}

	// check if the object exists
	if _, exists := os.objects[bucket][path]; !exists {
		return api.ObjectsResponse{}, errObjectNotFound
	}

	// clone to ensure the store isn't unwillingly modified
	var o object.Object
	if b, err := json.Marshal(os.objects[bucket][path]); err != nil {
		panic(err)
	} else if err := json.Unmarshal(b, &o); err != nil {
		panic(err)
	}

	return api.ObjectsResponse{Object: &api.Object{
		ObjectMetadata: api.ObjectMetadata{Name: path, Size: o.TotalSize()},
		Object:         &o,
	}}, nil
}

func (os *mockObjectStore) FetchPartialSlab(ctx context.Context, key object.EncryptionKey, offset, length uint32) ([]byte, error) {
	os.mu.Lock()
	defer os.mu.Unlock()

	packedSlab, exists := os.partials[key.String()]
	if !exists {
		return nil, errSlabNotFound
	}
	if offset+length > uint32(len(packedSlab.data)) {
		return nil, errors.New("offset out of bounds")
	}

	return packedSlab.data[offset : offset+length], nil
}

func (os *mockObjectStore) Slab(ctx context.Context, key object.EncryptionKey) (slab object.Slab, err error) {
	os.mu.Lock()
	defer os.mu.Unlock()

	os.forEachObject(func(bucket, path string, o object.Object) {
		for _, s := range o.Slabs {
			if s.Slab.Key.String() == key.String() {
				slab = s.Slab
				return
			}
		}
		err = errSlabNotFound
	})
	return
}

func (os *mockObjectStore) UpdateSlab(ctx context.Context, s object.Slab, contractSet string) error {
	os.mu.Lock()
	defer os.mu.Unlock()

	os.forEachObject(func(bucket, path string, o object.Object) {
		for i, slab := range o.Slabs {
			if slab.Key.String() == s.Key.String() {
				os.objects[bucket][path].Slabs[i].Slab = s
				return
			}
		}
	})

	return nil
}

func (os *mockObjectStore) PackedSlabsForUpload(ctx context.Context, lockingDuration time.Duration, minShards, totalShards uint8, set string, limit int) (pss []api.PackedSlab, _ error) {
	os.mu.Lock()
	defer os.mu.Unlock()

	parameterKey := fmt.Sprintf("%d-%d-%v", minShards, totalShards, set)
	for _, ps := range os.partials {
		if ps.parameterKey == parameterKey {
			pss = append(pss, api.PackedSlab{
				BufferID: ps.bufferID,
				Data:     ps.data,
				Key:      ps.slabKey,
			})
		}
	}
	return
}

func (os *mockObjectStore) MarkPackedSlabsUploaded(ctx context.Context, slabs []api.UploadedPackedSlab) error {
	os.mu.Lock()
	defer os.mu.Unlock()

	bufferIDToKey := make(map[uint]string)
	for key, ps := range os.partials {
		bufferIDToKey[ps.bufferID] = key
	}

	slabKeyToSlab := make(map[string]*object.Slab)
	os.forEachObject(func(bucket, path string, o object.Object) {
		for i, slab := range o.Slabs {
			slabKeyToSlab[slab.Slab.Key.String()] = &os.objects[bucket][path].Slabs[i].Slab
		}
	})

	for _, slab := range slabs {
		key := bufferIDToKey[slab.BufferID]
		slabKeyToSlab[key].Shards = slab.Shards
		delete(os.partials, key)
	}

	return nil
}

func (os *mockObjectStore) forEachObject(fn func(bucket, path string, o object.Object)) {
	for bucket, objects := range os.objects {
		for path, object := range objects {
			fn(bucket, path, object)
		}
	}
}

func newMockHost(hk types.PublicKey) *mockHost {
	return &mockHost{
		hk:  hk,
		hpt: newTestHostPriceTable(time.Now().Add(time.Minute)),
	}
}

func (h *mockHost) PublicKey() types.PublicKey { return h.hk }

func (h *mockHost) DownloadSector(ctx context.Context, w io.Writer, root types.Hash256, offset, length uint32, overpay bool) error {
	sector, exist := h.contract().sector(root)
	if !exist {
		return errSectorNotFound
	}
	if offset+length > rhpv2.SectorSize {
		return errSectorOutOfBounds
	}
	_, err := w.Write(sector[offset : offset+length])
	return err
}

<<<<<<< HEAD
func (h *mockHost) UploadSector(ctx context.Context, sector *[rhpv2.SectorSize]byte, rev types.FileContractRevision) (types.Hash256, error) {
	return h.contract().addSector(sector), nil
=======
func (h *mockHost) UploadSector(ctx context.Context, sectorRoot types.Hash256, sector *[rhpv2.SectorSize]byte, rev types.FileContractRevision) error {
	h.contract().addSector(sectorRoot, sector)
	return nil
>>>>>>> fc3625ac
}

func (h *mockHost) FetchRevision(ctx context.Context, fetchTimeout time.Duration) (rev types.FileContractRevision, _ error) {
	h.mu.Lock()
	defer h.mu.Unlock()
	rev = h.c.rev
	return
}

func (h *mockHost) FetchPriceTable(ctx context.Context, rev *types.FileContractRevision) (hostdb.HostPriceTable, error) {
	<-h.hptBlockChan
	return h.hpt, nil
}

func (h *mockHost) FundAccount(ctx context.Context, balance types.Currency, rev *types.FileContractRevision) error {
	return nil
}

func (h *mockHost) RenewContract(ctx context.Context, rrr api.RHPRenewRequest) (_ rhpv2.ContractRevision, _ []types.Transaction, _ types.Currency, err error) {
	return rhpv2.ContractRevision{}, nil, types.ZeroCurrency, nil
}

func (h *mockHost) SyncAccount(ctx context.Context, rev *types.FileContractRevision) error {
	return nil
}

func (h *mockHost) contract() (c *mockContract) {
	h.mu.Lock()
	c = h.c
	h.mu.Unlock()

	if c == nil {
		panic("host does not have a contract")
	}
	return
}

func newMockContract(hk types.PublicKey, fcid types.FileContractID) *mockContract {
	return &mockContract{
		metadata: api.ContractMetadata{
			ID:          fcid,
			HostKey:     hk,
			WindowStart: 0,
			WindowEnd:   10,
		},
		rev:     types.FileContractRevision{ParentID: fcid},
		sectors: make(map[types.Hash256]*[rhpv2.SectorSize]byte),
	}
}

<<<<<<< HEAD
func (c *mockContract) addSector(sector *[rhpv2.SectorSize]byte) (root types.Hash256) {
	root = rhpv2.SectorRoot(sector)
	c.mu.Lock()
	c.sectors[root] = sector
	c.mu.Unlock()
	return
=======
func (c *mockContract) addSector(sectorRoot types.Hash256, sector *[rhpv2.SectorSize]byte) {
	c.mu.Lock()
	c.sectors[sectorRoot] = sector
	c.mu.Unlock()
>>>>>>> fc3625ac
}

func (c *mockContract) sector(root types.Hash256) (sector *[rhpv2.SectorSize]byte, found bool) {
	c.mu.Lock()
	sector, found = c.sectors[root]
	c.mu.Unlock()
	return
}

func newMockHostManager() *mockHostManager {
	return &mockHostManager{
		hosts: make(map[types.PublicKey]*mockHost),
	}
}

func (hm *mockHostManager) Host(hk types.PublicKey, fcid types.FileContractID, siamuxAddr string) Host {
	hm.mu.Lock()
	defer hm.mu.Unlock()

	if _, ok := hm.hosts[hk]; !ok {
		panic("host not found")
	}
	return hm.hosts[hk]
}

func (hm *mockHostManager) newHost(hk types.PublicKey) *mockHost {
	hm.mu.Lock()
	defer hm.mu.Unlock()

	if _, ok := hm.hosts[hk]; ok {
		panic("host already exists")
	}

	hm.hosts[hk] = newMockHost(hk)
	return hm.hosts[hk]
}

func (hm *mockHostManager) host(hk types.PublicKey) *mockHost {
	hm.mu.Lock()
	defer hm.mu.Unlock()
	return hm.hosts[hk]
}

func newMockSector() (*[rhpv2.SectorSize]byte, types.Hash256) {
	var sector [rhpv2.SectorSize]byte
	frand.Read(sector[:])
	return &sector, rhpv2.SectorRoot(&sector)
}

func newMockWorker() *mockWorker {
	cs := newMockContractStore()
	hm := newMockHostManager()
	os := newMockObjectStore()
	mm := &mockMemoryManager{}

	return &mockWorker{
		cs: cs,
		hm: hm,
		mm: mm,
		os: os,

		dl: newDownloadManager(context.Background(), hm, mm, os, 0, 0, zap.NewNop().Sugar()),
		ul: newUploadManager(context.Background(), hm, mm, os, cs, 0, 0, time.Minute, zap.NewNop().Sugar()),
	}
}

func (w *mockWorker) addHosts(n int) {
	for i := 0; i < n; i++ {
		w.addHost()
	}
}

func (w *mockWorker) addHost() *mockHost {
	host := w.hm.newHost(w.newHostKey())
	w.formContract(host)
	return host
}

func (w *mockWorker) formContract(host *mockHost) *mockContract {
	if host.c != nil {
		panic("host already has contract, use renew")
	}
	host.c = newMockContract(host.hk, w.newFileContractID())
	w.cs.addContract(host.c)
	return host.c
}

func (w *mockWorker) renewContract(hk types.PublicKey) *mockContract {
	host := w.hm.host(hk)
	if host == nil {
		panic("host not found")
	} else if host.c == nil {
		panic("host does not have a contract to renew")
	}

	curr := host.c.metadata
	update := newMockContract(host.hk, w.newFileContractID())
	update.metadata.RenewedFrom = curr.ID
	update.metadata.WindowStart = curr.WindowEnd
	update.metadata.WindowEnd = update.metadata.WindowStart + (curr.WindowEnd - curr.WindowStart)
	host.c = update

	w.cs.addContract(host.c)
	return host.c
}

func (w *mockWorker) contracts() (metadatas []api.ContractMetadata) {
	for _, h := range w.hm.hosts {
		metadatas = append(metadatas, h.c.metadata)
	}
	return
}

func (w *mockWorker) newHostKey() (hk types.PublicKey) {
	w.mu.Lock()
	defer w.mu.Unlock()
	w.hkCntr++
	hk = types.PublicKey{byte(w.hkCntr)}
	return
}

func (w *mockWorker) newFileContractID() (fcid types.FileContractID) {
	w.mu.Lock()
	defer w.mu.Unlock()
	w.fcidCntr++
	fcid = types.FileContractID{byte(w.fcidCntr)}
	return
}

func newTestHostPriceTable(expiry time.Time) hostdb.HostPriceTable {
	var uid rhpv3.SettingsID
	frand.Read(uid[:])

	return hostdb.HostPriceTable{
		HostPriceTable: rhpv3.HostPriceTable{UID: uid, Validity: time.Minute},
		Expiry:         expiry,
	}
}<|MERGE_RESOLUTION|>--- conflicted
+++ resolved
@@ -396,14 +396,9 @@
 	return err
 }
 
-<<<<<<< HEAD
-func (h *mockHost) UploadSector(ctx context.Context, sector *[rhpv2.SectorSize]byte, rev types.FileContractRevision) (types.Hash256, error) {
-	return h.contract().addSector(sector), nil
-=======
 func (h *mockHost) UploadSector(ctx context.Context, sectorRoot types.Hash256, sector *[rhpv2.SectorSize]byte, rev types.FileContractRevision) error {
 	h.contract().addSector(sectorRoot, sector)
 	return nil
->>>>>>> fc3625ac
 }
 
 func (h *mockHost) FetchRevision(ctx context.Context, fetchTimeout time.Duration) (rev types.FileContractRevision, _ error) {
@@ -454,19 +449,10 @@
 	}
 }
 
-<<<<<<< HEAD
-func (c *mockContract) addSector(sector *[rhpv2.SectorSize]byte) (root types.Hash256) {
-	root = rhpv2.SectorRoot(sector)
-	c.mu.Lock()
-	c.sectors[root] = sector
-	c.mu.Unlock()
-	return
-=======
 func (c *mockContract) addSector(sectorRoot types.Hash256, sector *[rhpv2.SectorSize]byte) {
 	c.mu.Lock()
 	c.sectors[sectorRoot] = sector
 	c.mu.Unlock()
->>>>>>> fc3625ac
 }
 
 func (c *mockContract) sector(root types.Hash256) (sector *[rhpv2.SectorSize]byte, found bool) {
