package worker

import (
	"context"
	"errors"
	"fmt"
	"io"
	"math"
	"mime"
	"path/filepath"
	"sort"
	"sync"
	"time"

	"go.opentelemetry.io/otel/attribute"
	"go.opentelemetry.io/otel/trace"
	rhpv2 "go.sia.tech/core/rhp/v2"
	"go.sia.tech/core/types"
	"go.sia.tech/renterd/api"
	"go.sia.tech/renterd/object"
	"go.sia.tech/renterd/stats"
	"go.sia.tech/renterd/tracing"
	"go.uber.org/zap"
)

const (
	statsRecomputeMinInterval = 3 * time.Second

	defaultPackedSlabsLockDuration  = 10 * time.Minute
	defaultPackedSlabsUploadTimeout = 10 * time.Minute
)

var (
	errNoCandidateUploader = errors.New("no candidate uploader found")
	errNotEnoughContracts  = errors.New("not enough contracts to support requested redundancy")
	errWorkerShutDown      = errors.New("worker was shut down")
)

type (
	uploadManager struct {
		hm     HostManager
		mm     MemoryManager
		os     ObjectStore
		rl     revisionLocker // TODO: host should implement revisionLocker, would allow us to remove it here
		logger *zap.SugaredLogger

		maxOverdrive     uint64
		overdriveTimeout time.Duration

		statsOverdrivePct              *stats.DataPoints
		statsSlabUploadSpeedBytesPerMS *stats.DataPoints

		shutdownCtx context.Context

		mu        sync.Mutex
		uploaders []*uploader
	}

	// TODO: should become a metric
	uploadManagerStats struct {
		avgSlabUploadSpeedMBPS float64
		avgOverdrivePct        float64
		healthyUploaders       uint64
		numUploaders           uint64
		uploadSpeedsMBPS       map[types.PublicKey]float64
	}

	upload struct {
		id           api.UploadID
		allowed      map[types.PublicKey]struct{}
		lockPriority int
		shutdownCtx  context.Context
	}

	slabUpload struct {
		uploadID     api.UploadID
		mem          Memory
		lockPriority int

		maxOverdrive  uint64
		lastOverdrive time.Time

		sectors    []*sectorUpload
		candidates []*candidate // sorted by upload estimate

		numLaunched    uint64
		numInflight    uint64
		numOverdriving uint64
		numUploaded    uint64
		numSectors     uint64

		errs HostErrorSet
	}

	candidate struct {
		uploader *uploader
		req      *sectorUploadReq
	}

	slabUploadResponse struct {
		slab  object.SlabSlice
		index int
		err   error
	}

	sectorUpload struct {
		index    int
		data     *[rhpv2.SectorSize]byte
		root     types.Hash256
		uploaded object.Sector

		ctx    context.Context
		cancel context.CancelFunc
	}

	sectorUploadReq struct {
		uploadID     api.UploadID
		sector       *sectorUpload
		lockPriority int
		overdrive    bool
		responseChan chan sectorUploadResp

		// set by the uploader performing the upload
		fcid types.FileContractID
		hk   types.PublicKey
	}

	sectorUploadResp struct {
		req  *sectorUploadReq
		root types.Hash256
		err  error
	}
)

func (w *worker) initUploadManager(maxMemory, maxOverdrive uint64, overdriveTimeout time.Duration, logger *zap.SugaredLogger) {
	if w.uploadManager != nil {
		panic("upload manager already initialized") // developer error
	}

	mm := newMemoryManager(logger, maxMemory)
	w.uploadManager = newUploadManager(w.shutdownCtx, w, mm, w.bus, w, maxOverdrive, overdriveTimeout, logger)
}

func (w *worker) upload(ctx context.Context, r io.Reader, contracts []api.ContractMetadata, up uploadParameters, opts ...UploadOption) (_ string, err error) {
	// apply the options
	for _, opt := range opts {
		opt(&up)
	}

	// if not given, try decide on a mime type using the file extension
	if !up.multipart && up.mimeType == "" {
		up.mimeType = mime.TypeByExtension(filepath.Ext(up.path))

		// if mime type is still not known, wrap the reader with a mime reader
		if up.mimeType == "" {
			up.mimeType, r, err = newMimeReader(r)
			if err != nil {
				return
			}
		}
	}

	// perform the upload
	bufferSizeLimitReached, eTag, err := w.uploadManager.Upload(ctx, r, contracts, up, lockingPriorityUpload)
	if err != nil {
		return "", err
	}

	// if packing was enabled try uploading packed slabs
	if up.packing {
		if err := w.tryUploadPackedSlabs(ctx, up.rs, up.contractSet, bufferSizeLimitReached); err != nil {
			w.logger.Errorf("couldn't upload packed slabs, err: %v", err)
		}
	}
	return eTag, nil
}

func (w *worker) threadedUploadPackedSlabs(rs api.RedundancySettings, contractSet string, lockPriority int) {
	key := fmt.Sprintf("%d-%d_%s", rs.MinShards, rs.TotalShards, contractSet)

	w.uploadsMu.Lock()
	if w.uploadingPackedSlabs[key] {
		w.uploadsMu.Unlock()
		return
	}
	w.uploadingPackedSlabs[key] = true
	w.uploadsMu.Unlock()

	// make sure we mark uploading packed slabs as false when we're done
	defer func() {
		w.uploadsMu.Lock()
		w.uploadingPackedSlabs[key] = false
		w.uploadsMu.Unlock()
	}()

	// keep uploading packed slabs until we're done
	ctx := context.WithValue(w.shutdownCtx, keyInteractionRecorder, w)
	for {
		uploaded, err := w.uploadPackedSlabs(ctx, defaultPackedSlabsLockDuration, rs, contractSet, lockPriority)
		if err != nil {
			w.logger.Errorf("couldn't upload packed slabs, err: %v", err)
			return
		} else if uploaded == 0 {
			return
		}
	}
}

func (w *worker) tryUploadPackedSlabs(ctx context.Context, rs api.RedundancySettings, contractSet string, block bool) (err error) {
	// if we want to block, try and upload one packed slab synchronously, we use
	// a slightly higher upload priority to avoid reaching the context deadline
	if block {
		_, err = w.uploadPackedSlabs(ctx, defaultPackedSlabsLockDuration, rs, contractSet, lockingPriorityBlockedUpload)
	}

	// make sure there's a goroutine uploading the remainder of the packed slabs
	go w.threadedUploadPackedSlabs(rs, contractSet, lockingPriorityBackgroundUpload)
	return
}

func (w *worker) uploadPackedSlabs(ctx context.Context, lockingDuration time.Duration, rs api.RedundancySettings, contractSet string, lockPriority int) (uploaded int, err error) {
	// upload packed slabs
	var mu sync.Mutex
	var errs error

	var wg sync.WaitGroup
	totalSize := uint64(rs.TotalShards) * rhpv2.SectorSize

	// derive a context that we can use as an interrupt in case of an error.
	interruptCtx, cancel := context.WithCancel(ctx)
	defer cancel()

	for {
		// block until we have memory for a slab or until we are interrupted
		mem := w.uploadManager.mm.AcquireMemory(interruptCtx, totalSize)
		if mem == nil {
			break // interrupted
		}

		// fetch packed slabs to upload
		var packedSlabs []api.PackedSlab
		packedSlabs, err = w.bus.PackedSlabsForUpload(ctx, lockingDuration, uint8(rs.MinShards), uint8(rs.TotalShards), contractSet, 1)
		if err != nil {
			err = fmt.Errorf("couldn't fetch packed slabs from bus: %v", err)
			mem.Release()
			break
		} else if len(packedSlabs) == 0 {
			mem.Release()
			break // no more slabs
		}
		ps := packedSlabs[0]

		// launch upload for slab
		wg.Add(1)
		go func(ps api.PackedSlab) {
			defer mem.Release()
			defer wg.Done()
			err := w.uploadPackedSlab(ctx, ps, rs, contractSet, lockPriority, mem)
			mu.Lock()
			if err != nil {
				errs = errors.Join(errs, err)
				cancel() // prevent new uploads from being launched
			} else {
				uploaded++
			}
			mu.Unlock()
		}(ps)
	}

	// wait for all threads to finish
	wg.Wait()

	// return collected errors
	err = errors.Join(err, errs)
	return
}

func (w *worker) uploadPackedSlab(ctx context.Context, ps api.PackedSlab, rs api.RedundancySettings, contractSet string, lockPriority int, mem Memory) error {
	// create a context with sane timeout
	ctx, cancel := context.WithTimeout(ctx, defaultPackedSlabsUploadTimeout)
	defer cancel()

	// fetch contracts
	contracts, err := w.bus.ContractSetContracts(ctx, contractSet)
	if err != nil {
		return fmt.Errorf("couldn't fetch packed slabs from bus: %v", err)
	}

	// fetch upload params
	up, err := w.bus.UploadParams(ctx)
	if err != nil {
		return fmt.Errorf("couldn't fetch upload params from bus: %v", err)
	}

	// attach gouging checker to the context
	ctx = WithGougingChecker(ctx, w.bus, up.GougingParams)

	// upload packed slab
	err = w.uploadManager.UploadPackedSlab(ctx, rs, ps, contracts, up.CurrentHeight, lockPriority, mem)
	if err != nil {
		return fmt.Errorf("couldn't upload packed slab, err: %v", err)
	}

	return nil
}

func newUploadManager(ctx context.Context, hm HostManager, mm MemoryManager, os ObjectStore, rl revisionLocker, maxOverdrive uint64, overdriveTimeout time.Duration, logger *zap.SugaredLogger) *uploadManager {
	return &uploadManager{
		hm:     hm,
		mm:     mm,
		os:     os,
		rl:     rl,
		logger: logger,

		maxOverdrive:     maxOverdrive,
		overdriveTimeout: overdriveTimeout,

		statsOverdrivePct:              stats.NoDecay(),
		statsSlabUploadSpeedBytesPerMS: stats.NoDecay(),

		shutdownCtx: ctx,

		uploaders: make([]*uploader, 0),
	}
}

func (mgr *uploadManager) newUploader(os ObjectStore, h Host, c api.ContractMetadata, bh uint64) *uploader {
	return &uploader{
		os: os,

		// static
		hk:              c.HostKey,
		siamuxAddr:      c.SiamuxAddr,
		shutdownCtx:     mgr.shutdownCtx,
		signalNewUpload: make(chan struct{}, 1),

		// stats
		statsSectorUploadEstimateInMS:    stats.Default(),
		statsSectorUploadSpeedBytesPerMS: stats.NoDecay(),

		// covered by mutex
		host:      h,
		bh:        bh,
		fcid:      c.ID,
		endHeight: c.WindowEnd,
		queue:     make([]*sectorUploadReq, 0),
	}
}

func (mgr *uploadManager) MigrateShards(ctx context.Context, s *object.Slab, shardIndices []int, shards [][]byte, contractSet string, contracts []api.ContractMetadata, bh uint64, lockPriority int, mem Memory) (err error) {
	// cancel all in-flight requests when the upload is done
	ctx, cancel := context.WithCancel(ctx)
	defer cancel()

	// add tracing
	ctx, span := tracing.Tracer.Start(ctx, "MigrateShards")
	defer func() {
		span.RecordError(err)
		span.End()
	}()

	// create the upload
	upload, err := mgr.newUpload(ctx, len(shards), contracts, bh, lockPriority)
	if err != nil {
		return err
	}

	// track the upload in the bus
	if err := mgr.os.TrackUpload(ctx, upload.id); err != nil {
		return fmt.Errorf("failed to track upload '%v', err: %w", upload.id, err)
	}

	// defer a function that finishes the upload
	defer func() {
		ctx, cancel := context.WithTimeout(mgr.shutdownCtx, time.Minute)
		if err := mgr.os.FinishUpload(ctx, upload.id); err != nil {
			mgr.logger.Errorf("failed to mark upload %v as finished: %v", upload.id, err)
		}
		cancel()
	}()

	// upload the shards
	uploaded, uploadSpeed, overdrivePct, err := upload.uploadShards(ctx, shards, mgr.candidates(upload.allowed), mem, mgr.maxOverdrive, mgr.overdriveTimeout)
	if err != nil {
		return err
	}

	// track stats
	mgr.statsOverdrivePct.Track(overdrivePct)
	mgr.statsSlabUploadSpeedBytesPerMS.Track(float64(uploadSpeed))

	// overwrite the shards with the newly uploaded ones
	for i, si := range shardIndices {
		s.Shards[si].LatestHost = uploaded[i].LatestHost

		knownContracts := make(map[types.FileContractID]struct{})
		for _, fcids := range s.Shards[si].Contracts {
			for _, fcid := range fcids {
				knownContracts[fcid] = struct{}{}
			}
		}
		for hk, fcids := range uploaded[i].Contracts {
			for _, fcid := range fcids {
				if _, exists := knownContracts[fcid]; !exists {
					if s.Shards[si].Contracts == nil {
						s.Shards[si].Contracts = make(map[types.PublicKey][]types.FileContractID)
					}
					s.Shards[si].Contracts[hk] = append(s.Shards[si].Contracts[hk], fcid)
				}
			}
		}
	}

	// update the slab
	return mgr.os.UpdateSlab(ctx, *s, contractSet)
}

func (mgr *uploadManager) Stats() uploadManagerStats {
	mgr.mu.Lock()
	defer mgr.mu.Unlock()

	var numHealthy uint64
	speeds := make(map[types.PublicKey]float64)
	for _, u := range mgr.uploaders {
		speeds[u.hk] = u.statsSectorUploadSpeedBytesPerMS.Average() * 0.008
		if u.Healthy() {
			numHealthy++
		}
	}

	// prepare stats
	return uploadManagerStats{
		avgSlabUploadSpeedMBPS: mgr.statsSlabUploadSpeedBytesPerMS.Average() * 0.008, // convert bytes per ms to mbps,
		avgOverdrivePct:        mgr.statsOverdrivePct.Average(),
		healthyUploaders:       numHealthy,
		numUploaders:           uint64(len(speeds)),
		uploadSpeedsMBPS:       speeds,
	}
}

func (mgr *uploadManager) Stop() {
	mgr.mu.Lock()
	defer mgr.mu.Unlock()
	for _, u := range mgr.uploaders {
		u.Stop()
	}
}

func (mgr *uploadManager) Upload(ctx context.Context, r io.Reader, contracts []api.ContractMetadata, up uploadParameters, lockPriority int) (bufferSizeLimitReached bool, eTag string, err error) {
	// cancel all in-flight requests when the upload is done
	ctx, cancel := context.WithCancel(ctx)
	defer cancel()

	// add tracing
	ctx, span := tracing.Tracer.Start(ctx, "Upload")
	defer func() {
		span.RecordError(err)
		span.End()
	}()

	// create the object
	o := object.NewObject(up.ec)

	// create the hash reader
	hr := newHashReader(r)

	// create the cipher reader
	cr, err := o.Encrypt(hr, up.encryptionOffset)
	if err != nil {
		return false, "", err
	}

	// create the upload
	upload, err := mgr.newUpload(ctx, up.rs.TotalShards, contracts, up.bh, lockPriority)
	if err != nil {
		return false, "", err
	}

	// track the upload in the bus
	if err := mgr.os.TrackUpload(ctx, upload.id); err != nil {
		return false, "", fmt.Errorf("failed to track upload '%v', err: %w", upload.id, err)
	}

	// defer a function that finishes the upload
	defer func() {
		ctx, cancel := context.WithTimeout(mgr.shutdownCtx, time.Minute)
		if err := mgr.os.FinishUpload(ctx, upload.id); err != nil {
			mgr.logger.Errorf("failed to mark upload %v as finished: %v", upload.id, err)
		}
		cancel()
	}()

	// create the response channel
	respChan := make(chan slabUploadResponse)

	// channel to notify main thread of the number of slabs to wait for
	numSlabsChan := make(chan int, 1)

	// prepare slab size
	size := int64(up.rs.MinShards) * rhpv2.SectorSize
	redundantSize := uint64(up.rs.TotalShards) * rhpv2.SectorSize
	var partialSlab []byte

	// launch uploads in a separate goroutine
	go func() {
		var slabIndex int
		for {
			select {
			case <-mgr.shutdownCtx.Done():
				return // interrupted
			case <-ctx.Done():
				return // interrupted
			default:
			}
			// acquire memory
			mem := mgr.mm.AcquireMemory(ctx, redundantSize)
			if mem == nil {
				return // interrupted
			}

			// read next slab's data
			data := make([]byte, size)
			length, err := io.ReadFull(io.LimitReader(cr, size), data)
			if err == io.EOF {
				mem.Release()

				// no more data to upload, notify main thread of the number of
				// slabs to wait for
				numSlabs := slabIndex
				if partialSlab != nil && slabIndex > 0 {
					numSlabs-- // don't wait on partial slab
				}
				numSlabsChan <- numSlabs
				return
			} else if err != nil && err != io.ErrUnexpectedEOF {
				mem.Release()

				// unexpected error, notify main thread
				select {
				case respChan <- slabUploadResponse{err: err}:
				case <-ctx.Done():
				}
				return
			} else if up.packing && errors.Is(err, io.ErrUnexpectedEOF) {
				mem.Release()

				// uploadPacking is true, we return the partial slab without
				// uploading.
				partialSlab = data[:length]
			} else {
				// regular upload
				go func(rs api.RedundancySettings, data []byte, length, slabIndex int) {
					uploadSpeed, overdrivePct := upload.uploadSlab(ctx, rs, data, length, slabIndex, respChan, mgr.candidates(upload.allowed), mem, mgr.maxOverdrive, mgr.overdriveTimeout)

					// track stats
					mgr.statsSlabUploadSpeedBytesPerMS.Track(float64(uploadSpeed))
					mgr.statsOverdrivePct.Track(overdrivePct)

					// release memory
					mem.Release()
				}(up.rs, data, length, slabIndex)
			}
			slabIndex++
		}
	}()

	// collect responses
	var responses []slabUploadResponse
	numSlabs := math.MaxInt32
	for len(responses) < numSlabs {
		select {
		case <-mgr.shutdownCtx.Done():
			return false, "", errWorkerShutDown
		case numSlabs = <-numSlabsChan:
		case res := <-respChan:
			if res.err != nil {
				return false, "", res.err
			}
			responses = append(responses, res)
		}
	}

	// sort the slabs by index
	sort.Slice(responses, func(i, j int) bool {
		return responses[i].index < responses[j].index
	})

	// decorate the object with the slabs
	for _, resp := range responses {
		o.Slabs = append(o.Slabs, resp.slab)
	}

	// calculate the eTag
	eTag = hr.Hash()

	// add partial slabs
	if len(partialSlab) > 0 {
		var pss []object.SlabSlice
		pss, bufferSizeLimitReached, err = mgr.os.AddPartialSlab(ctx, partialSlab, uint8(up.rs.MinShards), uint8(up.rs.TotalShards), up.contractSet)
		if err != nil {
			return false, "", err
		}
		o.Slabs = append(o.Slabs, pss...)
	}

	if up.multipart {
		// persist the part
		err = mgr.os.AddMultipartPart(ctx, up.bucket, up.path, up.contractSet, eTag, up.uploadID, up.partNumber, o.Slabs)
		if err != nil {
			return bufferSizeLimitReached, "", fmt.Errorf("couldn't add multi part: %w", err)
		}
	} else {
		// persist the object
		err = mgr.os.AddObject(ctx, up.bucket, up.path, up.contractSet, o, api.AddObjectOptions{MimeType: up.mimeType, ETag: eTag})
		if err != nil {
			return bufferSizeLimitReached, "", fmt.Errorf("couldn't add object: %w", err)
		}
	}

	return
}

func (mgr *uploadManager) UploadPackedSlab(ctx context.Context, rs api.RedundancySettings, ps api.PackedSlab, contracts []api.ContractMetadata, bh uint64, lockPriority int, mem Memory) (err error) {
	// cancel all in-flight requests when the upload is done
	ctx, cancel := context.WithCancel(ctx)
	defer cancel()

	// add tracing
	ctx, span := tracing.Tracer.Start(ctx, "UploadPackedSlab")
	defer func() {
		span.RecordError(err)
		span.End()
	}()

	// build the shards
	shards := encryptPartialSlab(ps.Data, ps.Key, uint8(rs.MinShards), uint8(rs.TotalShards))

	// create the upload
	upload, err := mgr.newUpload(ctx, len(shards), contracts, bh, lockPriority)
	if err != nil {
		return err
	}

	// track the upload in the bus
	if err := mgr.os.TrackUpload(ctx, upload.id); err != nil {
		return fmt.Errorf("failed to track upload '%v', err: %w", upload.id, err)
	}

	// defer a function that finishes the upload
	defer func() {
		ctx, cancel := context.WithTimeout(mgr.shutdownCtx, time.Minute)
		if err := mgr.os.FinishUpload(ctx, upload.id); err != nil {
			mgr.logger.Errorf("failed to mark upload %v as finished: %v", upload.id, err)
		}
		cancel()
	}()

	// upload the shards
	sectors, uploadSpeed, overdrivePct, err := upload.uploadShards(ctx, shards, mgr.candidates(upload.allowed), mem, mgr.maxOverdrive, mgr.overdriveTimeout)
	if err != nil {
		return err
	}

	// track stats
	mgr.statsSlabUploadSpeedBytesPerMS.Track(float64(uploadSpeed))
	mgr.statsOverdrivePct.Track(overdrivePct)

	// mark packed slab as uploaded
	slab := api.UploadedPackedSlab{BufferID: ps.BufferID, Shards: sectors}
	err = mgr.os.MarkPackedSlabsUploaded(ctx, []api.UploadedPackedSlab{slab})
	if err != nil {
		return fmt.Errorf("couldn't mark packed slabs uploaded, err: %v", err)
	}

	return nil
}

func (mgr *uploadManager) candidates(allowed map[types.PublicKey]struct{}) (candidates []*uploader) {
	mgr.mu.Lock()
	defer mgr.mu.Unlock()

	for _, u := range mgr.uploaders {
		if _, allowed := allowed[u.hk]; allowed {
			candidates = append(candidates, u)
		}
	}

	// sort candidates by upload estimate
	sort.Slice(candidates, func(i, j int) bool {
		return candidates[i].estimate() < candidates[j].estimate()
	})
	return
}

func (mgr *uploadManager) newUpload(ctx context.Context, totalShards int, contracts []api.ContractMetadata, bh uint64, lockPriority int) (*upload, error) {
	mgr.mu.Lock()
	defer mgr.mu.Unlock()

	// refresh the uploaders
	mgr.refreshUploaders(contracts, bh)

	// check if we have enough contracts
	if len(contracts) < totalShards {
		return nil, fmt.Errorf("%v < %v: %w", len(contracts), totalShards, errNotEnoughContracts)
	}

	// create allowed map
	allowed := make(map[types.PublicKey]struct{})
	for _, c := range contracts {
		allowed[c.HostKey] = struct{}{}
	}

	// create upload
	return &upload{
		id:           api.NewUploadID(),
		allowed:      allowed,
		lockPriority: lockPriority,
		shutdownCtx:  mgr.shutdownCtx,
	}, nil
}

func (mgr *uploadManager) refreshUploaders(contracts []api.ContractMetadata, bh uint64) {
	var added int
	var stopped int
	var renewedd int

	// build map of renewals
	renewals := make(map[types.FileContractID]api.ContractMetadata)
	for _, c := range contracts {
		if c.RenewedFrom == (types.FileContractID{}) {
			renewals[c.RenewedFrom] = c
		}
	}

	// refresh uploaders
	var refreshed []*uploader
	existing := make(map[types.FileContractID]struct{})
	for _, uploader := range mgr.uploaders {
		// renew uploaders that got renewed
		if renewal, renewed := renewals[uploader.ContractID()]; renewed {
			fmt.Printf("DEBUG PJ: mgr: renewing %v to %v\n", uploader.ContractID(), renewal.ID)
			uploader.Renew(mgr.hp, renewal, bh)
			renewedd++
		}

		// stop uploaders that expired
		if uploader.Expired(bh) {
			fmt.Printf("DEBUG PJ: mgr: stopping %v\n", uploader.ContractID())
			uploader.Stop()
			stopped++
			continue
		}

<<<<<<< HEAD
		// update uploader
=======
		// renew uploaders that got renewed
		if renewed {
			host := mgr.hm.Host(renewal.HostKey, renewal.ID, renewal.SiamuxAddr)
			uploader.Renew(host, renewal, bh)
		}

		// update uploader and add to the list
>>>>>>> f17b4142
		uploader.UpdateBlockHeight(bh)
		uploader.tryRecomputeStats()

		// add to the list
		refreshed = append(refreshed, uploader)
		existing[uploader.ContractID()] = struct{}{}
	}

	// add missing uploaders
<<<<<<< HEAD
	for _, c := range contracts {
		if _, exists := existing[c.ID]; !exists {
			added++
			uploader := mgr.newUploader(mgr.b, mgr.hp, c, bh)
			fmt.Printf("DEBUG PJ: mgr: starting %v\n", uploader.ContractID())
			refreshed = append(refreshed, uploader)
			go uploader.Start(mgr.hp, mgr.rl)
		}
=======
	for _, c := range wanted {
		host := mgr.hm.Host(c.HostKey, c.ID, c.SiamuxAddr)
		uploader := mgr.newUploader(mgr.os, host, c, bh)
		refreshed = append(refreshed, uploader)
		go uploader.Start(mgr.hm, mgr.rl)
>>>>>>> f17b4142
	}

	fmt.Printf("DEBUG PJ: mgr: uploaders refreshed %d -> %d | added %d | stopped %d | renewed %d\n", len(mgr.uploaders), len(refreshed), added, stopped, renewedd)
	mgr.uploaders = refreshed
}

func (u *upload) newSlabUpload(ctx context.Context, shards [][]byte, uploaders []*uploader, mem Memory, maxOverdrive uint64) (*slabUpload, chan sectorUploadResp) {
	// prepare response channel
	responseChan := make(chan sectorUploadResp)

	// prepare sectors
	sectors := make([]*sectorUpload, len(shards))
	for sI, shard := range shards {
		// create the ctx
		sCtx, sCancel := context.WithCancel(ctx)

		// attach the upload's span
		sCtx, span := tracing.Tracer.Start(sCtx, "uploadSector")
		span.SetAttributes(attribute.Bool("overdrive", false))
		span.SetAttributes(attribute.Int("sector", sI))

		// create the sector
		sectors[sI] = &sectorUpload{
			data:   (*[rhpv2.SectorSize]byte)(shard),
			index:  sI,
			root:   rhpv2.SectorRoot((*[rhpv2.SectorSize]byte)(shard)),
			ctx:    sCtx,
			cancel: sCancel,
		}
	}

	// prepare candidates
	candidates := make([]*candidate, len(uploaders))
	for i, uploader := range uploaders {
		candidates[i] = &candidate{uploader: uploader}
	}

	// create slab upload
	return &slabUpload{
		lockPriority: u.lockPriority,
		uploadID:     u.id,
		maxOverdrive: maxOverdrive,
		mem:          mem,

		sectors:    sectors,
		candidates: candidates,
		numSectors: uint64(len(shards)),

		errs: make(HostErrorSet),
	}, responseChan
}

func (u *upload) uploadSlab(ctx context.Context, rs api.RedundancySettings, data []byte, length, index int, respChan chan slabUploadResponse, candidates []*uploader, mem Memory, maxOverdrive uint64, overdriveTimeout time.Duration) (uploadSpeed int64, overdrivePct float64) {
	// add tracing
	ctx, span := tracing.Tracer.Start(ctx, "uploadSlab")
	defer span.End()

	// create the response
	resp := slabUploadResponse{
		slab: object.SlabSlice{
			Slab:   object.NewSlab(uint8(rs.MinShards)),
			Offset: 0,
			Length: uint32(length),
		},
		index: index,
	}

	// create the shards
	shards := make([][]byte, rs.TotalShards)
	resp.slab.Slab.Encode(data, shards)
	resp.slab.Slab.Encrypt(shards)

	// upload the shards
	resp.slab.Slab.Shards, uploadSpeed, overdrivePct, resp.err = u.uploadShards(ctx, shards, candidates, mem, maxOverdrive, overdriveTimeout)

	// send the response
	select {
	case <-ctx.Done():
	case respChan <- resp:
	}

	return
}

func (u *upload) uploadShards(ctx context.Context, shards [][]byte, candidates []*uploader, mem Memory, maxOverdrive uint64, overdriveTimeout time.Duration) (sectors []object.Sector, uploadSpeed int64, overdrivePct float64, err error) {
	start := time.Now()

	// add tracing
	ctx, span := tracing.Tracer.Start(ctx, "uploadShards")
	defer span.End()

	// ensure inflight uploads get cancelled
	ctx, cancel := context.WithCancel(ctx)
	defer cancel()

	// prepare the upload
	slab, respChan := u.newSlabUpload(ctx, shards, candidates, mem, maxOverdrive)

	// prepare requests
	requests := make([]*sectorUploadReq, len(shards))
	for sI := range shards {
		requests[sI] = &sectorUploadReq{
			uploadID:     slab.uploadID,
			sector:       slab.sectors[sI],
			lockPriority: slab.lockPriority,
			overdrive:    false,
			responseChan: respChan,
		}
	}

	// launch all requests
	for _, upload := range requests {
		if err := slab.launch(upload); err != nil {
			return nil, 0, 0, err
		}
	}

	// create an overdrive timer
	if overdriveTimeout == 0 {
		overdriveTimeout = time.Duration(math.MaxInt64)
	}
	timer := time.NewTimer(overdriveTimeout)

	// create a request buffer
	var buffer []*sectorUploadReq

	// collect responses
	var used bool
	var done bool
loop:
	for slab.numInflight > 0 && !done {
		select {
		case <-u.shutdownCtx.Done():
			return nil, 0, 0, errors.New("upload stopped")
		case <-ctx.Done():
			return nil, 0, 0, ctx.Err()
		case resp := <-respChan:
			// receive the response
			used, done = slab.receive(resp)
			if done {
				break loop
			}

			// relaunch non-overdrive uploads
			if resp.err != nil && !resp.req.overdrive {
				if err := slab.launch(resp.req); err != nil {
					// a failure to relaunch non-overdrive uploads is bad, but
					// we need to keep them around because an overdrive upload
					// might've been redundant, in which case we can re-use the
					// host to launch this request
					buffer = append(buffer, resp.req)
				}
			} else if resp.err == nil && !used {
				if len(buffer) > 0 {
					// relaunch buffered upload request
					if err := slab.launch(buffer[0]); err == nil {
						buffer = buffer[1:]
					}
				} else if slab.canOverdrive(overdriveTimeout) {
					// or try overdriving a sector
					_ = slab.launch(slab.nextRequest(respChan))
				}
			}
		case <-timer.C:
			// try overdriving a sector
			if slab.canOverdrive(overdriveTimeout) {
				_ = slab.launch(slab.nextRequest(respChan)) // ignore result
			}
		}

		// reset the overdrive timer
		if overdriveTimeout != math.MaxInt64 {
			if !timer.Stop() {
				select {
				case <-timer.C:
				default:
				}
			}
			timer.Reset(overdriveTimeout)
		}
	}

	// calculate the upload speed
	bytes := slab.numUploaded * rhpv2.SectorSize
	ms := time.Since(start).Milliseconds()
	uploadSpeed = int64(bytes) / ms

	// calculate overdrive pct
	var numOverdrive uint64
	if slab.numLaunched > slab.numSectors {
		numOverdrive = slab.numLaunched - slab.numSectors
	}
	overdrivePct = float64(numOverdrive) / float64(slab.numSectors)

	// register the amount of overdrive sectors
	span.SetAttributes(attribute.Int("overdrive", int(numOverdrive)))

	if slab.numUploaded < slab.numSectors {
		remaining := slab.numSectors - slab.numUploaded
		err = fmt.Errorf("failed to upload slab: launched=%d uploaded=%d remaining=%d inflight=%d pending=%d uploaders=%d errors=%d %w", slab.numLaunched, slab.numUploaded, remaining, slab.numInflight, len(buffer), len(slab.candidates), len(slab.errs), slab.errs)
		return
	}

	// collect the sectors
	for _, sector := range slab.sectors {
		sectors = append(sectors, sector.uploaded)
	}
	return
}

func (s *slabUpload) canOverdrive(overdriveTimeout time.Duration) bool {
	// overdrive is not kicking in yet
	remaining := s.numSectors - s.numUploaded
	if remaining >= s.maxOverdrive {
		return false
	}

	// overdrive is not due yet
	if time.Since(s.lastOverdrive) < overdriveTimeout {
		return false
	}

	// overdrive is maxed out
	if s.numInflight-remaining >= s.maxOverdrive {
		return false
	}

	return true
}

func (s *slabUpload) launch(req *sectorUploadReq) error {
	// nothing to do
	if req == nil {
		return nil
	}

	// find candidate
	var candidate *candidate
	for _, c := range s.candidates {
		if c.req != nil {
			continue
		}
		candidate = c
		break
	}

	// no candidate found
	if candidate == nil {
		err := errNoCandidateUploader
		span := trace.SpanFromContext(req.sector.ctx)
		span.RecordError(err)
		span.End()
		return err
	}

	// update the candidate
	candidate.req = req
	if req.overdrive {
		s.lastOverdrive = time.Now()
		s.numOverdriving++
	}

	// update the state
	s.numInflight++
	s.numLaunched++

	// enqueue the req
	candidate.uploader.enqueue(req)
	return nil
}

func (s *slabUpload) nextRequest(responseChan chan sectorUploadResp) *sectorUploadReq {
	// count overdrives
	overdriveCnts := make(map[int]int)
	for _, c := range s.candidates {
		if c.req != nil && c.req.overdrive {
			overdriveCnts[c.req.sector.index]++
		}
	}

	// overdrive the sector with the least amount of overdrives
	lowestNumOverdrives := math.MaxInt
	var nextSector *sectorUpload
	for sI, sector := range s.sectors {
		if !sector.isUploaded() && overdriveCnts[sI] < lowestNumOverdrives {
			lowestNumOverdrives = overdriveCnts[sI]
			nextSector = sector
		}
	}
	if nextSector == nil {
		return nil
	}

	return &sectorUploadReq{
		lockPriority: s.lockPriority,
		overdrive:    true,
		responseChan: responseChan,
		sector:       nextSector,
		uploadID:     s.uploadID,
	}
}

func (s *slabUpload) receive(resp sectorUploadResp) (bool, bool) {
	// convenience variable
	req := resp.req
	sector := req.sector

	// update the state
	if req.overdrive {
		s.numOverdriving--
	}
	s.numInflight--

	// failed reqs can't complete the upload
	if resp.err != nil {
		s.errs[req.hk] = resp.err
		return false, false
	}

	// sanity check we receive the expected root
	if resp.root != req.sector.root {
		s.errs[req.hk] = errors.New("root mismatch")
		return false, false
	}

	// redundant sectors can't complete the upload
	if sector.uploaded.Root != (types.Hash256{}) {
		return false, false
	}

	// store the sector
	sector.uploaded = object.Sector{
		Contracts:  map[types.PublicKey][]types.FileContractID{req.hk: {req.fcid}},
		LatestHost: req.hk,
		Root:       resp.root,
	}

	// update uploaded sectors
	s.numUploaded++

	// cancel the sector's context
	sector.cancel()

	// release all other candidates for this sector
	for _, candidate := range s.candidates {
		if candidate.req != nil && candidate.req != req && candidate.req.sector.index == sector.index {
			candidate.req = nil
		}
	}

	// release memory
	sector.data = nil
	s.mem.ReleaseSome(rhpv2.SectorSize)

	return true, s.numUploaded == s.numSectors
}

func (s *sectorUpload) isUploaded() bool {
	return s.uploaded.Root != (types.Hash256{})
}

func (req *sectorUploadReq) done() bool {
	select {
	case <-req.sector.ctx.Done():
		return true
	default:
		return false
	}
}

func (req *sectorUploadReq) fail(err error) {
	select {
	case <-req.sector.ctx.Done():
	case req.responseChan <- sectorUploadResp{
		req: req,
		err: err,
	}:
	}
}

func (req *sectorUploadReq) succeed(root types.Hash256) {
	select {
	case <-req.sector.ctx.Done():
	case req.responseChan <- sectorUploadResp{
		req:  req,
		root: root,
	}:
	}
}<|MERGE_RESOLUTION|>--- conflicted
+++ resolved
@@ -739,7 +739,8 @@
 		// renew uploaders that got renewed
 		if renewal, renewed := renewals[uploader.ContractID()]; renewed {
 			fmt.Printf("DEBUG PJ: mgr: renewing %v to %v\n", uploader.ContractID(), renewal.ID)
-			uploader.Renew(mgr.hp, renewal, bh)
+			host := mgr.hm.Host(renewal.HostKey, renewal.ID, renewal.SiamuxAddr)
+			uploader.Renew(host, renewal, bh)
 			renewedd++
 		}
 
@@ -751,17 +752,7 @@
 			continue
 		}
 
-<<<<<<< HEAD
 		// update uploader
-=======
-		// renew uploaders that got renewed
-		if renewed {
-			host := mgr.hm.Host(renewal.HostKey, renewal.ID, renewal.SiamuxAddr)
-			uploader.Renew(host, renewal, bh)
-		}
-
-		// update uploader and add to the list
->>>>>>> f17b4142
 		uploader.UpdateBlockHeight(bh)
 		uploader.tryRecomputeStats()
 
@@ -771,22 +762,15 @@
 	}
 
 	// add missing uploaders
-<<<<<<< HEAD
 	for _, c := range contracts {
 		if _, exists := existing[c.ID]; !exists {
 			added++
-			uploader := mgr.newUploader(mgr.b, mgr.hp, c, bh)
+			host := mgr.hm.Host(c.HostKey, c.ID, c.SiamuxAddr)
+			uploader := mgr.newUploader(mgr.os, host, c, bh)
 			fmt.Printf("DEBUG PJ: mgr: starting %v\n", uploader.ContractID())
 			refreshed = append(refreshed, uploader)
-			go uploader.Start(mgr.hp, mgr.rl)
-		}
-=======
-	for _, c := range wanted {
-		host := mgr.hm.Host(c.HostKey, c.ID, c.SiamuxAddr)
-		uploader := mgr.newUploader(mgr.os, host, c, bh)
-		refreshed = append(refreshed, uploader)
-		go uploader.Start(mgr.hm, mgr.rl)
->>>>>>> f17b4142
+			go uploader.Start(mgr.hm, mgr.rl)
+		}
 	}
 
 	fmt.Printf("DEBUG PJ: mgr: uploaders refreshed %d -> %d | added %d | stopped %d | renewed %d\n", len(mgr.uploaders), len(refreshed), added, stopped, renewedd)
