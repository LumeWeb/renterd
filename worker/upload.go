--- conflicted
+++ resolved
@@ -653,20 +653,16 @@
 	// closed (so we can keep track of overdrive), if nobody is listening we
 	// assert the ctx was cancelled
 	select {
-	case <-j.requestCtx.Done():
 	case j.responseChan <- uploadResponse{
 		job:  j,
 		root: root,
 	}:
-<<<<<<< HEAD
 	case <-time.After(30 * time.Second):
 		select {
 		case <-j.requestCtx.Done():
 		case <-time.After(time.Second):
 			panic("nobody is listening") // developer error
 		}
-=======
->>>>>>> 1230c822
 	}
 }
 
