--- conflicted
+++ resolved
@@ -40,8 +40,7 @@
 	return &testHostManager{tt: test.NewTT(t), hosts: make(map[types.PublicKey]*testHost)}
 }
 
-<<<<<<< HEAD
-func (hm *testHostManager) Downloader(hk types.PublicKey, siamuxAddr string) SectorDownloader {
+func (hm *testHostManager) Downloader(hk types.PublicKey, siamuxAddr string) host.Downloader {
 	hm.mu.Lock()
 	defer hm.mu.Unlock()
 
@@ -51,10 +50,7 @@
 	return hm.hosts[hk]
 }
 
-func (hm *testHostManager) Host(hk types.PublicKey, fcid types.FileContractID, siamuxAddr string) Host {
-=======
 func (hm *testHostManager) Host(hk types.PublicKey, fcid types.FileContractID, siamuxAddr string) host.Host {
->>>>>>> ffb07074
 	hm.mu.Lock()
 	defer hm.mu.Unlock()
 
