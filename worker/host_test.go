package worker

import (
	"bytes"
	"context"
	"errors"
	"io"
	"sync"
	"testing"
	"time"

	rhpv2 "go.sia.tech/core/rhp/v2"
	rhpv3 "go.sia.tech/core/rhp/v3"
	"go.sia.tech/core/types"
	"go.sia.tech/renterd/api"
	"go.sia.tech/renterd/hostdb"
	"lukechampine.com/frand"
)

type (
	testHost struct {
		*hostMock
		*contractMock
		hptFn func() hostdb.HostPriceTable
	}

	testHostManager struct {
		t *testing.T

		mu    sync.Mutex
		hosts map[types.PublicKey]*testHost
	}
)

func newTestHostManager(t *testing.T) *testHostManager {
	return &testHostManager{t: t, hosts: make(map[types.PublicKey]*testHost)}
}

func (hm *testHostManager) Host(hk types.PublicKey, fcid types.FileContractID, siamuxAddr string) Host {
	hm.mu.Lock()
	defer hm.mu.Unlock()

	if _, ok := hm.hosts[hk]; !ok {
		hm.t.Fatal("host not found")
	}
	return hm.hosts[hk]
}

func (hm *testHostManager) addHost(h *testHost) {
	hm.mu.Lock()
	defer hm.mu.Unlock()
	hm.hosts[h.hk] = h
}

func newTestHost(h *hostMock, c *contractMock) *testHost {
	return newTestHostCustom(h, c, newTestHostPriceTable)
}

func newTestHostCustom(h *hostMock, c *contractMock, hptFn func() hostdb.HostPriceTable) *testHost {
	return &testHost{
		hostMock:     h,
		contractMock: c,
		hptFn:        hptFn,
	}
}

func newTestHostPriceTable() hostdb.HostPriceTable {
	var uid rhpv3.SettingsID
	frand.Read(uid[:])

	return hostdb.HostPriceTable{
		HostPriceTable: rhpv3.HostPriceTable{UID: uid, Validity: time.Minute},
		Expiry:         time.Now().Add(time.Minute),
	}
}

func (h *testHost) PublicKey() types.PublicKey {
	return h.hk
}

func (h *testHost) DownloadSector(ctx context.Context, w io.Writer, root types.Hash256, offset, length uint32, overpay bool) error {
	sector, exist := h.Sector(root)
	if !exist {
		return errSectorNotFound
	}
	if offset+length > rhpv2.SectorSize {
		return errSectorOutOfBounds
	}
	_, err := w.Write(sector[offset : offset+length])
	return err
}

func (h *testHost) UploadSector(ctx context.Context, sector *[rhpv2.SectorSize]byte, rev types.FileContractRevision) (types.Hash256, error) {
	return h.AddSector(sector), nil
}

func (h *testHost) FetchRevision(ctx context.Context, fetchTimeout time.Duration) (rev types.FileContractRevision, _ error) {
	h.mu.Lock()
	defer h.mu.Unlock()
	rev = h.rev
	return rev, nil
}

func (h *testHost) FetchPriceTable(ctx context.Context, rev *types.FileContractRevision) (hostdb.HostPriceTable, error) {
	return h.hptFn(), nil
}

func (h *testHost) FundAccount(ctx context.Context, balance types.Currency, rev *types.FileContractRevision) error {
	return nil
}

func (h *testHost) RenewContract(ctx context.Context, rrr api.RHPRenewRequest) (_ rhpv2.ContractRevision, _ []types.Transaction, _ types.Currency, err error) {
	return rhpv2.ContractRevision{}, nil, types.ZeroCurrency, nil
}

func (h *testHost) SyncAccount(ctx context.Context, rev *types.FileContractRevision) error {
	return nil
}

func TestHost(t *testing.T) {
	// create test host
	h := newTestHost(
		newHostMock(types.PublicKey{1}),
		newContractMock(types.PublicKey{1}, types.FileContractID{1}),
	)

	// upload the sector
<<<<<<< HEAD
	sector, root := newTestSector()
	uploaded, err := h.UploadSector(context.Background(), sector, types.FileContractRevision{})
=======
	err := h.UploadSector(context.Background(), rhpv2.SectorRoot(sector), sector, types.FileContractRevision{})
>>>>>>> fc72fa9d
	if err != nil {
		t.Fatal(err)
	}

	// download entire sector
	var buf bytes.Buffer
	err = h.DownloadSector(context.Background(), &buf, root, 0, rhpv2.SectorSize, false)
	if err != nil {
		t.Fatal(err)
	} else if !bytes.Equal(buf.Bytes(), sector[:]) {
		t.Fatal("sector mismatch")
	}

	// download part of the sector
	buf.Reset()
	err = h.DownloadSector(context.Background(), &buf, root, 64, 64, false)
	if err != nil {
		t.Fatal(err)
	} else if !bytes.Equal(buf.Bytes(), sector[64:128]) {
		t.Fatal("sector mismatch")
	}

	// try downloading out of bounds
	err = h.DownloadSector(context.Background(), &buf, root, rhpv2.SectorSize, 64, false)
	if !errors.Is(err, errSectorOutOfBounds) {
		t.Fatal("expected out of bounds error", err)
	}
}<|MERGE_RESOLUTION|>--- conflicted
+++ resolved
@@ -25,14 +25,14 @@
 	}
 
 	testHostManager struct {
-		t *testing.T
+		t test
 
 		mu    sync.Mutex
 		hosts map[types.PublicKey]*testHost
 	}
 )
 
-func newTestHostManager(t *testing.T) *testHostManager {
+func newTestHostManager(t test) *testHostManager {
 	return &testHostManager{t: t, hosts: make(map[types.PublicKey]*testHost)}
 }
 
@@ -90,8 +90,9 @@
 	return err
 }
 
-func (h *testHost) UploadSector(ctx context.Context, sector *[rhpv2.SectorSize]byte, rev types.FileContractRevision) (types.Hash256, error) {
-	return h.AddSector(sector), nil
+func (h *testHost) UploadSector(ctx context.Context, sectorRoot types.Hash256, sector *[rhpv2.SectorSize]byte, rev types.FileContractRevision) error {
+	h.AddSector(sector)
+	return nil
 }
 
 func (h *testHost) FetchRevision(ctx context.Context, fetchTimeout time.Duration) (rev types.FileContractRevision, _ error) {
@@ -125,12 +126,8 @@
 	)
 
 	// upload the sector
-<<<<<<< HEAD
 	sector, root := newTestSector()
-	uploaded, err := h.UploadSector(context.Background(), sector, types.FileContractRevision{})
-=======
-	err := h.UploadSector(context.Background(), rhpv2.SectorRoot(sector), sector, types.FileContractRevision{})
->>>>>>> fc72fa9d
+	err := h.UploadSector(context.Background(), root, sector, types.FileContractRevision{})
 	if err != nil {
 		t.Fatal(err)
 	}
