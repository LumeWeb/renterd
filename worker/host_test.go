package worker

import (
	"bytes"
	"context"
	"errors"
	"io"
	"sync"
	"testing"
	"time"

	rhpv2 "go.sia.tech/core/rhp/v2"
	rhpv3 "go.sia.tech/core/rhp/v3"
	"go.sia.tech/core/types"
	"go.sia.tech/renterd/api"
	"go.sia.tech/renterd/hostdb"
	"lukechampine.com/frand"
)

type (
	testHost struct {
		*hostMock
		*contractMock
		hptFn func() hostdb.HostPriceTable
	}

	testHostManager struct {
<<<<<<< HEAD
		t *testing.T
=======
		t test
>>>>>>> de4b8c8b

		mu    sync.Mutex
		hosts map[types.PublicKey]*testHost
	}
)

<<<<<<< HEAD
func newTestHostManager(t *testing.T) *testHostManager {
=======
func newTestHostManager(t test) *testHostManager {
>>>>>>> de4b8c8b
	return &testHostManager{t: t, hosts: make(map[types.PublicKey]*testHost)}
}

func (hm *testHostManager) Host(hk types.PublicKey, fcid types.FileContractID, siamuxAddr string) Host {
	hm.mu.Lock()
	defer hm.mu.Unlock()

	if _, ok := hm.hosts[hk]; !ok {
		hm.t.Fatal("host not found")
	}
	return hm.hosts[hk]
}

func (hm *testHostManager) addHost(h *testHost) {
	hm.mu.Lock()
	defer hm.mu.Unlock()
	hm.hosts[h.hk] = h
}

func newTestHost(h *hostMock, c *contractMock) *testHost {
	return newTestHostCustom(h, c, newTestHostPriceTable)
}

func newTestHostCustom(h *hostMock, c *contractMock, hptFn func() hostdb.HostPriceTable) *testHost {
	return &testHost{
		hostMock:     h,
		contractMock: c,
		hptFn:        hptFn,
	}
}

func newTestHostPriceTable() hostdb.HostPriceTable {
	var uid rhpv3.SettingsID
	frand.Read(uid[:])

	return hostdb.HostPriceTable{
		HostPriceTable: rhpv3.HostPriceTable{UID: uid, Validity: time.Minute},
		Expiry:         time.Now().Add(time.Minute),
	}
}

func (h *testHost) PublicKey() types.PublicKey {
	return h.hk
}

func (h *testHost) DownloadSector(ctx context.Context, w io.Writer, root types.Hash256, offset, length uint32, overpay bool) error {
	sector, exist := h.Sector(root)
	if !exist {
		return errSectorNotFound
	}
	if offset+length > rhpv2.SectorSize {
		return errSectorOutOfBounds
	}
	_, err := w.Write(sector[offset : offset+length])
	return err
}

<<<<<<< HEAD
func (h *testHost) UploadSector(ctx context.Context, sector *[rhpv2.SectorSize]byte, rev types.FileContractRevision) (types.Hash256, error) {
	return h.AddSector(sector), nil
=======
func (h *testHost) UploadSector(ctx context.Context, sectorRoot types.Hash256, sector *[rhpv2.SectorSize]byte, rev types.FileContractRevision) error {
	h.AddSector(sector)
	return nil
>>>>>>> de4b8c8b
}

func (h *testHost) FetchRevision(ctx context.Context, fetchTimeout time.Duration) (rev types.FileContractRevision, _ error) {
	h.mu.Lock()
	defer h.mu.Unlock()
	rev = h.rev
	return rev, nil
}

func (h *testHost) FetchPriceTable(ctx context.Context, rev *types.FileContractRevision) (hostdb.HostPriceTable, error) {
	return h.hptFn(), nil
}

func (h *testHost) FundAccount(ctx context.Context, balance types.Currency, rev *types.FileContractRevision) error {
	return nil
}

func (h *testHost) RenewContract(ctx context.Context, rrr api.RHPRenewRequest) (_ rhpv2.ContractRevision, _ []types.Transaction, _ types.Currency, err error) {
	return rhpv2.ContractRevision{}, nil, types.ZeroCurrency, nil
}

func (h *testHost) SyncAccount(ctx context.Context, rev *types.FileContractRevision) error {
	return nil
}

func TestHost(t *testing.T) {
	// create test host
	h := newTestHost(
		newHostMock(types.PublicKey{1}),
		newContractMock(types.PublicKey{1}, types.FileContractID{1}),
	)

	// upload the sector
	sector, root := newTestSector()
<<<<<<< HEAD
	uploaded, err := h.UploadSector(context.Background(), sector, types.FileContractRevision{})
=======
	err := h.UploadSector(context.Background(), root, sector, types.FileContractRevision{})
>>>>>>> de4b8c8b
	if err != nil {
		t.Fatal(err)
	}

	// download entire sector
	var buf bytes.Buffer
	err = h.DownloadSector(context.Background(), &buf, root, 0, rhpv2.SectorSize, false)
	if err != nil {
		t.Fatal(err)
	} else if !bytes.Equal(buf.Bytes(), sector[:]) {
		t.Fatal("sector mismatch")
	}

	// download part of the sector
	buf.Reset()
	err = h.DownloadSector(context.Background(), &buf, root, 64, 64, false)
	if err != nil {
		t.Fatal(err)
	} else if !bytes.Equal(buf.Bytes(), sector[64:128]) {
		t.Fatal("sector mismatch")
	}

	// try downloading out of bounds
	err = h.DownloadSector(context.Background(), &buf, root, rhpv2.SectorSize, 64, false)
	if !errors.Is(err, errSectorOutOfBounds) {
		t.Fatal("expected out of bounds error", err)
	}
}<|MERGE_RESOLUTION|>--- conflicted
+++ resolved
@@ -25,22 +25,14 @@
 	}
 
 	testHostManager struct {
-<<<<<<< HEAD
-		t *testing.T
-=======
 		t test
->>>>>>> de4b8c8b
 
 		mu    sync.Mutex
 		hosts map[types.PublicKey]*testHost
 	}
 )
 
-<<<<<<< HEAD
-func newTestHostManager(t *testing.T) *testHostManager {
-=======
 func newTestHostManager(t test) *testHostManager {
->>>>>>> de4b8c8b
 	return &testHostManager{t: t, hosts: make(map[types.PublicKey]*testHost)}
 }
 
@@ -98,14 +90,9 @@
 	return err
 }
 
-<<<<<<< HEAD
-func (h *testHost) UploadSector(ctx context.Context, sector *[rhpv2.SectorSize]byte, rev types.FileContractRevision) (types.Hash256, error) {
-	return h.AddSector(sector), nil
-=======
 func (h *testHost) UploadSector(ctx context.Context, sectorRoot types.Hash256, sector *[rhpv2.SectorSize]byte, rev types.FileContractRevision) error {
 	h.AddSector(sector)
 	return nil
->>>>>>> de4b8c8b
 }
 
 func (h *testHost) FetchRevision(ctx context.Context, fetchTimeout time.Duration) (rev types.FileContractRevision, _ error) {
@@ -140,11 +127,7 @@
 
 	// upload the sector
 	sector, root := newTestSector()
-<<<<<<< HEAD
-	uploaded, err := h.UploadSector(context.Background(), sector, types.FileContractRevision{})
-=======
 	err := h.UploadSector(context.Background(), root, sector, types.FileContractRevision{})
->>>>>>> de4b8c8b
 	if err != nil {
 		t.Fatal(err)
 	}
