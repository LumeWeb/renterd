package e2e

import (
	"bytes"
	"context"
	"encoding/hex"
	"encoding/json"
	"errors"
	"fmt"
	"io"
	"math"
	"os"
	"path/filepath"
	"reflect"
	"sort"
	"strings"
	"sync"
	"testing"
	"time"

	"github.com/google/go-cmp/cmp"
	rhpv2 "go.sia.tech/core/rhp/v2"
	rhpv3 "go.sia.tech/core/rhp/v3"
	"go.sia.tech/core/types"
	"go.sia.tech/coreutils"
	"go.sia.tech/coreutils/chain"
	"go.sia.tech/coreutils/wallet"
	"go.sia.tech/renterd/alerts"
	"go.sia.tech/renterd/api"
	"go.sia.tech/renterd/autopilot/contractor"
	"go.sia.tech/renterd/config"
	"go.sia.tech/renterd/internal/test"
	"go.sia.tech/renterd/internal/utils"
	"go.sia.tech/renterd/object"
	"go.sia.tech/renterd/stores/sql/sqlite"
	"lukechampine.com/frand"
)

func TestObjectsWithNoDelimiter(t *testing.T) {
	// assertMetadata asserts ModTime, ETag and MimeType are set and then clears
	// them afterwards so we can compare without having to specify the metadata
	start := time.Now()
	assertMetadata := func(entries []api.ObjectMetadata) {
		for i := range entries {
			// assert bucket
			if entries[i].Bucket != testBucket {
				t.Fatal("unexpected bucket", entries[i].Bucket)
			}
			entries[i].Bucket = ""

			// assert mod time
			if !strings.HasSuffix(entries[i].Key, "/") && !entries[i].ModTime.Std().After(start.UTC()) {
				t.Fatal("mod time should be set")
			}
			entries[i].ModTime = api.TimeRFC3339{}

			// assert mime type
			isDir := strings.HasSuffix(entries[i].Key, "/") && entries[i].Key != "//double/" // double is a file
			if (isDir && entries[i].MimeType != "") || (!isDir && entries[i].MimeType == "") {
				t.Fatal("unexpected mime type", entries[i].MimeType)
			}
			entries[i].MimeType = ""

			// assert etag
			if isDir != (entries[i].ETag == "") {
				t.Fatal("etag should be set for files and empty for dirs")
			}
			entries[i].ETag = ""
		}
	}

	// create a test cluster
	cluster := newTestCluster(t, testClusterOptions{
		hosts: test.RedundancySettings.TotalShards,
	})
	defer cluster.Shutdown()

	b := cluster.Bus
	w := cluster.Worker
	tt := cluster.tt

	// upload the following paths
	uploads := []struct {
		key  string
		size int
	}{
		{"/foo/bar", 1},
		{"/foo/bat", 2},
		{"/foo/baz/quux", 3},
		{"/foo/baz/quuz", 4},
		{"/gab/guub", 5},
		{"/FOO/bar", 6}, // test case sensitivity
	}

	for _, upload := range uploads {
		if upload.size == 0 {
			tt.OKAll(w.UploadObject(context.Background(), bytes.NewReader(nil), testBucket, upload.key, api.UploadObjectOptions{}))
		} else {
			data := make([]byte, upload.size)
			frand.Read(data)
			tt.OKAll(w.UploadObject(context.Background(), bytes.NewReader(data), testBucket, upload.key, api.UploadObjectOptions{}))
		}
	}

	tests := []struct {
		prefix  string
		sortBy  string
		sortDir string
		want    []api.ObjectMetadata
	}{
		{"/", "", "", []api.ObjectMetadata{{Key: "/FOO/bar", Size: 6, Health: 1}, {Key: "/foo/bar", Size: 1, Health: 1}, {Key: "/foo/bat", Size: 2, Health: 1}, {Key: "/foo/baz/quux", Size: 3, Health: 1}, {Key: "/foo/baz/quuz", Size: 4, Health: 1}, {Key: "/gab/guub", Size: 5, Health: 1}}},
		{"/", "", api.SortDirAsc, []api.ObjectMetadata{{Key: "/FOO/bar", Size: 6, Health: 1}, {Key: "/foo/bar", Size: 1, Health: 1}, {Key: "/foo/bat", Size: 2, Health: 1}, {Key: "/foo/baz/quux", Size: 3, Health: 1}, {Key: "/foo/baz/quuz", Size: 4, Health: 1}, {Key: "/gab/guub", Size: 5, Health: 1}}},
		{"/", "", api.SortDirDesc, []api.ObjectMetadata{{Key: "/gab/guub", Size: 5, Health: 1}, {Key: "/foo/baz/quuz", Size: 4, Health: 1}, {Key: "/foo/baz/quux", Size: 3, Health: 1}, {Key: "/foo/bat", Size: 2, Health: 1}, {Key: "/foo/bar", Size: 1, Health: 1}, {Key: "/FOO/bar", Size: 6, Health: 1}}},
		{"/", api.ObjectSortByHealth, api.SortDirAsc, []api.ObjectMetadata{{Key: "/FOO/bar", Size: 6, Health: 1}, {Key: "/foo/bar", Size: 1, Health: 1}, {Key: "/foo/bat", Size: 2, Health: 1}, {Key: "/foo/baz/quux", Size: 3, Health: 1}, {Key: "/foo/baz/quuz", Size: 4, Health: 1}, {Key: "/gab/guub", Size: 5, Health: 1}}},
		{"/", api.ObjectSortByHealth, api.SortDirDesc, []api.ObjectMetadata{{Key: "/FOO/bar", Size: 6, Health: 1}, {Key: "/foo/bar", Size: 1, Health: 1}, {Key: "/foo/bat", Size: 2, Health: 1}, {Key: "/foo/baz/quux", Size: 3, Health: 1}, {Key: "/foo/baz/quuz", Size: 4, Health: 1}, {Key: "/gab/guub", Size: 5, Health: 1}}},
		{"/foo/b", "", "", []api.ObjectMetadata{{Key: "/foo/bar", Size: 1, Health: 1}, {Key: "/foo/bat", Size: 2, Health: 1}, {Key: "/foo/baz/quux", Size: 3, Health: 1}, {Key: "/foo/baz/quuz", Size: 4, Health: 1}}},
		{"o/baz/quu", "", "", []api.ObjectMetadata{}},
		{"/foo", "", "", []api.ObjectMetadata{{Key: "/foo/bar", Size: 1, Health: 1}, {Key: "/foo/bat", Size: 2, Health: 1}, {Key: "/foo/baz/quux", Size: 3, Health: 1}, {Key: "/foo/baz/quuz", Size: 4, Health: 1}}},
		{"/foo", api.ObjectSortBySize, api.SortDirAsc, []api.ObjectMetadata{{Key: "/foo/bar", Size: 1, Health: 1}, {Key: "/foo/bat", Size: 2, Health: 1}, {Key: "/foo/baz/quux", Size: 3, Health: 1}, {Key: "/foo/baz/quuz", Size: 4, Health: 1}}},
		{"/foo", api.ObjectSortBySize, api.SortDirDesc, []api.ObjectMetadata{{Key: "/foo/baz/quuz", Size: 4, Health: 1}, {Key: "/foo/baz/quux", Size: 3, Health: 1}, {Key: "/foo/bat", Size: 2, Health: 1}, {Key: "/foo/bar", Size: 1, Health: 1}}},
	}
	for _, test := range tests {
		// use the bus client
		res, err := b.Objects(context.Background(), test.prefix, api.ListObjectOptions{
			Bucket:  testBucket,
			SortBy:  test.sortBy,
			SortDir: test.sortDir,
			Limit:   -1,
		})
		if err != nil {
			t.Fatal(err, test.prefix)
		}
		assertMetadata(res.Objects)

		got := res.Objects
		if !(len(got) == 0 && len(test.want) == 0) && !reflect.DeepEqual(got, test.want) {
			t.Log(cmp.Diff(got, test.want, cmp.Comparer(api.CompareTimeRFC3339)))
			t.Fatalf("\nkey: %v\ngot: %v\nwant: %v\nsortBy: %v\nsortDir: %v", test.prefix, got, test.want, test.sortBy, test.sortDir)
		}
		if len(res.Objects) > 0 {
			marker := ""
			for offset := 0; offset < len(test.want); offset++ {
				res, err := b.Objects(context.Background(), test.prefix, api.ListObjectOptions{
					Bucket:  testBucket,
					SortBy:  test.sortBy,
					SortDir: test.sortDir,
					Marker:  marker,
					Limit:   1,
				})
				if err != nil {
					t.Fatal(err)
				}

				// assert metadata & clear it afterwards so we can compare
				assertMetadata(res.Objects)

				got := res.Objects
				if len(got) != 1 {
					t.Fatalf("expected 1 object, got %v", len(got))
				} else if got[0].Key != test.want[offset].Key {
					t.Fatalf("expected %v, got %v, offset %v, marker %v, sortBy %v, sortDir %v", test.want[offset].Key, got[0].Key, offset, marker, test.sortBy, test.sortDir)
				}
				marker = res.NextMarker
			}
		}
	}

	// list invalid marker
	_, err := b.Objects(context.Background(), "", api.ListObjectOptions{
		Bucket: testBucket,
		Marker: "invalid",
		SortBy: api.ObjectSortByHealth,
	})
	if !utils.IsErr(err, api.ErrMarkerNotFound) {
		t.Fatal(err)
	}
}

// TestNewTestCluster is a test for creating a cluster of Nodes for testing,
// making sure that it forms contracts, renews contracts and shuts down.
func TestNewTestCluster(t *testing.T) {
	cluster := newTestCluster(t, clusterOptsDefault)
	defer cluster.Shutdown()
	tt := cluster.tt

	// See if autopilot is running by triggering the loop.
	_, err := cluster.Autopilot.Trigger(false)
	tt.OK(err)

	// Add a host.
	cluster.AddHosts(1)

	// Wait for contracts to form.
	var contract api.ContractMetadata
	contracts := cluster.WaitForContracts()
	contract = contracts[0]
	revision, err := cluster.Bus.ContractRevision(context.Background(), contract.ID)
	tt.OK(err)

	// Verify startHeight and endHeight of the contract.
	cfg, currentPeriod := cluster.AutopilotConfig(context.Background())
	expectedEndHeight := currentPeriod + cfg.Contracts.Period + cfg.Contracts.RenewWindow
	if contract.EndHeight() != expectedEndHeight || revision.EndHeight() != expectedEndHeight {
		t.Fatal("wrong endHeight", contract.EndHeight(), revision.EndHeight())
	} else if contract.InitialRenterFunds.IsZero() || contract.ContractPrice.IsZero() {
		t.Fatal("InitialRenterFunds and ContractPrice shouldn't be zero")
	}

	// Wait for contract set to form
	cluster.WaitForContractSetContracts(cfg.Contracts.Set, int(cfg.Contracts.Amount))

	// Mine blocks until contracts start renewing.
	cluster.MineToRenewWindow()

	// Wait for the contract to be renewed.
	var renewalID types.FileContractID
	tt.Retry(100, 100*time.Millisecond, func() error {
		contracts, err := cluster.Bus.Contracts(context.Background(), api.ContractsOpts{})
		if err != nil {
			return err
		}
		if len(contracts) != 1 {
			return fmt.Errorf("unexpected number of contracts %d != 1", len(contracts))
		}
		if contracts[0].RenewedFrom != contract.ID {
			return fmt.Errorf("contract wasn't renewed %v != %v", contracts[0].RenewedFrom, contract.ID)
		}
		if contracts[0].ProofHeight != 0 {
			return errors.New("proof height should be 0 since the contract was renewed and therefore doesn't require a proof")
		}
		if contracts[0].ContractPrice.IsZero() {
			return errors.New("contract price shouldn't be zero")
		}
		if contracts[0].State != api.ContractStatePending {
			return fmt.Errorf("contract should be pending but was %v", contracts[0].State)
		}
		renewalID = contracts[0].ID
		return nil
	})

	// Mine until before the window start to give the host time to submit the
	// revision first.
	cs, err := cluster.Bus.ConsensusState(context.Background())
	tt.OK(err)
	cluster.MineBlocks(contract.WindowStart - cs.BlockHeight - 4)
	if cs.LastBlockTime.IsZero() {
		t.Fatal("last block time not set")
	}

	// Now wait for the revision and proof to be caught by the hostdb.
	var ac api.ContractMetadata
	tt.Retry(20, time.Second, func() error {
		archivedContracts, err := cluster.Bus.AncestorContracts(context.Background(), renewalID, 0)
		if err != nil {
			t.Fatal(err)
		}
		if len(archivedContracts) != 1 {
			return fmt.Errorf("should have 1 archived contract but got %v", len(archivedContracts))
		}
		ac = archivedContracts[0]
		if ac.RevisionHeight == 0 || ac.RevisionNumber != math.MaxUint64 {
			return fmt.Errorf("revision information is wrong: %v %v %v", ac.RevisionHeight, ac.RevisionNumber, ac.ID)
		}
		if ac.ProofHeight != 0 {
			t.Fatal("proof height should be 0 since the contract was renewed and therefore doesn't require a proof")
		}
		if ac.State != api.ContractStateComplete {
			return fmt.Errorf("contract should be complete but was %v", ac.State)
		}
		return nil
	})

	// Get host info for every host.
	hosts, err := cluster.Bus.Hosts(context.Background(), api.HostOptions{})
	tt.OK(err)
	for _, host := range hosts {
		hi, err := cluster.Bus.Host(context.Background(), host.PublicKey)
		if err != nil {
			t.Fatal(err)
		} else if checks := hi.Checks[testApCfg().ID]; checks == (api.HostCheck{}) {
			t.Fatal("host check not found")
		} else if checks.ScoreBreakdown.Score() == 0 {
			js, _ := json.MarshalIndent(checks.ScoreBreakdown, "", "  ")
			t.Fatalf("score shouldn't be 0 because that means one of the fields was 0: %s", string(js))
		} else if !checks.UsabilityBreakdown.IsUsable() {
			t.Fatal("host should be usable")
		} else if len(checks.UsabilityBreakdown.UnusableReasons()) != 0 {
			t.Fatal("usable hosts don't have any reasons set")
		} else if reflect.DeepEqual(hi, api.Host{}) {
			t.Fatal("host wasn't set")
		} else if hi.Settings.Release == "" {
			t.Fatal("release should be set")
		}
	}
	hostInfos, err := cluster.Bus.Hosts(context.Background(), api.HostOptions{
		FilterMode:    api.HostFilterModeAll,
		UsabilityMode: api.UsabilityFilterModeAll,
	})
	tt.OK(err)

	allHosts := make(map[types.PublicKey]struct{})
	for _, hi := range hostInfos {
		if checks := hi.Checks[testApCfg().ID]; checks == (api.HostCheck{}) {
			t.Fatal("host check not found")
		} else if checks.ScoreBreakdown.Score() == 0 {
			js, _ := json.MarshalIndent(checks.ScoreBreakdown, "", "  ")
			t.Fatalf("score shouldn't be 0 because that means one of the fields was 0: %s", string(js))
		} else if !checks.UsabilityBreakdown.IsUsable() {
			t.Fatal("host should be usable")
		} else if len(checks.UsabilityBreakdown.UnusableReasons()) != 0 {
			t.Fatal("usable hosts don't have any reasons set")
		} else if reflect.DeepEqual(hi, api.Host{}) {
			t.Fatal("host wasn't set")
		}
		allHosts[hi.PublicKey] = struct{}{}
	}

	hostInfosUnusable, err := cluster.Bus.Hosts(context.Background(), api.HostOptions{
		AutopilotID:   testApCfg().ID,
		FilterMode:    api.UsabilityFilterModeAll,
		UsabilityMode: api.UsabilityFilterModeUnusable,
	})
	tt.OK(err)
	if len(hostInfosUnusable) != 0 {
		t.Fatal("there should be no unusable hosts", len(hostInfosUnusable))
	}

	hostInfosUsable, err := cluster.Bus.Hosts(context.Background(), api.HostOptions{
		AutopilotID:   testApCfg().ID,
		FilterMode:    api.UsabilityFilterModeAll,
		UsabilityMode: api.UsabilityFilterModeUsable,
	})
	tt.OK(err)
	for _, hI := range hostInfosUsable {
		delete(allHosts, hI.PublicKey)
	}
	if len(hostInfosUsable) != len(hostInfos) || len(allHosts) != 0 {
		t.Fatalf("result for 'usable' should match the result for 'all', \n\nall: %+v \n\nusable: %+v", hostInfos, hostInfosUsable)
	}

	// Fetch the autopilot state
	state, err := cluster.Autopilot.State()
	tt.OK(err)
	if state.ID != api.DefaultAutopilotID {
		t.Fatal("autopilot should have default id", state.ID)
	} else if time.Time(state.StartTime).IsZero() {
		t.Fatal("autopilot should have start time")
	} else if time.Time(state.MigratingLastStart).IsZero() {
		t.Fatal("autopilot should have completed a migration")
	} else if time.Time(state.ScanningLastStart).IsZero() {
		t.Fatal("autopilot should have completed a scan")
	} else if state.UptimeMS == 0 {
		t.Fatal("uptime should be set")
	} else if !state.Configured {
		t.Fatal("autopilot should be configured")
	}

	// Fetch host
	if _, err := cluster.Bus.Host(context.Background(), cluster.hosts[0].PublicKey()); err != nil {
		t.Fatal("unexpected error", err)
	} else if _, err := cluster.Bus.Host(context.Background(), types.PublicKey{1}); !utils.IsErr(err, api.ErrHostNotFound) {
		t.Fatal("unexpected error", err)
	}
}

// TestObjectsBucket is a test that verifies whether we properly escape bucket
// names.
func TestObjectsBucket(t *testing.T) {
	// create a test cluster
	cluster := newTestCluster(t, testClusterOptions{
		hosts: test.RedundancySettings.TotalShards,
	})
	defer cluster.Shutdown()

	b := cluster.Bus
	w := cluster.Worker
	tt := cluster.tt

	// create a test bucket
	bucket := "hello world"
	tt.OK(b.CreateBucket(context.Background(), bucket, api.CreateBucketOptions{}))

	// upload an object to this bucket
	tt.OKAll(w.UploadObject(context.Background(), bytes.NewReader(nil), bucket, t.Name(), api.UploadObjectOptions{}))

	// assert we can fetch the object
	tt.OKAll(b.Object(context.Background(), bucket, t.Name(), api.GetObjectOptions{}))
	tt.OKAll(w.HeadObject(context.Background(), bucket, t.Name(), api.HeadObjectOptions{}))

	// assert delete object takes into account the bucket
	err := w.DeleteObject(context.Background(), bucket+"notthesame", t.Name())
	if !utils.IsErr(err, api.ErrObjectNotFound) {
		t.Fatal("expected object not found error", err)
	}
	tt.OK(w.DeleteObject(context.Background(), bucket, t.Name()))
}

// TestObjectsWithDelimiterSlash is an integration test that verifies
// objects are uploaded, download and deleted from and to the paths we
// would expect. It is similar to the TestObjectEntries unit test, but uses
// the worker and bus client to verify paths are passed correctly.
func TestObjectsWithDelimiterSlash(t *testing.T) {
	// assertMetadata asserts ModTime, ETag and MimeType are set and then clears
	// them afterwards so we can compare without having to specify the metadata
	start := time.Now()
	assertMetadata := func(entries []api.ObjectMetadata) {
		for i := range entries {
			// assert bucket
			if entries[i].Bucket != testBucket {
				t.Fatal("unexpected bucket", entries[i].Bucket)
			}
			entries[i].Bucket = ""

			// assert mod time
			if !strings.HasSuffix(entries[i].Key, "/") && !entries[i].ModTime.Std().After(start.UTC()) {
				t.Fatal("mod time should be set")
			}
			entries[i].ModTime = api.TimeRFC3339{}

			// assert mime type
			isDir := strings.HasSuffix(entries[i].Key, "/") && entries[i].Key != "//double/" // double is a file
			if (isDir && entries[i].MimeType != "") || (!isDir && entries[i].MimeType == "") {
				t.Fatal("unexpected mime type", entries[i].MimeType)
			}
			entries[i].MimeType = ""

			// assert etag
			if isDir != (entries[i].ETag == "") {
				t.Fatal("etag should be set for files and empty for dirs")
			}
			entries[i].ETag = ""
		}
	}

	// create a test cluster
	cluster := newTestCluster(t, testClusterOptions{
		hosts: test.RedundancySettings.TotalShards,
	})
	defer cluster.Shutdown()

	b := cluster.Bus
	w := cluster.Worker
	tt := cluster.tt

	// upload the following paths
	uploads := []struct {
		key  string
		size int
	}{
		{"/foo/bar", 1},
		{"/foo/bat", 2},
		{"/foo/baz/quux", 3},
		{"/foo/baz/quuz", 4},
		{"/gab/guub", 5},
		{"/fileś/śpecial", 6}, // utf8
		{"//double/", 7},
		{"///triple", 8},
		{"/FOO/bar", 9}, // test case sensitivity
	}

	for _, upload := range uploads {
		if upload.size == 0 {
			tt.OKAll(w.UploadObject(context.Background(), bytes.NewReader(nil), testBucket, upload.key, api.UploadObjectOptions{}))
		} else {
			data := make([]byte, upload.size)
			frand.Read(data)
			tt.OKAll(w.UploadObject(context.Background(), bytes.NewReader(data), testBucket, upload.key, api.UploadObjectOptions{}))
		}
	}

	tests := []struct {
		path    string
		prefix  string
		sortBy  string
		sortDir string
		want    []api.ObjectMetadata
	}{
		{"/", "", "", "", []api.ObjectMetadata{{Key: "//", Size: 15, Health: 1}, {Key: "/FOO/", Size: 9, Health: 1}, {Key: "/fileś/", Size: 6, Health: 1}, {Key: "/foo/", Size: 10, Health: 1}, {Key: "/gab/", Size: 5, Health: 1}}},
		{"//", "", "", "", []api.ObjectMetadata{{Key: "///", Size: 8, Health: 1}, {Key: "//double/", Size: 7, Health: 1}}},
		{"///", "", "", "", []api.ObjectMetadata{{Key: "///triple", Size: 8, Health: 1}}},
		{"/foo/", "", "", "", []api.ObjectMetadata{{Key: "/foo/bar", Size: 1, Health: 1}, {Key: "/foo/bat", Size: 2, Health: 1}, {Key: "/foo/baz/", Size: 7, Health: 1}}},
		{"/FOO/", "", "", "", []api.ObjectMetadata{{Key: "/FOO/bar", Size: 9, Health: 1}}},
		{"/foo/baz/", "", "", "", []api.ObjectMetadata{{Key: "/foo/baz/quux", Size: 3, Health: 1}, {Key: "/foo/baz/quuz", Size: 4, Health: 1}}},
		{"/gab/", "", "", "", []api.ObjectMetadata{{Key: "/gab/guub", Size: 5, Health: 1}}},
		{"/fileś/", "", "", "", []api.ObjectMetadata{{Key: "/fileś/śpecial", Size: 6, Health: 1}}},

		{"/", "f", "", "", []api.ObjectMetadata{{Key: "/fileś/", Size: 6, Health: 1}, {Key: "/foo/", Size: 10, Health: 1}}},
		{"/foo/", "fo", "", "", []api.ObjectMetadata{}},
		{"/foo/baz/", "quux", "", "", []api.ObjectMetadata{{Key: "/foo/baz/quux", Size: 3, Health: 1}}},
		{"/gab/", "/guub", "", "", []api.ObjectMetadata{}},

		{"/", "", "name", "ASC", []api.ObjectMetadata{{Key: "//", Size: 15, Health: 1}, {Key: "/FOO/", Size: 9, Health: 1}, {Key: "/fileś/", Size: 6, Health: 1}, {Key: "/foo/", Size: 10, Health: 1}, {Key: "/gab/", Size: 5, Health: 1}}},
		{"/", "", "name", "DESC", []api.ObjectMetadata{{Key: "/gab/", Size: 5, Health: 1}, {Key: "/foo/", Size: 10, Health: 1}, {Key: "/fileś/", Size: 6, Health: 1}, {Key: "/FOO/", Size: 9, Health: 1}, {Key: "//", Size: 15, Health: 1}}},

		{"/", "", "health", "ASC", []api.ObjectMetadata{{Key: "//", Size: 15, Health: 1}, {Key: "/FOO/", Size: 9, Health: 1}, {Key: "/fileś/", Size: 6, Health: 1}, {Key: "/foo/", Size: 10, Health: 1}, {Key: "/gab/", Size: 5, Health: 1}}},
		{"/", "", "health", "DESC", []api.ObjectMetadata{{Key: "//", Size: 15, Health: 1}, {Key: "/FOO/", Size: 9, Health: 1}, {Key: "/fileś/", Size: 6, Health: 1}, {Key: "/foo/", Size: 10, Health: 1}, {Key: "/gab/", Size: 5, Health: 1}}},

		{"/", "", "size", "ASC", []api.ObjectMetadata{{Key: "/gab/", Size: 5, Health: 1}, {Key: "/fileś/", Size: 6, Health: 1}, {Key: "/FOO/", Size: 9, Health: 1}, {Key: "/foo/", Size: 10, Health: 1}, {Key: "//", Size: 15, Health: 1}}},
		{"/", "", "size", "DESC", []api.ObjectMetadata{{Key: "//", Size: 15, Health: 1}, {Key: "/foo/", Size: 10, Health: 1}, {Key: "/FOO/", Size: 9, Health: 1}, {Key: "/fileś/", Size: 6, Health: 1}, {Key: "/gab/", Size: 5, Health: 1}}},
	}
	for _, test := range tests {
		// use the bus client
		res, err := b.Objects(context.Background(), test.path+test.prefix, api.ListObjectOptions{
			Bucket:    testBucket,
			Delimiter: "/",
			SortBy:    test.sortBy,
			SortDir:   test.sortDir,
		})
		if err != nil {
			t.Fatal(err, test.path)
		}
		assertMetadata(res.Objects)

		if !(len(res.Objects) == 0 && len(test.want) == 0) && !reflect.DeepEqual(res.Objects, test.want) {
			t.Fatalf("\nlist: %v\nprefix: %v\nsortBy: %v\nsortDir: %v\ngot: %v\nwant: %v", test.path, test.prefix, test.sortBy, test.sortDir, res.Objects, test.want)
		}
		var marker string
		for offset := 0; offset < len(test.want); offset++ {
			res, err := b.Objects(context.Background(), test.path+test.prefix, api.ListObjectOptions{
				Bucket:    testBucket,
				Delimiter: "/",
				SortBy:    test.sortBy,
				SortDir:   test.sortDir,
				Marker:    marker,
				Limit:     1,
			})
			marker = res.NextMarker
			if err != nil {
				t.Fatal(err)
			}
			assertMetadata(res.Objects)

			if len(res.Objects) != 1 || res.Objects[0] != test.want[offset] {
				t.Fatalf("\nlist: %v\nprefix: %v\nsortBy: %v\nsortDir: %v\ngot: %v\nwant: %v", test.path, test.prefix, test.sortBy, test.sortDir, res.Objects, test.want[offset])
			}
			moreRemaining := len(test.want)-offset-1 > 0
			if res.HasMore != moreRemaining {
				t.Fatalf("invalid value for hasMore (%t) at offset (%d) test (%+v)", res.HasMore, offset, test)
			}

			// make sure we stay within bounds
			if offset+1 >= len(test.want) {
				continue
			}

			res, err = b.Objects(context.Background(), test.path+test.prefix, api.ListObjectOptions{
				Bucket:    testBucket,
				Delimiter: "/",
				SortBy:    test.sortBy,
				SortDir:   test.sortDir,
				Marker:    test.want[offset].Key,
				Limit:     1,
			})
			if err != nil {
				t.Fatalf("\nlist: %v\nprefix: %v\nsortBy: %v\nsortDir: %vmarker: %v\n\nerr: %v", test.path, test.prefix, test.sortBy, test.sortDir, test.want[offset].Key, err)
			}
			assertMetadata(res.Objects)

			if len(res.Objects) != 1 || res.Objects[0] != test.want[offset+1] {
				t.Errorf("\nlist: %v\nprefix: %v\nmarker: %v\ngot: %v\nwant: %v", test.path, test.prefix, test.want[offset].Key, res.Objects, test.want[offset+1])
			}

			moreRemaining = len(test.want)-offset-2 > 0
			if res.HasMore != moreRemaining {
				t.Errorf("invalid value for hasMore (%t) at marker (%s) test (%+v)", res.HasMore, test.want[offset].Key, test)
			}
		}
	}

	// delete all uploads
	for _, upload := range uploads {
		tt.OK(w.DeleteObject(context.Background(), testBucket, upload.key))
	}

	// assert root dir is empty
	if resp, err := b.Objects(context.Background(), "/", api.ListObjectOptions{Bucket: testBucket}); err != nil {
		t.Fatal(err)
	} else if len(resp.Objects) != 0 {
		t.Fatal("there should be no entries left", resp.Objects)
	}
}

// TestObjectsRename tests renaming objects and downloading them afterwards.
func TestObjectsRename(t *testing.T) {
	// create a test cluster
	cluster := newTestCluster(t, testClusterOptions{
		hosts: test.RedundancySettings.TotalShards,
	})
	defer cluster.Shutdown()

	b := cluster.Bus
	w := cluster.Worker
	tt := cluster.tt

	// upload the following paths
	uploads := []string{
		"/foo/bar",
		"/foo/bat",
		"/foo/baz",
		"/foo/baz/quuz",
		"/bar2",
	}
	for _, path := range uploads {
		tt.OKAll(w.UploadObject(context.Background(), bytes.NewReader(nil), testBucket, path, api.UploadObjectOptions{}))
	}

	// rename
	if err := b.RenameObjects(context.Background(), testBucket, "/foo/", "/", false); err != nil {
		t.Fatal(err)
	}
	if err := b.RenameObject(context.Background(), testBucket, "/baz/quuz", "/quuz", false); err != nil {
		t.Fatal(err)
	}
	if err := b.RenameObject(context.Background(), testBucket, "/bar2", "/bar", false); err == nil || !strings.Contains(err.Error(), api.ErrObjectExists.Error()) {
		t.Fatal(err)
	} else if err := b.RenameObject(context.Background(), testBucket, "/bar2", "/bar", true); err != nil {
		t.Fatal(err)
	}

	// try to download the files
	for _, path := range []string{
		"/bar",
		"/bat",
		"/baz",
		"/quuz",
	} {
		buf := bytes.NewBuffer(nil)
		if err := w.DownloadObject(context.Background(), buf, testBucket, path, api.DownloadObjectOptions{}); err != nil {
			t.Fatal(err)
		}
	}
}

// TestUploadDownloadEmpty is an integration test that verifies empty objects
// can be uploaded and download correctly.
func TestUploadDownloadEmpty(t *testing.T) {
	// create a test cluster
	cluster := newTestCluster(t, testClusterOptions{
		hosts: test.RedundancySettings.TotalShards,
	})
	defer cluster.Shutdown()

	w := cluster.Worker
	tt := cluster.tt

	// upload an empty file
	tt.OKAll(w.UploadObject(context.Background(), bytes.NewReader(nil), testBucket, "empty", api.UploadObjectOptions{}))

	// download the empty file
	var buffer bytes.Buffer
	tt.OK(w.DownloadObject(context.Background(), &buffer, testBucket, "empty", api.DownloadObjectOptions{}))

	// assert it's empty
	if len(buffer.Bytes()) != 0 {
		t.Fatal("unexpected")
	}
}

// TestUploadDownloadBasic is an integration test that verifies objects can be
// uploaded and download correctly.
func TestUploadDownloadBasic(t *testing.T) {
	// sanity check the default settings
	if test.AutopilotConfig.Contracts.Amount < uint64(test.RedundancySettings.MinShards) {
		t.Fatal("too few hosts to support the redundancy settings")
	}

	// create a test cluster
	cluster := newTestCluster(t, testClusterOptions{
		hosts: test.RedundancySettings.TotalShards,
	})
	defer cluster.Shutdown()

	w := cluster.Worker
	tt := cluster.tt

	// prepare a file
	data := make([]byte, 128)
	tt.OKAll(frand.Read(data))

	// upload the data
	path := fmt.Sprintf("data_%v", len(data))
	tt.OKAll(w.UploadObject(context.Background(), bytes.NewReader(data), testBucket, path, api.UploadObjectOptions{}))

	// fetch object and check its slabs
	resp, err := cluster.Bus.Object(context.Background(), testBucket, path, api.GetObjectOptions{})
	tt.OK(err)
	for _, slab := range resp.Object.Slabs {
		hosts := make(map[types.PublicKey]struct{})
		roots := make(map[types.Hash256]struct{})
		if len(slab.Shards) != test.RedundancySettings.TotalShards {
			t.Fatal("wrong amount of shards", len(slab.Shards), test.RedundancySettings.TotalShards)
		}
		for _, shard := range slab.Shards {
			if len(shard.Contracts) != 1 {
				t.Fatal("each shard should have a host")
			} else if _, found := roots[shard.Root]; found {
				t.Fatal("each root should only exist once per slab")
			}
			for hpk, contracts := range shard.Contracts {
				if len(contracts) != 1 {
					t.Fatal("each host should have one contract")
				} else if _, found := hosts[hpk]; found {
					t.Fatal("each host should only be used once per slab")
				}
				hosts[hpk] = struct{}{}
			}
			roots[shard.Root] = struct{}{}
		}
	}

	// download data
	var buffer bytes.Buffer
	tt.OK(w.DownloadObject(context.Background(), &buffer, testBucket, path, api.DownloadObjectOptions{}))

	// assert it matches
	if !bytes.Equal(data, buffer.Bytes()) {
		t.Fatal("unexpected", len(data), buffer.Len())
	}

	// download again, 32 bytes at a time
	for i := int64(0); i < 4; i++ {
		offset := i * 32
		var buffer bytes.Buffer
		tt.OK(w.DownloadObject(context.Background(), &buffer, testBucket, path, api.DownloadObjectOptions{Range: &api.DownloadRange{Offset: offset, Length: 32}}))
		if !bytes.Equal(data[offset:offset+32], buffer.Bytes()) {
			fmt.Println(data[offset : offset+32])
			fmt.Println(buffer.Bytes())
			t.Fatalf("mismatch for offset %v", offset)
		}
	}

	// check that stored data on hosts was updated
	tt.Retry(100, 100*time.Millisecond, func() error {
		hosts, err := cluster.Bus.Hosts(context.Background(), api.HostOptions{})
		tt.OK(err)
		for _, host := range hosts {
			if host.StoredData != rhpv2.SectorSize {
				return fmt.Errorf("stored data should be %v, got %v", rhpv2.SectorSize, host.StoredData)
			}
		}
		return nil
	})
}

// TestUploadDownloadExtended is an integration test that verifies objects can
// be uploaded and download correctly.
func TestUploadDownloadExtended(t *testing.T) {
	// sanity check the default settings
	if test.AutopilotConfig.Contracts.Amount < uint64(test.RedundancySettings.MinShards) {
		t.Fatal("too few hosts to support the redundancy settings")
	}

	// create a test cluster
	cluster := newTestCluster(t, testClusterOptions{
		hosts: test.RedundancySettings.TotalShards,
	})
	defer cluster.Shutdown()

	b := cluster.Bus
	w := cluster.Worker
	tt := cluster.tt

	// upload two files under /foo
	file1 := make([]byte, rhpv2.SectorSize/12)
	file2 := make([]byte, rhpv2.SectorSize/12)
	frand.Read(file1)
	frand.Read(file2)
	tt.OKAll(w.UploadObject(context.Background(), bytes.NewReader(file1), testBucket, "fileś/file1", api.UploadObjectOptions{}))
	tt.OKAll(w.UploadObject(context.Background(), bytes.NewReader(file2), testBucket, "fileś/file2", api.UploadObjectOptions{}))

	// fetch all entries from the worker
	resp, err := cluster.Bus.Objects(context.Background(), "fileś/", api.ListObjectOptions{
		Bucket:    testBucket,
		Delimiter: "/",
	})
	tt.OK(err)

	if len(resp.Objects) != 2 {
		t.Fatal("expected two entries to be returned", len(resp.Objects))
	}
	for _, entry := range resp.Objects {
		if entry.MimeType != "application/octet-stream" {
			t.Fatal("wrong mime type", entry.MimeType)
		}
	}

	// fetch entries in /fileś starting with "file"
	res, err := cluster.Bus.Objects(context.Background(), "fileś/file", api.ListObjectOptions{
		Bucket:    testBucket,
		Delimiter: "/",
	})
	tt.OK(err)
	if len(res.Objects) != 2 {
		t.Fatal("expected two entry to be returned", len(res.Objects))
	}

	// fetch entries in /fileś starting with "foo"
	res, err = cluster.Bus.Objects(context.Background(), "fileś/foo", api.ListObjectOptions{
		Bucket:    testBucket,
		Delimiter: "/",
	})
	tt.OK(err)
	if len(res.Objects) != 0 {
		t.Fatal("expected no entries to be returned", len(res.Objects))
	}

	// prepare two files, a small one and a large one
	small := make([]byte, rhpv2.SectorSize/12)
	large := make([]byte, rhpv2.SectorSize*3)

	// upload the data
	for _, data := range [][]byte{small, large} {
		tt.OKAll(frand.Read(data))
		path := fmt.Sprintf("data_%v", len(data))
		tt.OKAll(w.UploadObject(context.Background(), bytes.NewReader(data), testBucket, path, api.UploadObjectOptions{}))
	}

	// check objects stats.
	tt.Retry(100, 100*time.Millisecond, func() error {
		for _, opts := range []api.ObjectsStatsOpts{
			{},                   // any bucket
			{Bucket: testBucket}, // specific bucket
		} {
			info, err := cluster.Bus.ObjectsStats(context.Background(), opts)
			tt.OK(err)
			objectsSize := uint64(len(file1) + len(file2) + len(small) + len(large))
			if info.TotalObjectsSize != objectsSize {
				return fmt.Errorf("wrong size %v %v", info.TotalObjectsSize, objectsSize)
			}
			sectorsSize := 15 * rhpv2.SectorSize
			if info.TotalSectorsSize != uint64(sectorsSize) {
				return fmt.Errorf("wrong size %v %v", info.TotalSectorsSize, sectorsSize)
			}
			if info.TotalUploadedSize != uint64(sectorsSize) {
				return fmt.Errorf("wrong size %v %v", info.TotalUploadedSize, sectorsSize)
			}
			if info.NumObjects != 4 {
				return fmt.Errorf("wrong number of objects %v %v", info.NumObjects, 4)
			}
			if info.MinHealth != 1 {
				return fmt.Errorf("expected minHealth of 1, got %v", info.MinHealth)
			}
		}
		return nil
	})

	// download the data
	for _, data := range [][]byte{small, large} {
		name := fmt.Sprintf("data_%v", len(data))
		var buffer bytes.Buffer
		tt.OK(w.DownloadObject(context.Background(), &buffer, testBucket, name, api.DownloadObjectOptions{}))

		// assert it matches
		if !bytes.Equal(data, buffer.Bytes()) {
			t.Fatal("unexpected")
		}
	}

	// update the bus setting and specify a non-existing contract set
	cfg, _ := cluster.AutopilotConfig(context.Background())
	cfg.Contracts.Set = t.Name()
	cluster.UpdateAutopilotConfig(context.Background(), cfg)
	tt.OK(b.UpdateContractSet(context.Background(), t.Name(), nil, nil))

	// assert there are no contracts in the set
	csc, err := b.Contracts(context.Background(), api.ContractsOpts{ContractSet: t.Name()})
	tt.OK(err)
	if len(csc) != 0 {
		t.Fatalf("expected no contracts, got %v", len(csc))
	}

	// download the data again
	for _, data := range [][]byte{small, large} {
		path := fmt.Sprintf("data_%v", len(data))

		var buffer bytes.Buffer
		tt.OK(w.DownloadObject(context.Background(), &buffer, testBucket, path, api.DownloadObjectOptions{}))

		// assert it matches
		if !bytes.Equal(data, buffer.Bytes()) {
			t.Fatal("unexpected")
		}

		// delete the object
		tt.OK(w.DeleteObject(context.Background(), testBucket, path))
	}
}

// TestUploadDownloadSpending is an integration test that verifies the upload
// and download spending metrics are tracked properly.
func TestUploadDownloadSpending(t *testing.T) {
	// sanity check the default settings
	if test.AutopilotConfig.Contracts.Amount < uint64(test.RedundancySettings.MinShards) {
		t.Fatal("too few hosts to support the redundancy settings")
	}

	// create a test cluster
	cluster := newTestCluster(t, testClusterOptions{
		hosts: test.RedundancySettings.TotalShards,
	})
	defer cluster.Shutdown()

	w := cluster.Worker
	rs := test.RedundancySettings
	tt := cluster.tt

	// check that the funding was recorded
	tt.Retry(100, testBusFlushInterval, func() error {
		cms, err := cluster.Bus.Contracts(context.Background(), api.ContractsOpts{})
		tt.OK(err)
		if len(cms) != test.RedundancySettings.TotalShards {
			t.Fatalf("unexpected number of contracts %v", len(cms))
		}

		nFunded := 0
		for _, c := range cms {
			if !c.Spending.Uploads.IsZero() {
				t.Fatal("upload spending should be zero")
			}
			if !c.Spending.FundAccount.IsZero() {
				nFunded++
				if c.RevisionNumber == 0 {
					t.Fatal("contract was used for funding but revision wasn't incremented")
				}
			}
		}
		if nFunded < rs.TotalShards {
			return fmt.Errorf("not enough contracts have fund account spending, %v<%v", nFunded, rs.TotalShards)
		}
		return nil
	})

	// prepare two files, a small one and a large one
	small := make([]byte, rhpv2.SectorSize/12)
	large := make([]byte, rhpv2.SectorSize*3)
	files := [][]byte{small, large}

	uploadDownload := func() {
		t.Helper()
		for _, data := range files {
			// prepare some data - make sure it's more than one sector
			tt.OKAll(frand.Read(data))

			// upload the data
			path := fmt.Sprintf("data_%v", len(data))
			tt.OKAll(w.UploadObject(context.Background(), bytes.NewReader(data), testBucket, path, api.UploadObjectOptions{}))

			// Should be registered in bus.
			_, err := cluster.Bus.Object(context.Background(), testBucket, path, api.GetObjectOptions{})
			tt.OK(err)

			// download the data
			var buffer bytes.Buffer
			tt.OK(w.DownloadObject(context.Background(), &buffer, testBucket, path, api.DownloadObjectOptions{}))

			// assert it matches
			if !bytes.Equal(data, buffer.Bytes()) {
				t.Fatal("unexpected")
			}
		}
	}

	// run uploads once
	uploadDownload()

	// Fuzzy search for uploaded data in various ways.
	resp, err := cluster.Bus.Objects(context.Background(), "", api.ListObjectOptions{Bucket: testBucket})
	tt.OK(err)
	if len(resp.Objects) != 2 {
		t.Fatalf("should have 2 objects but got %v", len(resp.Objects))
	}
	resp, err = cluster.Bus.Objects(context.Background(), "", api.ListObjectOptions{Bucket: testBucket, Substring: "ata"})
	tt.OK(err)
	if len(resp.Objects) != 2 {
		t.Fatalf("should have 2 objects but got %v", len(resp.Objects))
	}
	resp, err = cluster.Bus.Objects(context.Background(), "", api.ListObjectOptions{Bucket: testBucket, Substring: "1258"})
	tt.OK(err)
	if len(resp.Objects) != 1 {
		t.Fatalf("should have 1 objects but got %v", len(resp.Objects))
	}

	// renew contracts.
	cluster.MineToRenewWindow()

	// wait for the contract to be renewed
	tt.Retry(10, time.Second, func() error {
		// mine a block
		cluster.MineBlocks(1)

		// fetch contracts
		cms, err := cluster.Bus.Contracts(context.Background(), api.ContractsOpts{})
		tt.OK(err)
		if len(cms) == 0 {
			t.Fatal("no contracts found")
		}

		// fetch contract set contracts
		contracts, err := cluster.Bus.Contracts(context.Background(), api.ContractsOpts{ContractSet: test.AutopilotConfig.Contracts.Set})
		tt.OK(err)
		currentSet := make(map[types.FileContractID]struct{})
		for _, c := range contracts {
			currentSet[c.ID] = struct{}{}
		}

		// assert all contracts are renewed and in the set
		for _, cm := range cms {
			if cm.RenewedFrom == (types.FileContractID{}) {
				return errors.New("found contract that wasn't renewed")
			}
			if _, inset := currentSet[cm.ID]; !inset {
				return errors.New("found renewed contract that wasn't part of the set")
			}
		}
		return nil
	})

	// run uploads again
	uploadDownload()

	// check that the spending was recorded
	tt.Retry(100, testBusFlushInterval, func() error {
		cms, err := cluster.Bus.Contracts(context.Background(), api.ContractsOpts{})
		if err != nil {
			t.Fatal(err)
		}
		if len(cms) == 0 {
			t.Fatal("no contracts found")
		}

		for _, c := range cms {
			if c.Spending.Uploads.IsZero() {
				t.Fatal("upload spending shouldn't be zero")
			}
			if c.RevisionNumber == 0 {
				t.Fatalf("revision number for contract wasn't recorded: %v", c.RevisionNumber)
			}
			if c.Size == 0 {
				t.Fatalf("size for contract wasn't recorded: %v", c.Size)
			}
		}
		return nil
	})
	tt.OK(err)
}

func TestContractApplyChainUpdates(t *testing.T) {
	// create a test cluster without autopilot
	cluster := newTestCluster(t, testClusterOptions{skipRunningAutopilot: true})
	defer cluster.Shutdown()

	// convenience variables
	b := cluster.Bus
	tt := cluster.tt

	// add a host
	hosts := cluster.AddHosts(1)
	h, err := b.Host(context.Background(), hosts[0].PublicKey())
	tt.OK(err)

	// manually form a contract with the host
	cs, _ := b.ConsensusState(context.Background())
	wallet, _ := b.Wallet(context.Background())
	endHeight := cs.BlockHeight + test.AutopilotConfig.Contracts.Period + test.AutopilotConfig.Contracts.RenewWindow
	contract, err := b.FormContract(context.Background(), wallet.Address, types.Siacoins(1), h.PublicKey, h.NetAddress, types.Siacoins(1), endHeight)
	tt.OK(err)

	// assert revision height is 0
	if contract.RevisionHeight != 0 {
		t.Fatalf("expected revision height to be 0, got %v", contract.RevisionHeight)
	}

	// broadcast the revision for each contract
	tt.OKAll(b.BroadcastContract(context.Background(), contract.ID))
	cluster.MineBlocks(1)

	// check the revision height was updated.
	tt.Retry(100, 100*time.Millisecond, func() error {
		c, err := cluster.Bus.Contract(context.Background(), contract.ID)
		tt.OK(err)
		if c.RevisionHeight == 0 {
			return fmt.Errorf("contract %v should have been revised", c.ID)
		}
		return nil
	})
}

// TestEphemeralAccounts tests the use of ephemeral accounts.
func TestEphemeralAccounts(t *testing.T) {
	// create cluster
	cluster := newTestCluster(t, testClusterOptions{
		hosts: 1,
	})
	defer cluster.Shutdown()

	// convenience variables
	tt := cluster.tt

	// assert account state
	acc := cluster.Accounts()[0]
	host := cluster.hosts[0]
	if acc.Balance.Cmp(types.Siacoins(1).Big()) < 0 {
		t.Fatalf("wrong balance %v", acc.Balance)
	} else if acc.ID == (rhpv3.Account{}) {
		t.Fatal("account id not set")
	} else if acc.HostKey != types.PublicKey(host.PublicKey()) {
		t.Fatal("wrong host")
	} else if !acc.CleanShutdown {
		t.Fatal("account should indicate a clean shutdown")
	} else if acc.Owner != testWorkerCfg().ID {
		t.Fatalf("wrong owner %v", acc.Owner)
	}

	// Check that the spending was recorded for the contract. The recorded
	// spending should be > the fundAmt since it consists of the fundAmt plus
	// fee.
	contracts, err := cluster.Bus.Contracts(context.Background(), api.ContractsOpts{})
	tt.OK(err)
	if len(contracts) != 1 {
		t.Fatalf("expected 1 contract, got %v", len(contracts))
	}
	tt.Retry(10, testBusFlushInterval, func() error {
		cm, err := cluster.Bus.Contract(context.Background(), contracts[0].ID)
		tt.OK(err)

		fundAmt := types.Siacoins(1)
		if cm.Spending.FundAccount.Cmp(fundAmt) <= 0 {
			return fmt.Errorf("invalid spending reported: %v > %v", fundAmt.String(), cm.Spending.FundAccount.String())
		}
		return nil
	})

	// manuall save accounts in bus for 'owner' and mark it clean
	acc.Owner = "owner"
	tt.OK(cluster.Bus.UpdateAccounts(context.Background(), []api.Account{acc}))

	// fetch again
	busAccounts, err := cluster.Bus.Accounts(context.Background(), "owner")
	tt.OK(err)
	if len(busAccounts) != 1 || busAccounts[0].ID != acc.ID || busAccounts[0].CleanShutdown != acc.CleanShutdown {
		t.Fatalf("expected 1 clean account, got %v", len(busAccounts))
	}

	// again but with invalid owner
	busAccounts, err = cluster.Bus.Accounts(context.Background(), "invalid")
	tt.OK(err)
	if len(busAccounts) != 0 {
		t.Fatalf("expected 0 accounts, got %v", len(busAccounts))
	}

	// mark accounts unclean
	uncleanAcc := acc
	uncleanAcc.CleanShutdown = false
	tt.OK(cluster.Bus.UpdateAccounts(context.Background(), []api.Account{uncleanAcc}))
	busAccounts, err = cluster.Bus.Accounts(context.Background(), "owner")
	tt.OK(err)
	if len(busAccounts) != 1 || busAccounts[0].ID != acc.ID || busAccounts[0].CleanShutdown {
		t.Fatalf("expected 1 unclean account, got %v, %v", len(busAccounts), busAccounts[0].CleanShutdown)
	}
}

// TestParallelUpload tests uploading multiple files in parallel.
func TestParallelUpload(t *testing.T) {
	// create a test cluster
	cluster := newTestCluster(t, testClusterOptions{
		hosts: test.RedundancySettings.TotalShards,
	})
	defer cluster.Shutdown()

	w := cluster.Worker
	tt := cluster.tt

	upload := func() {
		t.Helper()
		// prepare some data - make sure it's more than one sector
		data := make([]byte, rhpv2.SectorSize)
		tt.OKAll(frand.Read(data))

		// upload the data
		path := fmt.Sprintf("/dir/data_%v", hex.EncodeToString(data[:16]))
		tt.OKAll(w.UploadObject(context.Background(), bytes.NewReader(data), testBucket, path, api.UploadObjectOptions{}))
	}

	// Upload in parallel
	var wg sync.WaitGroup
	for i := 0; i < 3; i++ {
		wg.Add(1)
		go func() {
			defer wg.Done()
			upload()
		}()
	}
	wg.Wait()

	// Check if objects exist.
	resp, err := cluster.Bus.Objects(context.Background(), "", api.ListObjectOptions{Bucket: testBucket, Substring: "/dir/", Limit: 100})
	tt.OK(err)
	if len(resp.Objects) != 3 {
		t.Fatal("wrong number of objects", len(resp.Objects))
	}

	// Upload one more object.
	tt.OKAll(w.UploadObject(context.Background(), bytes.NewReader([]byte("data")), testBucket, "/foo", api.UploadObjectOptions{}))

	resp, err = cluster.Bus.Objects(context.Background(), "", api.ListObjectOptions{Bucket: testBucket, Substring: "/", Limit: 100})
	tt.OK(err)
	if len(resp.Objects) != 4 {
		t.Fatal("wrong number of objects", len(resp.Objects))
	}

	// Delete all objects under /dir/.
	if err := cluster.Bus.RemoveObjects(context.Background(), testBucket, "/dir/"); err != nil {
		t.Fatal(err)
	}
	resp, err = cluster.Bus.Objects(context.Background(), "", api.ListObjectOptions{Bucket: testBucket, Substring: "/", Limit: 100})
	cluster.Bus.Objects(context.Background(), "", api.ListObjectOptions{Bucket: testBucket, Substring: "/", Limit: 100})
	tt.OK(err)
	if len(resp.Objects) != 1 {
		t.Fatal("objects weren't deleted")
	}

	// Delete all objects under /.
	if err := cluster.Bus.RemoveObjects(context.Background(), testBucket, "/"); err != nil {
		t.Fatal(err)
	}
	resp, err = cluster.Bus.Objects(context.Background(), "", api.ListObjectOptions{Bucket: testBucket, Substring: "/", Limit: 100})
	cluster.Bus.Objects(context.Background(), "", api.ListObjectOptions{Bucket: testBucket, Substring: "/", Limit: 100})
	tt.OK(err)
	if len(resp.Objects) != 0 {
		t.Fatal("objects weren't deleted")
	}
}

// TestParallelDownload tests downloading a file in parallel.
func TestParallelDownload(t *testing.T) {
	// create a test cluster
	cluster := newTestCluster(t, testClusterOptions{
		hosts: test.RedundancySettings.TotalShards,
	})
	defer cluster.Shutdown()

	w := cluster.Worker
	tt := cluster.tt

	// upload the data
	data := frand.Bytes(rhpv2.SectorSize)
	tt.OKAll(w.UploadObject(context.Background(), bytes.NewReader(data), testBucket, "foo", api.UploadObjectOptions{}))

	download := func() error {
		t.Helper()
		buf := bytes.NewBuffer(nil)
		err := w.DownloadObject(context.Background(), buf, testBucket, "foo", api.DownloadObjectOptions{})
		if err != nil {
			return err
		}
		if !bytes.Equal(buf.Bytes(), data) {
			return errors.New("data mismatch")
		}
		return nil
	}

	// Download in parallel
	var wg sync.WaitGroup
	for i := 0; i < 10; i++ {
		wg.Add(1)
		go func() {
			defer wg.Done()
			if err := download(); err != nil {
				t.Error(err)
				return
			}
		}()
	}
	wg.Wait()
}

// TestEphemeralAccountSync verifies that setting the requiresSync flag makes
// the autopilot resync the balance between renter and host.
func TestEphemeralAccountSync(t *testing.T) {
	if mysqlCfg := config.MySQLConfigFromEnv(); mysqlCfg.URI != "" {
		t.Skip("skipping MySQL suite")
	}

	dir := t.TempDir()
	cluster := newTestCluster(t, testClusterOptions{
		dir:   dir,
		hosts: 1,
	})
	tt := cluster.tt
	hk := cluster.hosts[0].PublicKey()

	// Fetch the account balance before setting the balance
	accounts := cluster.Accounts()
	if len(accounts) != 1 {
		t.Fatal("account should exist")
	} else if accounts[0].Balance.Cmp(types.ZeroCurrency.Big()) == 0 {
		t.Fatal("account isn't funded")
	} else if accounts[0].RequiresSync {
		t.Fatalf("account shouldn't require a sync, got %v", accounts[0].RequiresSync)
	}
	acc := accounts[0]

	// stop autopilot and mine transactions, this prevents an NDF where we
	// double spend outputs after restarting the bus
	cluster.ShutdownAutopilot(context.Background())
	tt.OK(cluster.MineTransactions(context.Background()))

	// stop the cluster
	host := cluster.hosts[0]
	cluster.hosts = nil // exclude hosts from shutdown
	cluster.Shutdown()

	// remove the cluster's database
	tt.OK(os.Remove(filepath.Join(dir, "bus", "db", "db.sqlite")))

	// start the cluster again
	cluster = newTestCluster(t, testClusterOptions{
		cm:        cluster.cm,
		dir:       cluster.dir,
		logger:    cluster.logger,
		walletKey: &cluster.wk,
	})
	cluster.hosts = append(cluster.hosts, host)
	defer cluster.Shutdown()

	// connect to the host again
	tt.OK(cluster.Bus.SyncerConnect(context.Background(), host.SyncerAddr()))
	cluster.sync()

	// ask for the account, this should trigger its creation
	account, err := cluster.Worker.Account(context.Background(), hk)
	tt.OK(err)
	if account.ID != acc.ID {
		t.Fatalf("account ID mismatch, expected %v got %v", acc.ID, account.ID)
	} else if account.CleanShutdown || !account.RequiresSync {
		t.Fatalf("account shouldn't be marked as clean shutdown or not require a sync, got %v %v", account.CleanShutdown, accounts[0].RequiresSync)
	}

	// make sure we form a contract
	cluster.WaitForContracts()
	cluster.MineBlocks(1)

	// assert account was funded
	tt.Retry(100, 100*time.Millisecond, func() error {
		accounts = cluster.Accounts()
		if len(accounts) != 1 || accounts[0].ID != acc.ID {
			return errors.New("account should exist")
		} else if accounts[0].Balance.Cmp(types.ZeroCurrency.Big()) == 0 {
			return errors.New("account isn't funded")
		} else if !accounts[0].CleanShutdown || accounts[0].RequiresSync {
			return fmt.Errorf("account should be marked as clean shutdown and not require a sync, got %v %v", accounts[0].CleanShutdown, accounts[0].RequiresSync)
		}
		return nil
	})
}

// TestUploadDownloadSameHost uploads a file to the same host through different
// contracts and tries downloading the file again.
func TestUploadDownloadSameHost(t *testing.T) {
	// create a test cluster
	cluster := newTestCluster(t, testClusterOptions{
		hosts: test.RedundancySettings.TotalShards,
	})
	defer cluster.Shutdown()
	tt := cluster.tt
	b := cluster.Bus
	w := cluster.Worker

	// shut down the autopilot to prevent it from doing contract maintenance if any kind
	cluster.ShutdownAutopilot(context.Background())

	// upload 3 objects so every host has 3 sectors
	var err error
	var hk types.PublicKey
	var res api.Object
	shards := make(map[types.PublicKey][]object.Sector)
	for i := 0; i < 3; i++ {
		// upload object
		tt.OKAll(w.UploadObject(context.Background(), bytes.NewReader(frand.Bytes(rhpv2.SectorSize)), testBucket, fmt.Sprintf("foo_%d", i), api.UploadObjectOptions{}))

		// download object from bus and keep track of its shards
		res, err = b.Object(context.Background(), testBucket, fmt.Sprintf("foo_%d", i), api.GetObjectOptions{})
		tt.OK(err)
		for _, shard := range res.Object.Slabs[0].Shards {
			for hk = range shard.Contracts {
				shards[hk] = append(shards[hk], shard)
				break
			}
		}

		// delete the object
		tt.OK(b.DeleteObject(context.Background(), testBucket, fmt.Sprintf("foo_%d", i)))
	}

	// wait until the slabs and sectors were pruned before constructing the
	// frankenstein object since constructing the object would otherwise violate
	// the UNIQUE constraint for the slab_id and slab_index. That's because we
	// don't want to allow inserting 2 sectors referencing the same slab with
	// the same index within the slab which happens on an upsert
	time.Sleep(time.Second)

	// build a frankenstein object constructed with all sectors on the same host
	res.Object.Slabs[0].Shards = shards[hk]
	tt.OK(b.AddObject(context.Background(), testBucket, "frankenstein", test.ContractSet, *res.Object, api.AddObjectOptions{}))

	// assert we can download this object
	tt.OK(w.DownloadObject(context.Background(), io.Discard, testBucket, "frankenstein", api.DownloadObjectOptions{}))
}

func TestContractArchival(t *testing.T) {
	// create a test cluster
	cluster := newTestCluster(t, testClusterOptions{
		hosts: 1,
	})
	defer cluster.Shutdown()
	tt := cluster.tt

	// check that we have 1 contract
	contracts, err := cluster.Bus.Contracts(context.Background(), api.ContractsOpts{})
	tt.OK(err)
	if len(contracts) != 1 {
		t.Fatal("expected 1 contract", len(contracts))
	}

	// remove the host
	cluster.RemoveHost(cluster.hosts[0])

	// mine until the contract is archived
	endHeight := contracts[0].WindowEnd
	cs, err := cluster.Bus.ConsensusState(context.Background())
	tt.OK(err)
	cluster.MineBlocks(endHeight - cs.BlockHeight + 1)

	// check that we have 0 contracts
	tt.Retry(100, 100*time.Millisecond, func() error {
		contracts, err := cluster.Bus.Contracts(context.Background(), api.ContractsOpts{})
		if err != nil {
			return err
		}
		if len(contracts) != 0 {
			// trigger contract maintenance again, there's an NDF where we use
			// the keep leeway because we can't fetch the revision preventing
			// the contract from being archived
			_, err := cluster.Autopilot.Trigger(false)
			tt.OK(err)

			cs, _ := cluster.Bus.ConsensusState(context.Background())
			return fmt.Errorf("expected 0 contracts, got %v (bh: %v we: %v)", len(contracts), cs.BlockHeight, contracts[0].WindowEnd)
		}
		return nil
	})
}

func TestUnconfirmedContractArchival(t *testing.T) {
	// create a test cluster
	cluster := newTestCluster(t, testClusterOptions{hosts: 1})
	defer cluster.Shutdown()
	tt := cluster.tt

	cs, err := cluster.Bus.ConsensusState(context.Background())
	tt.OK(err)

	// assert we have a contract
	contracts, err := cluster.Bus.Contracts(context.Background(), api.ContractsOpts{})
	tt.OK(err)
	if len(contracts) != 1 {
		t.Fatalf("expected 1 contract, got %v", len(contracts))
	}
	c := contracts[0]

	// manually insert a contract
	err = cluster.bs.PutContract(context.Background(), api.ContractMetadata{
		ID:                 types.FileContractID{1},
		HostKey:            c.HostKey,
		StartHeight:        cs.BlockHeight,
		State:              api.ContractStatePending,
		WindowStart:        math.MaxUint32,
		WindowEnd:          math.MaxUint32 + 10,
		ContractPrice:      types.NewCurrency64(1),
		InitialRenterFunds: types.NewCurrency64(2),
	})
	tt.OK(err)

	// should have 2 contracts now
	contracts, err = cluster.Bus.Contracts(context.Background(), api.ContractsOpts{})
	tt.OK(err)
	if len(contracts) != 2 {
		t.Fatalf("expected 2 contracts, got %v", len(contracts))
	}

	// mine enough blocks to ensure we're passed the confirmation deadline
	cluster.MineBlocks(contractor.ContractConfirmationDeadline + 1)

	tt.Retry(100, 100*time.Millisecond, func() error {
		contracts, err := cluster.Bus.Contracts(context.Background(), api.ContractsOpts{})
		tt.OK(err)
		if len(contracts) != 1 {
			return fmt.Errorf("expected 1 contract, got %v", len(contracts))
		}
		if contracts[0].ID != c.ID {
			t.Fatalf("expected contract %v, got %v", c.ID, contracts[0].ID)
		}
		return nil
	})
}

func TestWalletEvents(t *testing.T) {
	cluster := newTestCluster(t, clusterOptsDefault)
	defer cluster.Shutdown()
	b := cluster.Bus
	tt := cluster.tt

	// Make sure we get transactions that are spread out over multiple seconds.
	for i := 0; i < 3; i++ {
		time.Sleep(time.Second)
		cluster.MineBlocks(1)
	}

	// Get all events of the wallet.
	allTxns, err := b.WalletEvents(context.Background())
	tt.OK(err)
	if len(allTxns) < 5 {
		t.Fatalf("expected at least 5 events, got %v", len(allTxns))
	}
	if !sort.SliceIsSorted(allTxns, func(i, j int) bool {
		return allTxns[i].Timestamp.Unix() > allTxns[j].Timestamp.Unix()
	}) {
		t.Fatal("events are not sorted by timestamp")
	}

	// Get the events at an offset and compare.
	txns, err := b.WalletEvents(context.Background(), api.WalletTransactionsWithOffset(2))
	tt.OK(err)
	if !reflect.DeepEqual(txns, allTxns[2:]) {
		t.Fatal("events don't match", cmp.Diff(txns, allTxns[2:]))
	}

	// Limit the number of events to 5.
	txns, err = b.WalletEvents(context.Background(), api.WalletTransactionsWithLimit(5))
	tt.OK(err)
	if len(txns) != 5 {
		t.Fatalf("expected exactly 5 events, got %v", len(txns))
	}

	// Events should have 'Relevant' field set.
	resp, err := b.Wallet(context.Background())
	tt.OK(err)
	for _, txn := range txns {
		if len(txn.Relevant) != 1 || txn.Relevant[0] != resp.Address {
			t.Fatal("invalid 'Relevant' field in wallet event", txn.Relevant, resp.Address)
		}
	}
}

func TestUploadPacking(t *testing.T) {
	// sanity check the default settings
	if test.AutopilotConfig.Contracts.Amount < uint64(test.RedundancySettings.MinShards) {
		t.Fatal("too few hosts to support the redundancy settings")
	}

	// create a test cluster
	cluster := newTestCluster(t, testClusterOptions{
		hosts:         test.RedundancySettings.TotalShards,
		uploadPacking: true,
	})
	defer cluster.Shutdown()

	b := cluster.Bus
	w := cluster.Worker
	rs := test.RedundancySettings
	tt := cluster.tt

	// prepare 3 files which are all smaller than a slab but together make up
	// for 2 full slabs.
	slabSize := rhpv2.SectorSize * rs.MinShards
	totalDataSize := 2 * slabSize
	data1 := make([]byte, (totalDataSize-(slabSize-256))/2)
	data2 := make([]byte, slabSize-256) // large partial slab
	data3 := make([]byte, (totalDataSize-(slabSize-256))/2)
	frand.Read(data1)
	frand.Read(data2)
	frand.Read(data3)

	// declare helpers
	download := func(key string, data []byte, offset, length int64) {
		t.Helper()
		var buffer bytes.Buffer
		if err := w.DownloadObject(
			context.Background(),
			&buffer,
			testBucket,
			key,
			api.DownloadObjectOptions{Range: &api.DownloadRange{Offset: offset, Length: length}},
		); err != nil {
			t.Fatal(err)
		}
		if !bytes.Equal(data[offset:offset+length], buffer.Bytes()) {
			t.Fatal("unexpected", len(data), buffer.Len())
		}
	}
	uploadDownload := func(name string, data []byte) {
		t.Helper()
		tt.OKAll(w.UploadObject(context.Background(), bytes.NewReader(data), testBucket, name, api.UploadObjectOptions{}))
		download(name, data, 0, int64(len(data)))
		res, err := b.Object(context.Background(), testBucket, name, api.GetObjectOptions{})
		if err != nil {
			t.Fatal(err)
		}
		if res.Size != int64(len(data)) {
			t.Fatal("unexpected size after upload", res.Size, len(data))
		}
		resp, err := b.Objects(context.Background(), "", api.ListObjectOptions{Bucket: testBucket})
		if err != nil {
			t.Fatal(err)
		}
		var found bool
		for _, entry := range resp.Objects {
			if entry.Key == "/"+name {
				if entry.Size != int64(len(data)) {
					t.Fatal("unexpected size after upload", entry.Size, len(data))
				}
				found = true
				break
			}
		}
		if !found {
			t.Fatal("object not found in list", name, resp.Objects)
		}
	}

	// upload file 1 and download it.
	uploadDownload("file1", data1)

	// download it 32 bytes at a time.
	for i := int64(0); i < 4; i++ {
		download("file1", data1, 32*i, 32)
	}

	// upload file 2 and download it.
	uploadDownload("file2", data2)

	// file 1 should still be available.
	for i := int64(0); i < 4; i++ {
		download("file1", data1, 32*i, 32)
	}

	// upload file 3 and download it.
	uploadDownload("file3", data3)

	// file 1 should still be available.
	for i := int64(0); i < 4; i++ {
		download("file1", data1, 32*i, 32)
	}

	// file 2 should still be available. Download each half separately.
	download("file2", data2, 0, int64(len(data2)))
	download("file2", data2, 0, int64(len(data2))/2)
	download("file2", data2, int64(len(data2))/2, int64(len(data2))/2)

	// download file 3 32 bytes at a time as well.
	for i := int64(0); i < 4; i++ {
		download("file3", data3, 32*i, 32)
	}

	// upload 2 more files which are half a slab each to test filling up a slab
	// exactly.
	data4 := make([]byte, slabSize/2)
	uploadDownload("file4", data4)
	download("file4", data4, 0, int64(len(data4)))
	tt.Retry(100, 100*time.Millisecond, func() error {
		buffers, err := b.SlabBuffers()
		if err != nil {
			t.Fatal(err)
		}
		for _, buffer := range buffers {
			if buffer.Locked {
				return errors.New("buffer locked")
			}
		}
		ps, err := b.PackedSlabsForUpload(context.Background(), time.Millisecond, uint8(rs.MinShards), uint8(rs.TotalShards), test.ContractSet, 1)
		if err != nil {
			t.Fatal(err)
		} else if len(ps) > 0 {
			return errors.New("packed slabs left")
		}
		return nil
	})
	data5 := make([]byte, slabSize/2)
	uploadDownload("file5", data5)

	// assert number of objects
	os, err := b.ObjectsStats(context.Background(), api.ObjectsStatsOpts{})
	tt.OK(err)
	if os.NumObjects != 5 {
		t.Fatalf("expected 5 objects, got %v", os.NumObjects)
	}

	// check the object size stats, we use a retry loop since packed slabs are
	// uploaded in a separate goroutine, so the object stats might lag a bit
	tt.Retry(100, 100*time.Millisecond, func() error {
		os, err := b.ObjectsStats(context.Background(), api.ObjectsStatsOpts{})
		if err != nil {
			t.Fatal(err)
		}

		totalObjectSize := uint64(3 * slabSize)
		totalRedundantSize := totalObjectSize * uint64(rs.TotalShards) / uint64(rs.MinShards)
		if os.TotalObjectsSize != totalObjectSize {
			return fmt.Errorf("expected totalObjectSize of %v, got %v", totalObjectSize, os.TotalObjectsSize)
		}
		if os.TotalSectorsSize != uint64(totalRedundantSize) {
			return fmt.Errorf("expected totalSectorSize of %v, got %v", totalRedundantSize, os.TotalSectorsSize)
		}
		if os.TotalUploadedSize != uint64(totalRedundantSize) {
			return fmt.Errorf("expected totalUploadedSize of %v, got %v", totalRedundantSize, os.TotalUploadedSize)
		}
		if os.MinHealth != 1 {
			return fmt.Errorf("expected minHealth of 1, got %v", os.MinHealth)
		}
		return nil
	})

	// Objects should return 2 objects for the slab of file1 since file1 and
	// file2 share the same slab.
	o, err := b.Object(context.Background(), testBucket, "file1", api.GetObjectOptions{})
	tt.OK(err)
	res, err := b.Objects(context.Background(), "", api.ListObjectOptions{Bucket: testBucket, SlabEncryptionKey: o.Object.Slabs[0].EncryptionKey})
	tt.OK(err)
	if len(res.Objects) != 2 {
		t.Fatal("expected 2 objects", len(res.Objects))
	}
	sort.Slice(res.Objects, func(i, j int) bool {
		return res.Objects[i].Key < res.Objects[j].Key // make result deterministic
	})
	if res.Objects[0].Key != "/file1" {
		t.Fatal("expected file1", res.Objects[0].Key)
	} else if res.Objects[1].Key != "/file2" {
		t.Fatal("expected file2", res.Objects[1].Key)
	}
}

func TestWallet(t *testing.T) {
	cluster := newTestCluster(t, clusterOptsDefault)
	defer cluster.Shutdown()
	b := cluster.Bus
	tt := cluster.tt

	// Check wallet info is sane after startup.
	wr, err := b.Wallet(context.Background())
	tt.OK(err)
	if wr.Confirmed.IsZero() {
		t.Fatal("wallet confirmed balance should not be zero")
	}
	if !wr.Spendable.Equals(wr.Confirmed) {
		t.Fatal("wallet spendable balance should match confirmed")
	}
	if !wr.Unconfirmed.IsZero() {
		t.Fatal("wallet unconfirmed balance should be zero")
	}
	if wr.Address == (types.Address{}) {
		t.Fatal("wallet address should be set")
	}

	// Send 1 SC to an address outside our wallet.
	sendAmt := types.HastingsPerSiacoin
	_, err = b.SendSiacoins(context.Background(), types.Address{1, 2, 3}, sendAmt, false)
	tt.OK(err)

	txns, err := b.WalletEvents(context.Background())
	tt.OK(err)

	txns, err = b.WalletPending(context.Background())
	tt.OK(err)
	if len(txns) != 1 {
		t.Fatalf("expected 1 txn got %v", len(txns))
	}

	var minerFee types.Currency
	switch txn := txns[0].Data.(type) {
	case wallet.EventV1Transaction:
		for _, fee := range txn.Transaction.MinerFees {
			minerFee = minerFee.Add(fee)
		}
	case wallet.EventV2Transaction:
		minerFee = txn.MinerFee
	default:
		t.Fatalf("unexpected event %T", txn)
	}

	// The wallet should still have the same confirmed balance, a lower
	// spendable balance and a greater unconfirmed balance.
	tt.Retry(600, 100*time.Millisecond, func() error {
		updated, err := b.Wallet(context.Background())
		tt.OK(err)
		if !updated.Confirmed.Equals(wr.Confirmed) {
			return fmt.Errorf("wr confirmed balance should not have changed: %v %v", updated.Confirmed, wr.Confirmed)
		}

		// The diffs of the spendable balance and unconfirmed balance should add up
		// to the amount of money sent as well as the miner fees used.
		spendableDiff := wr.Spendable.Sub(updated.Spendable)
		if updated.Unconfirmed.Cmp(spendableDiff) > 0 {
			t.Fatalf("unconfirmed balance can't be greater than the difference in spendable balance here: \nconfirmed %v (%v) - >%v (%v) \nunconfirmed %v (%v) -> %v (%v) \nspendable %v (%v) -> %v (%v) \nfee %v (%v)",
				wr.Confirmed, wr.Confirmed.ExactString(), updated.Confirmed, updated.Confirmed.ExactString(),
				wr.Unconfirmed, wr.Unconfirmed.ExactString(), updated.Unconfirmed, updated.Unconfirmed.ExactString(),
				wr.Spendable, wr.Spendable.ExactString(), updated.Spendable, updated.Spendable.ExactString(),
				minerFee, minerFee.ExactString())
		}
		withdrawnAmt := spendableDiff.Sub(updated.Unconfirmed)
		expectedWithdrawnAmt := sendAmt.Add(minerFee)
		if !withdrawnAmt.Equals(expectedWithdrawnAmt) {
			return fmt.Errorf("withdrawn amount doesn't match expectation: %v!=%v", withdrawnAmt.ExactString(), expectedWithdrawnAmt.ExactString())
		}
		return nil
	})
}

func TestSlabBufferStats(t *testing.T) {
	// sanity check the default settings
	if test.AutopilotConfig.Contracts.Amount < uint64(test.RedundancySettings.MinShards) {
		t.Fatal("too few hosts to support the redundancy settings")
	}

	// create a test cluster
	busCfg := testBusCfg()
	threshold := 1 << 12 // 4 KiB
	busCfg.SlabBufferCompletionThreshold = int64(threshold)
	cluster := newTestCluster(t, testClusterOptions{
		busCfg:        &busCfg,
		hosts:         test.RedundancySettings.TotalShards,
		uploadPacking: true,
	})
	defer cluster.Shutdown()

	b := cluster.Bus
	w := cluster.Worker
	rs := test.RedundancySettings
	tt := cluster.tt

	// prepare 3 files which are all smaller than a slab but together make up
	// for 2 full slabs.
	slabSize := rhpv2.SectorSize * rs.MinShards
	data1 := make([]byte, (slabSize - threshold - 1))
	data2 := make([]byte, 1)
	frand.Read(data1)
	frand.Read(data2)

	// upload the first file - buffer should still be incomplete after this
	tt.OKAll(w.UploadObject(context.Background(), bytes.NewReader(data1), testBucket, "1", api.UploadObjectOptions{}))

	// assert number of objects
	os, err := b.ObjectsStats(context.Background(), api.ObjectsStatsOpts{})
	tt.OK(err)
	if os.NumObjects != 1 {
		t.Fatalf("expected 1 object, got %d", os.NumObjects)
	}

	// check the object size stats, we use a retry loop since packed slabs are
	// uploaded in a separate goroutine, so the object stats might lag a bit
	tt.Retry(60, time.Second, func() error {
		os, err := b.ObjectsStats(context.Background(), api.ObjectsStatsOpts{})
		if err != nil {
			t.Fatal(err)
		}
		if os.TotalObjectsSize != uint64(len(data1)) {
			return fmt.Errorf("expected totalObjectSize of %d, got %d", len(data1), os.TotalObjectsSize)
		}
		if os.TotalSectorsSize != 0 {
			return fmt.Errorf("expected totalSectorSize of 0, got %d", os.TotalSectorsSize)
		}
		if os.TotalUploadedSize != 0 {
			return fmt.Errorf("expected totalUploadedSize of 0, got %d", os.TotalUploadedSize)
		}
		if os.MinHealth != 1 {
			t.Errorf("expected minHealth of 1, got %v", os.MinHealth)
		}
		return nil
	})

	// check the slab buffers
	buffers, err := b.SlabBuffers()
	tt.OK(err)
	if len(buffers) != 1 {
		t.Fatal("expected 1 slab buffer, got", len(buffers))
	}
	if buffers[0].ContractSet != test.ContractSet {
		t.Fatalf("expected slab buffer contract set of %v, got %v", test.ContractSet, buffers[0].ContractSet)
	}
	if buffers[0].Size != int64(len(data1)) {
		t.Fatalf("expected slab buffer size of %v, got %v", len(data1), buffers[0].Size)
	}
	if buffers[0].MaxSize != int64(slabSize) {
		t.Fatalf("expected slab buffer max size of %v, got %v", slabSize, buffers[0].MaxSize)
	}
	if buffers[0].Complete {
		t.Fatal("expected slab buffer to be incomplete")
	}
	if buffers[0].Filename == "" {
		t.Fatal("expected slab buffer to have a filename")
	}
	if buffers[0].Locked {
		t.Fatal("expected slab buffer to be unlocked")
	}

	// upload the second file - this should fill the buffer
	tt.OKAll(w.UploadObject(context.Background(), bytes.NewReader(data2), testBucket, "2", api.UploadObjectOptions{}))

	// assert number of objects
	os, err = b.ObjectsStats(context.Background(), api.ObjectsStatsOpts{})
	tt.OK(err)
	if os.NumObjects != 2 {
		t.Fatalf("expected 1 object, got %d", os.NumObjects)
	}

	// check the object size stats, we use a retry loop since packed slabs are
	// uploaded in a separate goroutine, so the object stats might lag a bit
	tt.Retry(60, time.Second, func() error {
		os, err := b.ObjectsStats(context.Background(), api.ObjectsStatsOpts{})
		tt.OK(err)
		if os.TotalObjectsSize != uint64(len(data1)+len(data2)) {
			return fmt.Errorf("expected totalObjectSize of %d, got %d", len(data1)+len(data2), os.TotalObjectsSize)
		}
		if os.TotalSectorsSize != 3*rhpv2.SectorSize {
			return fmt.Errorf("expected totalSectorSize of %d, got %d", 3*rhpv2.SectorSize, os.TotalSectorsSize)
		}
		if os.TotalUploadedSize != 3*rhpv2.SectorSize {
			return fmt.Errorf("expected totalUploadedSize of %d, got %d", 3*rhpv2.SectorSize, os.TotalUploadedSize)
		}
		if os.MinHealth != 1 {
			t.Errorf("expected minHealth of 1, got %v", os.MinHealth)
		}
		return nil
	})

	// check the slab buffers, again a retry loop to avoid NDFs
	tt.Retry(100, 100*time.Millisecond, func() error {
		buffers, err = b.SlabBuffers()
		tt.OK(err)
		if len(buffers) != 0 {
			return fmt.Errorf("expected 0 slab buffers, got %d", len(buffers))
		}
		return nil
	})
}

func TestAlerts(t *testing.T) {
	cluster := newTestCluster(t, clusterOptsDefault)
	defer cluster.Shutdown()
	b := cluster.Bus
	tt := cluster.tt

	// register alert
	alert := alerts.Alert{
		ID:       frand.Entropy256(),
		Severity: alerts.SeverityCritical,
		Message:  "test",
		Data: map[string]interface{}{
			"origin": "test",
		},
		Timestamp: time.Now(),
	}
	tt.OK(b.RegisterAlert(context.Background(), alert))
	findAlert := func(id types.Hash256) *alerts.Alert {
		t.Helper()
		ar, err := b.Alerts(context.Background(), alerts.AlertsOpts{})
		tt.OK(err)
		for _, alert := range ar.Alerts {
			if alert.ID == id {
				return &alert
			}
		}
		return nil
	}
	foundAlert := findAlert(alert.ID)
	if foundAlert == nil {
		t.Fatal("alert not found")
	}
	if !cmp.Equal(*foundAlert, alert) {
		t.Fatal("alert mismatch", cmp.Diff(*foundAlert, alert))
	}

	// dismiss alert
	tt.OK(b.DismissAlerts(context.Background(), alert.ID))
	foundAlert = findAlert(alert.ID)
	if foundAlert != nil {
		t.Fatal("alert found")
	}

	// register 2 alerts
	alert2 := alert
	alert2.ID = frand.Entropy256()
	alert2.Timestamp = time.Now().Add(time.Second)
	tt.OK(b.RegisterAlert(context.Background(), alert))
	tt.OK(b.RegisterAlert(context.Background(), alert2))
	if foundAlert := findAlert(alert.ID); foundAlert == nil {
		t.Fatal("alert not found")
	} else if foundAlert := findAlert(alert2.ID); foundAlert == nil {
		t.Fatal("alert not found")
	}

	// try to find with offset = 1
	ar, err := b.Alerts(context.Background(), alerts.AlertsOpts{Offset: 1})
	foundAlerts := ar.Alerts
	tt.OK(err)
	if len(foundAlerts) != 1 || foundAlerts[0].ID != alert.ID {
		t.Fatal("wrong alert")
	}

	// try to find with limit = 1
	ar, err = b.Alerts(context.Background(), alerts.AlertsOpts{Limit: 1})
	foundAlerts = ar.Alerts
	tt.OK(err)
	if len(foundAlerts) != 1 || foundAlerts[0].ID != alert2.ID {
		t.Fatal("wrong alert")
	}

	// register more alerts
	for severity := alerts.SeverityInfo; severity <= alerts.SeverityCritical; severity++ {
		for j := 0; j < 3*int(severity); j++ {
			tt.OK(b.RegisterAlert(context.Background(), alerts.Alert{
				ID:       frand.Entropy256(),
				Severity: severity,
				Message:  "test",
				Data: map[string]interface{}{
					"origin": "test",
				},
				Timestamp: time.Now(),
			}))
		}
	}
	for severity := alerts.SeverityInfo; severity <= alerts.SeverityCritical; severity++ {
		ar, err = b.Alerts(context.Background(), alerts.AlertsOpts{Severity: severity})
		tt.OK(err)
		if ar.Total() != 32 {
			t.Fatal("expected 32 alerts", ar.Total())
		} else if ar.Totals.Info != 3 {
			t.Fatal("expected 3 info alerts", ar.Totals.Info)
		} else if ar.Totals.Warning != 6 {
			t.Fatal("expected 6 warning alerts", ar.Totals.Warning)
		} else if ar.Totals.Error != 9 {
			t.Fatal("expected 9 error alerts", ar.Totals.Error)
		} else if ar.Totals.Critical != 14 {
			t.Fatal("expected 14 critical alerts", ar.Totals.Critical)
		} else if severity == alerts.SeverityInfo && len(ar.Alerts) != ar.Totals.Info {
			t.Fatalf("expected %v info alerts, got %v", ar.Totals.Info, len(ar.Alerts))
		} else if severity == alerts.SeverityWarning && len(ar.Alerts) != ar.Totals.Warning {
			t.Fatalf("expected %v warning alerts, got %v", ar.Totals.Warning, len(ar.Alerts))
		} else if severity == alerts.SeverityError && len(ar.Alerts) != ar.Totals.Error {
			t.Fatalf("expected %v error alerts, got %v", ar.Totals.Error, len(ar.Alerts))
		} else if severity == alerts.SeverityCritical && len(ar.Alerts) != ar.Totals.Critical {
			t.Fatalf("expected %v critical alerts, got %v", ar.Totals.Critical, len(ar.Alerts))
		}
	}
}

func TestMultipartUploads(t *testing.T) {
	cluster := newTestCluster(t, testClusterOptions{
		hosts:         test.RedundancySettings.TotalShards,
		uploadPacking: true,
	})
	defer cluster.Shutdown()
	defer cluster.Shutdown()
	b := cluster.Bus
	w := cluster.Worker
	tt := cluster.tt

	// Start a new multipart upload.
	objPath := "/foo"
	mpr, err := b.CreateMultipartUpload(context.Background(), testBucket, objPath, api.CreateMultipartOptions{})
	tt.OK(err)
	if mpr.UploadID == "" {
		t.Fatal("expected non-empty upload ID")
	}

	// List uploads
	lmu, err := b.MultipartUploads(context.Background(), testBucket, "/f", "", "", 0)
	tt.OK(err)
	if len(lmu.Uploads) != 1 {
		t.Fatal("expected 1 upload got", len(lmu.Uploads))
	} else if upload := lmu.Uploads[0]; upload.UploadID != mpr.UploadID || upload.Key != objPath {
		t.Fatal("unexpected upload:", upload)
	}

	// Add 3 parts out of order to make sure the object is reconstructed
	// correctly.
	putPart := func(partNum int, offset int, data []byte) string {
		t.Helper()
		res, err := w.UploadMultipartUploadPart(context.Background(), bytes.NewReader(data), testBucket, objPath, mpr.UploadID, partNum, api.UploadMultipartUploadPartOptions{EncryptionOffset: &offset})
		tt.OK(err)
		if res.ETag == "" {
			t.Fatal("expected non-empty ETag")
		}
		return res.ETag
	}

	data1 := frand.Bytes(64)
	data2 := frand.Bytes(128)
	data3 := frand.Bytes(64)
	etag2 := putPart(2, len(data1), data2)
	etag1 := putPart(1, 0, data1)
	etag3 := putPart(3, len(data1)+len(data2), data3)
	size := int64(len(data1) + len(data2) + len(data3))
	expectedData := data1
	expectedData = append(expectedData, data2...)
	expectedData = append(expectedData, data3...)

	// List parts
	mup, err := b.MultipartUploadParts(context.Background(), testBucket, objPath, mpr.UploadID, 0, 0)
	tt.OK(err)
	if len(mup.Parts) != 3 {
		t.Fatal("expected 3 parts got", len(mup.Parts))
	} else if part1 := mup.Parts[0]; part1.PartNumber != 1 || part1.Size != int64(len(data1)) || part1.ETag == "" {
		t.Fatal("unexpected part:", part1)
	} else if part2 := mup.Parts[1]; part2.PartNumber != 2 || part2.Size != int64(len(data2)) || part2.ETag == "" {
		t.Fatal("unexpected part:", part2)
	} else if part3 := mup.Parts[2]; part3.PartNumber != 3 || part3.Size != int64(len(data3)) || part3.ETag == "" {
		t.Fatal("unexpected part:", part3)
	}

	// Check objects stats.
	os, err := b.ObjectsStats(context.Background(), api.ObjectsStatsOpts{})
	tt.OK(err)
	if os.NumObjects != 0 {
		t.Fatalf("expected 0 object, got %v", os.NumObjects)
	} else if os.TotalObjectsSize != 0 {
		t.Fatalf("expected object size of 0, got %v", os.TotalObjectsSize)
	} else if os.NumUnfinishedObjects != 1 {
		t.Fatalf("expected 1 unfinished object, got %v", os.NumUnfinishedObjects)
	} else if os.TotalUnfinishedObjectsSize != uint64(size) {
		t.Fatalf("expected unfinished object size of %v, got %v", size, os.TotalUnfinishedObjectsSize)
	}

	// Complete upload
	ui, err := b.CompleteMultipartUpload(context.Background(), testBucket, objPath, mpr.UploadID, []api.MultipartCompletedPart{
		{
			PartNumber: 1,
			ETag:       etag1,
		},
		{
			PartNumber: 2,
			ETag:       etag2,
		},
		{
			PartNumber: 3,
			ETag:       etag3,
		},
	}, api.CompleteMultipartOptions{})
	tt.OK(err)
	if ui.ETag == "" {
		t.Fatal("unexpected response:", ui)
	}

	// Download object
	gor, err := w.GetObject(context.Background(), testBucket, objPath, api.DownloadObjectOptions{})
	tt.OK(err)
	if gor.Range != nil {
		t.Fatal("unexpected range:", gor.Range)
	} else if gor.Size != size {
		t.Fatal("unexpected size:", gor.Size)
	} else if data, err := io.ReadAll(gor.Content); err != nil {
		t.Fatal(err)
	} else if !bytes.Equal(data, expectedData) {
		t.Fatal("unexpected data:", cmp.Diff(data, expectedData))
	}

	// Download a range of the object
	gor, err = w.GetObject(context.Background(), testBucket, objPath, api.DownloadObjectOptions{Range: &api.DownloadRange{Offset: 0, Length: 1}})
	tt.OK(err)
	if gor.Range == nil || gor.Range.Offset != 0 || gor.Range.Length != 1 {
		t.Fatal("unexpected range:", gor.Range)
	} else if gor.Size != size {
		t.Fatal("unexpected size:", gor.Size)
	} else if data, err := io.ReadAll(gor.Content); err != nil {
		t.Fatal(err)
	} else if expectedData := data1[:1]; !bytes.Equal(data, expectedData) {
		t.Fatal("unexpected data:", cmp.Diff(data, expectedData))
	}

	// Check objects stats.
	os, err = b.ObjectsStats(context.Background(), api.ObjectsStatsOpts{})
	tt.OK(err)
	if os.NumObjects != 1 {
		t.Fatalf("expected 1 object, got %v", os.NumObjects)
	} else if os.TotalObjectsSize != uint64(size) {
		t.Fatalf("expected object size of %v, got %v", size, os.TotalObjectsSize)
	} else if os.NumUnfinishedObjects != 0 {
		t.Fatalf("expected 0 unfinished object, got %v", os.NumUnfinishedObjects)
	} else if os.TotalUnfinishedObjectsSize != 0 {
		t.Fatalf("expected unfinished object size of 0, got %v", os.TotalUnfinishedObjectsSize)
	}
}

func TestWalletSendUnconfirmed(t *testing.T) {
	cluster := newTestCluster(t, clusterOptsDefault)
	defer cluster.Shutdown()
	b := cluster.Bus
	tt := cluster.tt

	wr, err := b.Wallet(context.Background())
	tt.OK(err)

	// check balance
	if !wr.Unconfirmed.IsZero() {
		t.Fatal("wallet should not have unconfirmed balance")
	} else if wr.Confirmed.IsZero() {
		t.Fatal("wallet should have confirmed balance")
	}

	// send the full balance back to the weallet
	toSend := wr.Confirmed.Sub(types.Siacoins(1)) // leave some for the fee
	tt.OKAll(b.SendSiacoins(context.Background(), wr.Address, toSend, false))

	// the unconfirmed balance should have changed to slightly more than toSend
	// since we paid a fee
	wr, err = b.Wallet(context.Background())
	tt.OK(err)

	if wr.Unconfirmed.Cmp(toSend) < 0 || wr.Unconfirmed.Add(types.Siacoins(1)).Cmp(toSend) < 0 {
		t.Fatal("wallet should have unconfirmed balance")
	}
	fmt.Println(wr.Confirmed, wr.Unconfirmed)

	// try again - this should fail
	_, err = b.SendSiacoins(context.Background(), wr.Address, toSend, false)
	tt.AssertIs(err, wallet.ErrNotEnoughFunds)

	// try again - this time using unconfirmed transactions
	tt.OKAll(b.SendSiacoins(context.Background(), wr.Address, toSend, true))

	// the unconfirmed balance should be almost the same
	wr, err = b.Wallet(context.Background())
	tt.OK(err)

	if wr.Unconfirmed.Cmp(toSend) < 0 || wr.Unconfirmed.Add(types.Siacoins(1)).Cmp(toSend) < 0 {
		t.Fatal("wallet should have unconfirmed balance")
	}
	fmt.Println(wr.Confirmed, wr.Unconfirmed)

	// mine a block, this should confirm the transactions
	cluster.MineBlocks(1)
	tt.Retry(100, time.Millisecond, func() error {
		wr, err = b.Wallet(context.Background())
		tt.OK(err)

		if !wr.Unconfirmed.IsZero() {
			return fmt.Errorf("wallet should not have unconfirmed balance")
		} else if wr.Confirmed.Cmp(toSend) < 0 || wr.Confirmed.Add(types.Siacoins(1)).Cmp(toSend) < 0 {
			return fmt.Errorf("wallet should have almost the same confirmed balance as in the beginning")
		}
		return nil
	})
}

func TestWalletFormUnconfirmed(t *testing.T) {
	// create cluster without autopilot
	cfg := clusterOptsDefault
	cfg.skipSettingAutopilot = true
	cluster := newTestCluster(t, cfg)
	defer cluster.Shutdown()

	// convenience variables
	b := cluster.Bus
	tt := cluster.tt

	// add a host (non-blocking)
	cluster.AddHosts(1)

	// send all money to ourselves, making sure it's unconfirmed
	feeReserve := types.Siacoins(1)
	wr, err := b.Wallet(context.Background())
	tt.OK(err)
	tt.OKAll(b.SendSiacoins(context.Background(), wr.Address, wr.Confirmed.Sub(feeReserve), false)) // leave some for the fee

	// check wallet only has the reserve in the confirmed balance
	wr, err = b.Wallet(context.Background())
	tt.OK(err)
	if wr.Confirmed.Sub(wr.Unconfirmed).Cmp(feeReserve) > 0 {
		t.Fatal("wallet should have hardly any confirmed balance")
	}

	// there shouldn't be any contracts yet
	contracts, err := b.Contracts(context.Background(), api.ContractsOpts{})
	tt.OK(err)
	if len(contracts) != 0 {
		t.Fatal("expected 0 contracts", len(contracts))
	}

	// enable the autopilot by configuring it
	cluster.UpdateAutopilotConfig(context.Background(), test.AutopilotConfig)

	// wait for a contract to form
	contractsFormed := cluster.WaitForContracts()
	if len(contractsFormed) != 1 {
		t.Fatal("expected 1 contract", len(contracts))
	}
}

func TestBusRecordedMetrics(t *testing.T) {
	startTime := time.Now().UTC().Round(time.Second)

	cluster := newTestCluster(t, testClusterOptions{
		hosts: 1,
	})
	defer cluster.Shutdown()

	// fetch contract set metrics
	cluster.tt.Retry(100, 100*time.Millisecond, func() error {
		csMetrics, err := cluster.Bus.ContractSetMetrics(context.Background(), startTime, api.MetricMaxIntervals, time.Second, api.ContractSetMetricsQueryOpts{})
		cluster.tt.OK(err)

		// expect at least 1 metric with contracts
		if len(csMetrics) < 1 {
			return fmt.Errorf("expected at least 1 metric, got %v", len(csMetrics))
		} else if m := csMetrics[len(csMetrics)-1]; m.Contracts != 1 {
			return fmt.Errorf("expected 1 contract, got %v", m.Contracts)
		} else if m.Name != test.ContractSet {
			return fmt.Errorf("expected contract set %v, got %v", test.ContractSet, m.Name)
		} else if m.Timestamp.Std().Before(startTime) {
			return fmt.Errorf("expected time to be after start time %v, got %v", startTime, m.Timestamp.Std())
		}
		return nil
	})

	// get churn metrics, should have 1 for the new contract
	cscMetrics, err := cluster.Bus.ContractSetChurnMetrics(context.Background(), startTime, api.MetricMaxIntervals, time.Second, api.ContractSetChurnMetricsQueryOpts{})
	cluster.tt.OK(err)
	if len(cscMetrics) != 1 {
		t.Fatalf("expected 1 metric, got %v", len(cscMetrics))
	} else if m := cscMetrics[0]; m.Direction != api.ChurnDirAdded {
		t.Fatalf("expected added churn, got %v", m.Direction)
	} else if m.ContractID == (types.FileContractID{}) {
		t.Fatal("expected non-zero FCID")
	} else if m.Name != test.ContractSet {
		t.Fatalf("expected contract set %v, got %v", test.ContractSet, m.Name)
	} else if m.Timestamp.Std().Before(startTime) {
		t.Fatalf("expected time to be after start time %v, got %v", startTime, m.Timestamp.Std())
	}

	// get contract metrics
	var cMetrics []api.ContractMetric
	cluster.tt.Retry(100, 100*time.Millisecond, func() error {
		// Retry fetching metrics since they are buffered.
		cMetrics, err = cluster.Bus.ContractMetrics(context.Background(), startTime, api.MetricMaxIntervals, time.Second, api.ContractMetricsQueryOpts{})
		cluster.tt.OK(err)
		if len(cMetrics) != 1 {
			return fmt.Errorf("expected 1 metric, got %v", len(cMetrics))
		}
		return nil
	})

	if len(cMetrics) != 1 {
		t.Fatalf("expected 1 metric, got %v", len(cMetrics))
	} else if m := cMetrics[0]; m.Timestamp.Std().Before(startTime) {
		t.Fatalf("expected time to be after start time %v, got %v", startTime, m.Timestamp.Std())
	} else if m.ContractID != (types.FileContractID{}) {
		t.Fatal("expected zero FCID")
	} else if m.HostKey != (types.PublicKey{}) {
		t.Fatal("expected zero Host")
	} else if m.RemainingCollateral == (types.Currency{}) {
		t.Fatal("expected non-zero RemainingCollateral")
	} else if m.RemainingFunds == (types.Currency{}) {
		t.Fatal("expected non-zero RemainingFunds")
	} else if m.RevisionNumber != 0 {
		t.Fatal("expected zero RevisionNumber")
	} else if !m.UploadSpending.IsZero() {
		t.Fatal("expected zero UploadSpending")
	} else if m.FundAccountSpending == (types.Currency{}) {
		t.Fatal("expected non-zero FundAccountSpending")
	} else if !m.DeleteSpending.IsZero() {
		t.Fatal("expected zero DeleteSpending")
	} else if !m.SectorRootsSpending.IsZero() {
		t.Fatal("expected zero SectorRootsSpending")
	}

	// prune one of the metrics
	if err := cluster.Bus.PruneMetrics(context.Background(), api.MetricContract, time.Now()); err != nil {
		t.Fatal(err)
	} else if cMetrics, err = cluster.Bus.ContractMetrics(context.Background(), startTime, api.MetricMaxIntervals, time.Second, api.ContractMetricsQueryOpts{}); err != nil {
		t.Fatal(err)
	} else if len(cMetrics) > 0 {
		t.Fatalf("expected 0 metrics, got %v", len(cscMetrics))
	}
}

func TestMultipartUploadWrappedByPartialSlabs(t *testing.T) {
	cluster := newTestCluster(t, testClusterOptions{
		hosts:         test.RedundancySettings.TotalShards,
		uploadPacking: true,
	})
	defer cluster.Shutdown()

	b := cluster.Bus
	w := cluster.Worker
	slabSize := test.RedundancySettings.SlabSizeNoRedundancy()
	tt := cluster.tt

	// start a new multipart upload. We upload the parts in reverse order
	objPath := "/foo"
	mpr, err := b.CreateMultipartUpload(context.Background(), testBucket, objPath, api.CreateMultipartOptions{})
	tt.OK(err)
	if mpr.UploadID == "" {
		t.Fatal("expected non-empty upload ID")
	}

	// upload a part that is a partial slab
	part3Data := bytes.Repeat([]byte{3}, int(slabSize)/4)
	offset := int(slabSize + slabSize/4)
	resp3, err := w.UploadMultipartUploadPart(context.Background(), bytes.NewReader(part3Data), testBucket, objPath, mpr.UploadID, 3, api.UploadMultipartUploadPartOptions{
		EncryptionOffset: &offset,
	})
	tt.OK(err)

	// upload a part that is exactly a full slab
	part2Data := bytes.Repeat([]byte{2}, int(slabSize))
	offset = int(slabSize / 4)
	resp2, err := w.UploadMultipartUploadPart(context.Background(), bytes.NewReader(part2Data), testBucket, objPath, mpr.UploadID, 2, api.UploadMultipartUploadPartOptions{
		EncryptionOffset: &offset,
	})
	tt.OK(err)

	// upload another part the same size as the first one
	part1Data := bytes.Repeat([]byte{1}, int(slabSize)/4)
	offset = 0
	resp1, err := w.UploadMultipartUploadPart(context.Background(), bytes.NewReader(part1Data), testBucket, objPath, mpr.UploadID, 1, api.UploadMultipartUploadPartOptions{
		EncryptionOffset: &offset,
	})
	tt.OK(err)

	// combine all parts data
	expectedData := part1Data
	expectedData = append(expectedData, part2Data...)
	expectedData = append(expectedData, part3Data...)

	// finish the upload
	tt.OKAll(b.CompleteMultipartUpload(context.Background(), testBucket, objPath, mpr.UploadID, []api.MultipartCompletedPart{
		{
			PartNumber: 1,
			ETag:       resp1.ETag,
		},
		{
			PartNumber: 2,
			ETag:       resp2.ETag,
		},
		{
			PartNumber: 3,
			ETag:       resp3.ETag,
		},
	}, api.CompleteMultipartOptions{}))

	// download the object and verify its integrity
	dst := new(bytes.Buffer)
	tt.OK(w.DownloadObject(context.Background(), dst, testBucket, objPath, api.DownloadObjectOptions{}))
	receivedData := dst.Bytes()
	if len(receivedData) != len(expectedData) {
		t.Fatalf("expected %v bytes, got %v", len(expectedData), len(receivedData))
	} else if !bytes.Equal(receivedData, expectedData) {
		t.Fatal("unexpected data")
	}
}

func TestWalletRedistribute(t *testing.T) {
	cluster := newTestCluster(t, testClusterOptions{
		hosts:         test.RedundancySettings.TotalShards,
		uploadPacking: true,
	})
	defer cluster.Shutdown()

	// mine to get more money
	cluster.MineBlocks(1)

	// redistribute into 2 outputs of 500KS each
	numOutputs := 2
	outputAmt := types.Siacoins(500e3)
	txnSet, err := cluster.Bus.WalletRedistribute(context.Background(), numOutputs, outputAmt)
	if err != nil {
		t.Fatal(err)
	} else if len(txnSet) == 0 {
		t.Fatal("nothing happened")
	}
	cluster.MineBlocks(1)

	// assert we have 5 outputs with 10 SC
	txns, err := cluster.Bus.WalletEvents(context.Background())
	cluster.tt.OK(err)

	nOutputs := 0
	for _, txn := range txns {
		switch txn := txn.Data.(type) {
		case wallet.EventV1Transaction:
			for _, sco := range txn.Transaction.SiacoinOutputs {
				if sco.Value.Equals(types.Siacoins(500e3)) {
					nOutputs++
				}
			}
		case wallet.EventV2Transaction:
			for _, sco := range txn.SiacoinOutputs {
				if sco.Value.Equals(types.Siacoins(500e3)) {
					nOutputs++
				}
			}
		case wallet.EventPayout:
		default:
			t.Fatalf("unexpected transaction type %T", txn)
		}
	}
	if cnt := nOutputs; cnt != numOutputs {
		t.Fatalf("expected 5 outputs with 10 SC, got %v", cnt)
	}

	// assert redistributing into 3 outputs succeeds, used to fail because we
	// were broadcasting an empty transaction set
	txnSet, err = cluster.Bus.WalletRedistribute(context.Background(), nOutputs, outputAmt)
	cluster.tt.OK(err)
	if len(txnSet) != 0 {
		t.Fatal("txnSet should be empty")
	}
}

func TestHostScan(t *testing.T) {
	// New cluster with autopilot disabled
	cfg := clusterOptsDefault
	cfg.skipRunningAutopilot = true
	cluster := newTestCluster(t, cfg)
	defer cluster.Shutdown()

	b := cluster.Bus
	tt := cluster.tt

	// add 2 hosts to the cluster, 1 to scan and 1 to make sure we always have 1
	// peer and consider ourselves connected to the internet
	hosts := cluster.AddHosts(2)
	host := hosts[0]

	hk := host.PublicKey()

	assertHost := func(ls time.Time, lss, slss bool, ts uint64) {
		t.Helper()

		hi, err := b.Host(context.Background(), host.PublicKey())
		tt.OK(err)

		if ls.IsZero() && !hi.Interactions.LastScan.IsZero() {
			t.Fatal("expected last scan to be zero")
		} else if !ls.IsZero() && !hi.Interactions.LastScan.After(ls) {
			t.Fatal("expected last scan to be after", ls)
		} else if hi.Interactions.LastScanSuccess != lss {
			t.Fatalf("expected last scan success to be %v, got %v", lss, hi.Interactions.LastScanSuccess)
		} else if hi.Interactions.SecondToLastScanSuccess != slss {
			t.Fatalf("expected second to last scan success to be %v, got %v", slss, hi.Interactions.SecondToLastScanSuccess)
		} else if hi.Interactions.TotalScans != ts {
			t.Fatalf("expected total scans to be %v, got %v", ts, hi.Interactions.TotalScans)
		}
	}

	scanHost := func() error {
		// timing on the CI can be weird, wait a bit to make sure time passes
		// between scans
		time.Sleep(time.Millisecond)

		resp, err := b.ScanHost(context.Background(), hk, 10*time.Second)
		tt.OK(err)
		if resp.ScanError != "" {
			return errors.New(resp.ScanError)
		}
		return nil
	}

	assertHost(time.Time{}, false, false, 0)

	// scan the host the first time
	ls := time.Now()
	if err := scanHost(); err != nil {
		t.Fatal(err)
	}
	assertHost(ls, true, false, 1)

	// scan the host the second time
	ls = time.Now()
	if err := scanHost(); err != nil {
		t.Fatal(err)
	}
	assertHost(ls, true, true, 2)

	// close the host to make scans fail
	tt.OK(host.Close())

	// scan the host a third time
	ls = time.Now()
	if err := scanHost(); err == nil {
		t.Fatal("expected scan error")
	}
	assertHost(ls, false, true, 3)

	// fetch hosts for scanning with maxLastScan set to now which should return
	// all hosts
	tt.Retry(100, 100*time.Millisecond, func() error {
		toScan, err := b.Hosts(context.Background(), api.HostOptions{
			MaxLastScan: api.TimeRFC3339(time.Now()),
		})
		tt.OK(err)
		if len(toScan) != 2 {
			return fmt.Errorf("expected 2 hosts, got %v", len(toScan))
		}
		return nil
	})

	// fetch hosts again with the unix epoch timestamp which should only return
	// 1 host since that one hasn't been scanned yet
	toScan, err := b.Hosts(context.Background(), api.HostOptions{
		MaxLastScan: api.TimeRFC3339(time.UnixMilli(1)),
	})
	tt.OK(err)
	if len(toScan) != 1 {
		t.Fatalf("expected 1 hosts, got %v", len(toScan))
	}
}

// TestDownloadAllHosts makes sure we try to download sectors, from all hosts
// that a sector is stored on.
func TestDownloadAllHosts(t *testing.T) {
	if testing.Short() {
		t.SkipNow()
	}

	// create a test cluster
	cluster := newTestCluster(t, testClusterOptions{
		logger:        newTestLogger(false),
		hosts:         test.RedundancySettings.TotalShards,
		uploadPacking: false, // make sure data is uploaded
	})
	defer cluster.Shutdown()

	b := cluster.Bus
	w := cluster.Worker
	tt := cluster.tt

<<<<<<< HEAD
=======
	// update redundancy settings
	us, err := b.UploadSettings(context.Background())
	tt.OK(err)
	us.Redundancy = rs
	tt.OK(b.UpdateUploadSettings(context.Background(), us))

>>>>>>> 4b0f42a3
	// prepare a file
	data := make([]byte, 128)
	tt.OKAll(frand.Read(data))

	// upload the data
	path := fmt.Sprintf("data_%v", len(data))
	tt.OKAll(w.UploadObject(context.Background(), bytes.NewReader(data), testBucket, path, api.UploadObjectOptions{}))

	// fetch object
	obj, err := cluster.Bus.Object(context.Background(), testBucket, path, api.GetObjectOptions{})
	tt.OK(err)

	// build used hosts
	usedHosts := make(map[types.PublicKey]struct{})
	for _, s := range obj.Object.Slabs {
		for _, ss := range s.Shards {
			for hk := range ss.Contracts {
				usedHosts[hk] = struct{}{}
			}
		}
	}
	if len(usedHosts) != test.RedundancySettings.TotalShards {
		t.Fatalf("unexpected number of used hosts %d", len(usedHosts))
	}

	// grab random used host
	var randomHost string
	for _, host := range cluster.hosts {
		if _, used := usedHosts[host.PublicKey()]; used {
			randomHost = host.settings.Settings().NetAddress
			break
		}
	}

	// add it to the blocklist
	tt.OK(b.UpdateHostBlocklist(context.Background(), []string{randomHost}, nil, false))

	// add a host
	cluster.AddHostsBlocking(1)
	cluster.WaitForAccounts()

	// wait until we migrated away from that host
	var newHost types.PublicKey
	tt.Retry(100, 100*time.Millisecond, func() error {
		obj, err := cluster.Bus.Object(context.Background(), testBucket, path, api.GetObjectOptions{})
		tt.OK(err)
		for _, s := range obj.Object.Slabs {
			for _, ss := range s.Shards {
				for hk := range ss.Contracts {
					if _, used := usedHosts[hk]; !used {
						newHost = hk
						return nil
					}
				}
			}
		}
		return errors.New("no migration took place")
	})

	// download the object
	dst := new(bytes.Buffer)
	tt.OK(cluster.Worker.DownloadObject(context.Background(), dst, testBucket, path, api.DownloadObjectOptions{}))
	if !bytes.Equal(dst.Bytes(), data) {
		t.Fatal("data mismatch")
	}

	// block the new host but unblock the old one
	for _, host := range cluster.hosts {
		if host.PublicKey() == newHost {
			tt.OK(b.UpdateHostBlocklist(context.Background(), []string{host.settings.Settings().NetAddress}, []string{randomHost}, false))
		}
	}

	// gouge prices on the new host
	for _, host := range cluster.hosts {
		if host.PublicKey() == newHost {
			settings := host.settings.Settings()
			settings.StoragePrice = types.Siacoins(1e3)
			tt.OK(host.UpdateSettings(settings))
		}
	}

	// download the object
	dst = new(bytes.Buffer)
	tt.OK(cluster.Worker.DownloadObject(context.Background(), dst, testBucket, path, api.DownloadObjectOptions{}))
	if !bytes.Equal(dst.Bytes(), data) {
		t.Fatal("data mismatch")
	}
}

func TestBackup(t *testing.T) {
	cluster := newTestCluster(t, clusterOptsDefault)
	defer cluster.Shutdown()
	bus := cluster.Bus

	// test that backup fails for MySQL
	isSqlite := config.MySQLConfigFromEnv().URI == ""
	if !isSqlite {
		err := bus.Backup(context.Background(), "main", "backup.sql")
		cluster.tt.AssertIs(err, api.ErrBackupNotSupported)
		return
	}

	// test creating a backup
	tmpDir := t.TempDir()
	mainDst := filepath.Join(tmpDir, "main.sqlite")
	metricsDst := filepath.Join(tmpDir, "metrics.sqlite")
	cluster.tt.OK(bus.Backup(context.Background(), "main", mainDst))
	cluster.tt.OK(bus.Backup(context.Background(), "metrics", metricsDst))
	cluster.tt.OKAll(os.Stat(mainDst))
	cluster.tt.OKAll(os.Stat(metricsDst))

	// test creating backing up an invalid db
	invalidDst := filepath.Join(tmpDir, "invalid.sqlite")
	err := bus.Backup(context.Background(), "invalid", invalidDst)
	cluster.tt.AssertIs(err, api.ErrInvalidDatabase)
	_, err = os.Stat(invalidDst)
	if !os.IsNotExist(err) {
		t.Fatal("expected file to not exist")
	}

	// ping backups
	dbMain, err := sqlite.Open(mainDst)
	cluster.tt.OK(err)
	defer dbMain.Close()
	cluster.tt.OK(dbMain.Ping())

	dbMetrics, err := sqlite.Open(metricsDst)
	cluster.tt.OK(err)
	defer dbMetrics.Close()
	cluster.tt.OK(dbMetrics.Ping())
}

// TestConsensusResync tests that deleting the consensus db and resyncing it
// works. For that reason it simulates some on-chain traffic by uploading to
// contracts, renewing contracts and letting these contracts expire. That way,
// renterd has to resync a chain containing regular transactions, contracts and
// storage proofs.
func TestConsensusResync(t *testing.T) {
	cluster := newTestCluster(t, testClusterOptions{
		hosts:         test.RedundancySettings.TotalShards,
		uploadPacking: false,
	})
	tt := cluster.tt

	// upload some data
	tt.OKAll(cluster.Worker.UploadObject(context.Background(), bytes.NewReader([]byte{1, 2, 3}), testBucket, "foo", api.UploadObjectOptions{}))

	// broadcast the revision for each contract
	contracts, err := cluster.Bus.Contracts(context.Background(), api.ContractsOpts{})
	tt.OK(err)
	for _, c := range contracts {
		tt.OKAll(cluster.Bus.BroadcastContract(context.Background(), c.ID))
	}

	// mine to renew the contracts
	cluster.MineToRenewWindow()
	tt.Retry(100, 100*time.Millisecond, func() error {
		contracts, err := cluster.Bus.Contracts(context.Background(), api.ContractsOpts{})
		tt.OK(err)
		for _, c := range contracts {
			if c.RenewedFrom == (types.FileContractID{}) {
				return errors.New("contract wasn't renewed")
			}
		}
		return nil
	})

	// make sure all hosts are gouging for the contracts to expire
	cluster.bs.UpdateGougingSettings(context.Background(), api.GougingSettings{
		MaxDownloadPrice: types.NewCurrency64(1),
	})

	// let them expire - we don't check for errors when mining since a few blocks
	// might be invalid due to a race when broadcasting revisions while mining
	// blocks rapidly
	for i := 0; i < int(2*test.AutopilotConfig.Contracts.Period); i++ {
		b, ok := coreutils.MineBlock(cluster.cm, types.Address{}, 5*time.Second)
		if !ok {
			continue
		}
		_ = cluster.Bus.AcceptBlock(context.Background(), b)
	}
	cluster.sync()

	tt.Retry(100, 100*time.Millisecond, func() error {
		contracts, err := cluster.Bus.Contracts(context.Background(), api.ContractsOpts{})
		tt.OK(err)
		if len(contracts) != 0 {
			return errors.New("not all contracts expired")
		}
		return nil
	})

	// save blockheight
	cs, err := cluster.Bus.ConsensusState(context.Background())
	tt.OK(err)

	// stop the cluster but not the hosts
	hosts := cluster.hosts
	cluster.hosts = nil
	cluster.Shutdown()

	// start with fresh chain store
	network, genesis := testNetwork()
	store, state, err := chain.NewDBStore(chain.NewMemDB(), network, genesis)
	tt.OK(err)

	newCluster := newTestCluster(t, testClusterOptions{
		cm:        chain.NewManager(store, state),
		dir:       cluster.dir,
		dbName:    cluster.dbName,
		funding:   &clusterOptNoFunding,
		walletKey: &cluster.wk,
	})
	newCluster.hosts = hosts
	defer newCluster.Shutdown()

	// check the chain managers synced up
	tt.Retry(100, 100*time.Millisecond, func() error {
		oldTip := cluster.cm.Tip()
		newTip := newCluster.cm.Tip()
		if oldTip != newTip {
			return fmt.Errorf("tips don't match: %v != %v", oldTip, newTip)
		}
		return nil
	})

	// the bus state should also be in sync
	newCS, err := newCluster.Bus.ConsensusState(context.Background())
	tt.OK(err)

	if !newCS.Synced {
		t.Fatal("not synced")
	} else if newCS.BlockHeight != cs.BlockHeight {
		t.Fatalf("blockheight mismatch %d != %d", newCS.BlockHeight, cs.BlockHeight)
	}
}<|MERGE_RESOLUTION|>--- conflicted
+++ resolved
@@ -2622,6 +2622,10 @@
 		t.SkipNow()
 	}
 
+	// get rid of redundancy
+	rs := test.RedundancySettings
+	rs.MinShards = rs.TotalShards
+
 	// create a test cluster
 	cluster := newTestCluster(t, testClusterOptions{
 		logger:        newTestLogger(false),
@@ -2634,15 +2638,12 @@
 	w := cluster.Worker
 	tt := cluster.tt
 
-<<<<<<< HEAD
-=======
 	// update redundancy settings
 	us, err := b.UploadSettings(context.Background())
 	tt.OK(err)
 	us.Redundancy = rs
 	tt.OK(b.UpdateUploadSettings(context.Background(), us))
 
->>>>>>> 4b0f42a3
 	// prepare a file
 	data := make([]byte, 128)
 	tt.OKAll(frand.Read(data))
