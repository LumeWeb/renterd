--- conflicted
+++ resolved
@@ -1,12 +1,12 @@
 package stores
 
 import (
+	"math/big"
+
+	"go.sia.tech/core/types"
 	"go.sia.tech/renterd/api"
-<<<<<<< HEAD
 	rhpv3 "go.sia.tech/renterd/rhp/v3"
 	"gorm.io/gorm/clause"
-=======
->>>>>>> 9fd7a268
 )
 
 type (
@@ -15,22 +15,14 @@
 
 		Owner string `gorm:"NOT NULL"`
 
-<<<<<<< HEAD
-		// AccountID identifies an account. It's a public key.
-		AccountID rhpv3.Account `gorm:"unique;NOT NULL;type:bytes;serializer:gob;column:account_id"`
-
-		// Host describes the host the account was created with.
-		Host types.PublicKey `gorm:"NOT NULL;type:bytes;serializer:gob"`
-=======
 		// AccountID identifies an account.
 		AccountID publicKey `gorm:"unique;NOT NULL"`
 
 		// Host describes the host the account was created with.
 		Host publicKey `gorm:"NOT NULL"`
->>>>>>> 9fd7a268
 
 		// Balance is the balance of the account.
-		Balance string
+		Balance *balance
 	}
 )
 
@@ -47,9 +39,9 @@
 	accounts := make([]api.Account, len(dbAccounts))
 	for i, acc := range dbAccounts {
 		accounts[i] = api.Account{
-			ID:      acc.AccountID,
-			Host:    acc.Host,
-			Balance: acc.Balance,
+			ID:      rhpv3.Account(acc.AccountID),
+			Host:    types.PublicKey(acc.Host),
+			Balance: (*big.Int)(acc.Balance),
 			Owner:   acc.Owner,
 		}
 	}
@@ -66,9 +58,9 @@
 	for i, acc := range accounts {
 		dbAccounts[i] = dbAccount{
 			Owner:     acc.Owner,
-			AccountID: acc.ID,
-			Host:      acc.Host,
-			Balance:   acc.Balance,
+			AccountID: publicKey(acc.ID),
+			Host:      publicKey(acc.Host),
+			Balance:   (*balance)(acc.Balance),
 		}
 	}
 	return s.db.Clauses(clause.OnConflict{
