--- conflicted
+++ resolved
@@ -104,13 +104,7 @@
 	}
 	expected := bus.Contract{
 		HostIP:      "",
-<<<<<<< HEAD
-		StartHeight: 0,
-=======
 		StartHeight: 100,
-		Revision:    c.Revision,
-		Signatures:  c.Signatures,
->>>>>>> 549d54b1
 		ContractMetadata: bus.ContractMetadata{
 			RenewedFrom: types.FileContractID{},
 			Spending:    bus.ContractSpending{},
@@ -310,13 +304,7 @@
 	}
 	expected := bus.Contract{
 		HostIP:      "",
-<<<<<<< HEAD
-		StartHeight: 0,
-=======
 		StartHeight: newContractStartHeight,
-		Revision:    newContract.Revision,
-		Signatures:  newContract.Signatures,
->>>>>>> 549d54b1
 		ContractMetadata: bus.ContractMetadata{
 			RenewedFrom: fcid,
 			Spending:    bus.ContractSpending{},
