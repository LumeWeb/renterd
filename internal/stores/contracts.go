package stores

import (
	"bytes"
	"encoding/gob"
	"encoding/json"
	"errors"
	"fmt"
	"math/big"
	"os"
	"path/filepath"
	"sync"
	"time"

	"go.sia.tech/renterd/bus"
	"go.sia.tech/renterd/internal/consensus"
	rhpv2 "go.sia.tech/renterd/rhp/v2"
	"go.sia.tech/siad/types"
	"gorm.io/gorm"
)

const archivalReasonRenewed = "renewed"

var (
	// ErrContractNotFound is returned when a contract can't be retrieved from the
	// database.
	ErrContractNotFound = errors.New("couldn't find contract")

	// ErrContractSetNotFound is returned when a contract can't be retrieved from the
	// database.
	ErrContractSetNotFound = errors.New("couldn't find contract set")
)

type fileContractID types.FileContractID

func (fcid fileContractID) gob() []byte {
	buf := bytes.NewBuffer(nil)
	if err := gob.NewEncoder(buf).Encode(types.FileContractID(fcid)); err != nil {
		panic(err)
	}
	return buf.Bytes()
}

// EphemeralContractStore implements api.ContractStore and api.HostSetStore in memory.
type EphemeralContractStore struct {
	mu        sync.Mutex
	contracts map[types.FileContractID]rhpv2.ContractRevision
	hostSets  map[string][]consensus.PublicKey
}

// Contracts implements api.ContractStore.
func (s *EphemeralContractStore) Contracts() ([]rhpv2.ContractRevision, error) {
	s.mu.Lock()
	defer s.mu.Unlock()
	var cs []rhpv2.ContractRevision
	for _, c := range s.contracts {
		cs = append(cs, c)
	}
	return cs, nil
}

// Contract implements api.ContractStore.
func (s *EphemeralContractStore) Contract(id types.FileContractID) (rhpv2.ContractRevision, error) {
	s.mu.Lock()
	defer s.mu.Unlock()
	c, ok := s.contracts[id]
	if !ok {
		return rhpv2.ContractRevision{}, ErrContractNotFound
	}
	return c, nil
}

// AddContract implements api.ContractStore.
func (s *EphemeralContractStore) AddContract(c rhpv2.ContractRevision) error {
	s.mu.Lock()
	defer s.mu.Unlock()
	s.contracts[c.ID()] = c
	return nil
}

// RemoveContract implements api.ContractStore.
func (s *EphemeralContractStore) RemoveContract(id types.FileContractID) error {
	s.mu.Lock()
	defer s.mu.Unlock()
	delete(s.contracts, id)
	return nil
}

// HostSets implements api.HostSetStore.
func (s *EphemeralContractStore) HostSets() []string {
	s.mu.Lock()
	defer s.mu.Unlock()
	sets := make([]string, 0, len(s.hostSets))
	for set := range s.hostSets {
		sets = append(sets, set)
	}
	return sets
}

// HostSet implements api.HostSetStore.
func (s *EphemeralContractStore) HostSet(name string) []consensus.PublicKey {
	s.mu.Lock()
	defer s.mu.Unlock()
	return s.hostSets[name]
}

// SetHostSet implements api.HostSetStore.
func (s *EphemeralContractStore) SetHostSet(name string, hosts []consensus.PublicKey) error {
	s.mu.Lock()
	defer s.mu.Unlock()
	if len(hosts) == 0 {
		delete(s.hostSets, name)
	} else {
		s.hostSets[name] = append([]consensus.PublicKey(nil), hosts...)
	}
	return nil
}

// NewEphemeralContractStore returns a new EphemeralContractStore.
func NewEphemeralContractStore() *EphemeralContractStore {
	return &EphemeralContractStore{
		contracts: make(map[types.FileContractID]rhpv2.ContractRevision),
	}
}

// JSONContractStore implements api.ContractStore in memory, backed by a JSON file.
type JSONContractStore struct {
	*EphemeralContractStore
	dir string
}

type jsonContractsPersistData struct {
	Contracts []rhpv2.ContractRevision
	HostSets  map[string][]consensus.PublicKey
}

func (s *JSONContractStore) save() error {
	s.mu.Lock()
	defer s.mu.Unlock()
	var p jsonContractsPersistData
	for _, c := range s.contracts {
		p.Contracts = append(p.Contracts, c)
	}
	p.HostSets = s.hostSets
	js, _ := json.MarshalIndent(p, "", "  ")

	// atomic save
	dst := filepath.Join(s.dir, "contracts.json")
	f, err := os.OpenFile(dst+"_tmp", os.O_WRONLY|os.O_CREATE|os.O_TRUNC, 0660)
	if err != nil {
		return err
	}
	defer f.Close()
	if _, err := f.Write(js); err != nil {
		return err
	} else if err := f.Sync(); err != nil {
		return err
	} else if err := f.Close(); err != nil {
		return err
	} else if err := os.Rename(dst+"_tmp", dst); err != nil {
		return err
	}
	return nil
}

func (s *JSONContractStore) load() error {
	var p jsonContractsPersistData
	if js, err := os.ReadFile(filepath.Join(s.dir, "contracts.json")); os.IsNotExist(err) {
		return nil
	} else if err != nil {
		return err
	} else if err := json.Unmarshal(js, &p); err != nil {
		return err
	}
	for _, c := range p.Contracts {
		s.contracts[c.ID()] = c
	}
	s.hostSets = p.HostSets
	return nil
}

// AddContract implements api.ContractStore.
func (s *JSONContractStore) AddContract(c rhpv2.ContractRevision) error {
	s.EphemeralContractStore.AddContract(c)
	return s.save()
}

// RemoveContract implements api.ContractStore.
func (s *JSONContractStore) RemoveContract(id types.FileContractID) error {
	s.EphemeralContractStore.RemoveContract(id)
	return s.save()
}

// SetHostSet implements api.HostSetStore.
func (s *JSONContractStore) SetHostSet(name string, hosts []consensus.PublicKey) error {
	s.EphemeralContractStore.SetHostSet(name, hosts)
	return s.save()
}

// NewJSONContractStore returns a new JSONContractStore.
func NewJSONContractStore(dir string) (*JSONContractStore, error) {
	s := &JSONContractStore{
		EphemeralContractStore: NewEphemeralContractStore(),
		dir:                    dir,
	}
	if err := s.load(); err != nil {
		return nil, err
	}
	return s, nil
}

type (
	dbContract struct {
		Model

		FCID        types.FileContractID `gorm:"unique;index,type:bytes;serializer:gob;NOT NULL;column:fcid"`
		HostID      uint                 `gorm:"index"`
		Host        dbHost
		LockedUntil time.Time
		RenewedFrom types.FileContractID `gorm:"index,type:bytes;serializer:gob"`
		StartHeight uint64               `gorm:"NOT NULL"`
		TotalCost   *big.Int             `gorm:"type:bytes;serializer:gob"`
	}

	dbArchivedContract struct {
		Model
		FCID      types.FileContractID `gorm:"unique;index,type:bytes;serializer:gob;NOT NULL;column:fcid"`
		Host      consensus.PublicKey  `gorm:"index;type:bytes;serializer:gob;NOT NULL"`
		RenewedTo types.FileContractID `gorm:"unique;index,type:bytes;serializer:gob"`
		Reason    string
	}

	dbContractSector struct {
		DBContractID uint `gorm:"primaryKey"`
		DBSectorID   uint `gorm:"primaryKey"`
	}
)

// TableName implements the gorm.Tabler interface.
func (dbArchivedContract) TableName() string { return "archived_contracts" }

// TableName implements the gorm.Tabler interface.
func (dbContractSector) TableName() string { return "contract_sectors" }

// TableName implements the gorm.Tabler interface.
func (dbContract) TableName() string { return "contracts" }

// TableName implements the gorm.Tabler interface.
func (dbContractSet) TableName() string { return "contract_sets" }

// TableName implements the gorm.Tabler interface.
func (dbContractSetEntry) TableName() string { return "contract_set_entries" }

// convert converts a dbContractRHPv2 to a rhpv2.Contract type.
func (c dbContract) convert() (bus.Contract, error) {
	return bus.Contract{
		ID:          c.FCID,
		HostIP:      c.Host.NetAddress(),
		HostKey:     c.Host.PublicKey,
		StartHeight: c.StartHeight,
		ContractMetadata: bus.ContractMetadata{
			RenewedFrom: c.RenewedFrom,
			TotalCost:   types.NewCurrency(c.TotalCost),
			Spending:    bus.ContractSpending{}, // TODO
		},
	}, nil
}

// AcquireContract acquires a contract assuming that the contract exists and
// that it isn't locked right now. The returned bool indicates whether locking
// the contract was successful.
func (s *SQLStore) AcquireContract(fcid types.FileContractID, duration time.Duration) (bool, error) {
	var contract dbContract
	var locked bool

	fcidGob := bytes.NewBuffer(nil)
	if err := gob.NewEncoder(fcidGob).Encode(fcid); err != nil {
		return false, err
	}

	err := s.db.Transaction(func(tx *gorm.DB) error {
		// Get revision.
		err := tx.Model(&dbContract{}).
			Where("fcid", fcidGob.Bytes()).
			Take(&contract).
			Error
		if err != nil {
			return err
		}
		// See if it is locked.
		locked = time.Now().Before(contract.LockedUntil)
		if locked {
			return nil
		}

		// Update lock.
		return tx.Model(&dbContract{}).
			Where("fcid", fcidGob.Bytes()).
			Update("locked_until", time.Now().Add(duration).UTC()).
			Error
	})
	if err != nil {
		return false, fmt.Errorf("failed to lock contract: %w", err)
	}
	if locked {
		return false, nil
	}
	return true, nil
}

// ReleaseContract releases a contract by setting its locked_until field to 0.
func (s *SQLStore) ReleaseContract(fcid types.FileContractID) error {
	fcidGob := bytes.NewBuffer(nil)
	if err := gob.NewEncoder(fcidGob).Encode(fcid); err != nil {
		return err
	}
	return s.db.Model(&dbContract{}).
		Where("fcid", fcidGob.Bytes()).
		Update("locked_until", time.Time{}).
		Error
}

// addContract implements the bus.ContractStore interface.
func addContract(tx *gorm.DB, c rhpv2.ContractRevision, totalCost types.Currency, startHeight uint64, renewedFrom types.FileContractID) (dbContract, error) {
	fcid := c.ID()

	// Find host.
	var host dbHost
	err := tx.Where(&dbHost{PublicKey: c.HostKey()}).
		Take(&host).Error
	if err != nil {
		return dbContract{}, err
	}

	// Create contract.
	contract := dbContract{
		FCID:        fcid,
		HostID:      host.ID,
		RenewedFrom: renewedFrom,
		Revision:    revision,
		StartHeight: startHeight,
		TotalCost:   totalCost.Big(),
	}

	// Insert contract.
<<<<<<< HEAD
	return tx.Where(&dbHost{PublicKey: c.HostKey()}).
		Create(&dbContract{
			FCID:        fcid,
			HostID:      host.ID,
			RenewedFrom: renewedFrom,
			StartHeight: startHeight,
			TotalCost:   totalCost.Big(),
		}).Error
=======
	err = tx.
		Where(&dbHost{PublicKey: c.HostKey()}).
		Create(&contract).Error
	if err != nil {
		return dbContract{}, err
	}
	return contract, nil
>>>>>>> aee64605
}

// AddContract implements the bus.ContractStore interface.
func (s *SQLStore) AddContract(c rhpv2.ContractRevision, totalCost types.Currency, startHeight uint64) (_ bus.Contract, err error) {
	var added dbContract

	if err := s.db.Transaction(func(tx *gorm.DB) error {
		added, err = addContract(tx, c, totalCost, startHeight, types.FileContractID{})
		return err
	}); err != nil {
		return bus.Contract{}, err
	}

	return added.convert()
}

// AddRenewedContract adds a new contract which was created as the result of a renewal to the store.
// The old contract specified as 'renewedFrom' will be deleted from the active
// contracts and moved to the archive. Both new and old contract will be linked
// to each other through the RenewedFrom and RenewedTo fields respectively.
func (s *SQLStore) AddRenewedContract(c rhpv2.ContractRevision, totalCost types.Currency, startHeight uint64, renewedFrom types.FileContractID) (bus.Contract, error) {
	var renewed dbContract

	if err := s.db.Transaction(func(tx *gorm.DB) error {
		// Fetch contract we renew from.
		oldContract, err := contract(tx, renewedFrom)
		if err != nil {
			return err
		}

		// Create copy in archive.
		err = tx.Create(&dbArchivedContract{
			FCID:      oldContract.FCID,
			Host:      oldContract.Host.PublicKey,
			Reason:    archivalReasonRenewed,
			RenewedTo: c.ID(),
		}).Error
		if err != nil {
			return err
		}

		// Delete the contract from the regular table.
		err = removeContract(tx, renewedFrom)
		if err != nil {
			return err
		}

		// Add the new contract.
		renewed, err = addContract(tx, c, totalCost, startHeight, renewedFrom)
		return err
	}); err != nil {
		return bus.Contract{}, err
	}

	return renewed.convert()
}

// Contract implements the bus.ContractStore interface.
func (s *SQLStore) Contract(id types.FileContractID) (bus.Contract, error) {
	// Fetch contract.
	contract, err := s.contract(id)
	if err != nil {
		return bus.Contract{}, err
	}
	return contract.convert()
}

// Contracts implements the bus.ContractStore interface.
func (s *SQLStore) Contracts() ([]bus.Contract, error) {
	dbContracts, err := s.contracts()
	if err != nil {
		return nil, err
	}
	contracts := make([]bus.Contract, len(dbContracts))
	for i, c := range dbContracts {
		contract, err := c.convert()
		if err != nil {
			return nil, err
		}
		contracts[i] = contract
	}
	return contracts, nil
}

// removeContract implements the bus.ContractStore interface.
func removeContract(tx *gorm.DB, id types.FileContractID) error {
	var contract dbContract
	if err := tx.Where(&dbContract{FCID: id}).
		Take(&contract).Error; err != nil {
		return err
	}
	return tx.Where(&dbContract{Model: Model{ID: contract.ID}}).
		Delete(&contract).Error
}

// RemoveContract implements the bus.ContractStore interface.
func (s *SQLStore) RemoveContract(id types.FileContractID) error {
	return s.db.Transaction(func(tx *gorm.DB) error {
		return removeContract(tx, id)
	})
}

func contract(tx *gorm.DB, id types.FileContractID) (dbContract, error) {
	var contract dbContract
	err := tx.Where(&dbContract{FCID: id}).
		Preload("Host.Announcements").
		Take(&contract).Error
	if errors.Is(err, gorm.ErrRecordNotFound) {
		return contract, ErrContractNotFound
	}
	return contract, err
}

func (s *SQLStore) contract(id types.FileContractID) (dbContract, error) {
	return contract(s.db, id)
}

func (s *SQLStore) contracts() ([]dbContract, error) {
	var contracts []dbContract
	err := s.db.Model(&dbContract{}).
		Preload("Host.Announcements").
		Find(&contracts).Error
	return contracts, err
}<|MERGE_RESOLUTION|>--- conflicted
+++ resolved
@@ -337,30 +337,17 @@
 		FCID:        fcid,
 		HostID:      host.ID,
 		RenewedFrom: renewedFrom,
-		Revision:    revision,
 		StartHeight: startHeight,
 		TotalCost:   totalCost.Big(),
 	}
 
 	// Insert contract.
-<<<<<<< HEAD
-	return tx.Where(&dbHost{PublicKey: c.HostKey()}).
-		Create(&dbContract{
-			FCID:        fcid,
-			HostID:      host.ID,
-			RenewedFrom: renewedFrom,
-			StartHeight: startHeight,
-			TotalCost:   totalCost.Big(),
-		}).Error
-=======
-	err = tx.
-		Where(&dbHost{PublicKey: c.HostKey()}).
+	err = tx.Where(&dbHost{PublicKey: c.HostKey()}).
 		Create(&contract).Error
 	if err != nil {
 		return dbContract{}, err
 	}
 	return contract, nil
->>>>>>> aee64605
 }
 
 // AddContract implements the bus.ContractStore interface.
