package testing

import (
	"context"
	"errors"
	"strings"
	"testing"
	"time"

	"go.sia.tech/core/types"
	"go.sia.tech/renterd/hostdb"
)

func TestHostPruning(t *testing.T) {
	if testing.Short() {
		t.SkipNow()
	}

	ctx := context.Background()

	// create a new test cluster
	cluster, err := newTestCluster(t.TempDir(), newTestLogger())
	if err != nil {
		t.Fatal(err)
	}
	defer func() {
		if err := cluster.Shutdown(ctx); err != nil {
			t.Fatal(err)
		}
	}()
	b := cluster.Bus
	w := cluster.Worker
	a := cluster.Autopilot

	// create a helper function that records n failed interactions
	now := time.Now()
	recordFailedInteractions := func(n int, hk types.PublicKey) {
		his := make([]hostdb.Interaction, n)
		for i := 0; i < n; i++ {
			now = now.Add(time.Hour).Add(time.Minute) // 1m leeway
			his[i] = hostdb.Interaction{
				Host:      hk,
				Timestamp: now,
				Success:   false,
				Type:      hostdb.InteractionTypeScan,
			}
		}
		if err = b.RecordInteractions(context.Background(), his); err != nil {
			t.Fatal(err)
		}
	}

	// create a helper function that waits for an autopilot loop to finish
	waitForAutopilotLoop := func() {
		var triggered int
		Retry(50, 100*time.Millisecond, func() error {
			res, err := a.Trigger()
			if err != nil {
				t.Fatal(err)
			} else if strings.Contains(res, "true") {
				triggered++
				if triggered > 1 {
					return nil
				}
			}
			return errors.New("autopilot loop has not finished")
		})
	}

	// add a host
	hosts, err := cluster.AddHosts(1)
	if err != nil {
		t.Fatal(err)
	}
	h1 := hosts[0]

	// fetch the host
	h, err := b.Host(context.Background(), h1.PublicKey())
	if err != nil {
		t.Fatal(err)
	}

	// scan the host (lastScan needs to be > 0 for downtime to start counting)
	_, err = w.RHPScan(context.Background(), h1.PublicKey(), h.NetAddress, 0)
	if err != nil {
		t.Fatal(err)
	}

	// block the host
	err = b.UpdateHostBlocklist(ctx, []string{h1.PublicKey().String()}, nil, false)
	if err != nil {
		t.Fatal(err)
	}

	// remove it from the cluster manually
	cluster.hosts = cluster.hosts[1:]
	err = hosts[0].Close()
	if err != nil {
		t.Fatal(err)
	}

	// shut down the worker manually, this will flush any interactions
	err = cluster.cleanups[2](context.Background())
	if err != nil {
		t.Fatal(err)
	}
	cluster.cleanups = append(cluster.cleanups[:2], cluster.cleanups[3:]...)

	// record 9 failed interactions, right before the pruning threshold, and
	// wait for the autopilot loop to finish at least once
	recordFailedInteractions(9, h1.PublicKey())
	waitForAutopilotLoop()

	// assert the host was not pruned
	hostss, err := b.Hosts(context.Background(), 0, -1)
	if err != nil {
		t.Fatal(err)
	} else if len(hostss) != 1 {
		t.Fatal("host was pruned")
	}

<<<<<<< HEAD
	// wait until we have 2 hosts in the set - we expect one host to be removed
	// by the host pruning
	if err := Retry(30, 100*time.Millisecond, func() error {
		// check if the host got pruned
		hosts, err := b.Hosts(context.Background(), 0, -1)
		if err != nil {
			t.Fatal(err)
		} else if len(hosts) != 2 {
			return fmt.Errorf("unexpected number of hosts, %v != 2", len(hosts))
		}
		return nil
	}); err != nil {
		h, _ := b.Host(context.Background(), hk1)
		t.Logf("host interactions: %+v", h.Interactions)
=======
	// record one more failed interaction, this should push the host over the
	// pruning threshold
	recordFailedInteractions(1, h1.PublicKey())
	waitForAutopilotLoop()

	// assert the host was not pruned
	hostss, err = b.Hosts(context.Background(), 0, -1)
	if err != nil {
>>>>>>> bbe2052a
		t.Fatal(err)
	} else if len(hostss) != 0 {
		t.Fatal("host was not pruned")
	}
}<|MERGE_RESOLUTION|>--- conflicted
+++ resolved
@@ -119,22 +119,6 @@
 		t.Fatal("host was pruned")
 	}
 
-<<<<<<< HEAD
-	// wait until we have 2 hosts in the set - we expect one host to be removed
-	// by the host pruning
-	if err := Retry(30, 100*time.Millisecond, func() error {
-		// check if the host got pruned
-		hosts, err := b.Hosts(context.Background(), 0, -1)
-		if err != nil {
-			t.Fatal(err)
-		} else if len(hosts) != 2 {
-			return fmt.Errorf("unexpected number of hosts, %v != 2", len(hosts))
-		}
-		return nil
-	}); err != nil {
-		h, _ := b.Host(context.Background(), hk1)
-		t.Logf("host interactions: %+v", h.Interactions)
-=======
 	// record one more failed interaction, this should push the host over the
 	// pruning threshold
 	recordFailedInteractions(1, h1.PublicKey())
@@ -143,7 +127,6 @@
 	// assert the host was not pruned
 	hostss, err = b.Hosts(context.Background(), 0, -1)
 	if err != nil {
->>>>>>> bbe2052a
 		t.Fatal(err)
 	} else if len(hostss) != 0 {
 		t.Fatal("host was not pruned")
