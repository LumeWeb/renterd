package testing

import (
	"bytes"
	"context"
	"encoding/hex"
	"encoding/json"
	"errors"
	"fmt"
	"io"
	"math"
	"math/big"
	"reflect"
	"sort"
	"strings"
	"sync"
	"testing"
	"time"

	"github.com/google/go-cmp/cmp"
	rhpv2 "go.sia.tech/core/rhp/v2"
	rhpv3 "go.sia.tech/core/rhp/v3"
	"go.sia.tech/core/types"
	"go.sia.tech/renterd/alerts"
	"go.sia.tech/renterd/api"
	"go.sia.tech/renterd/hostdb"
	"go.sia.tech/renterd/object"
	"go.sia.tech/renterd/wallet"
	"go.uber.org/zap"
	"go.uber.org/zap/zapcore"
	"lukechampine.com/frand"
)

// TestNewTestCluster is a test for creating a cluster of Nodes for testing,
// making sure that it forms contracts, renews contracts and shuts down.
func TestNewTestCluster(t *testing.T) {
	cluster := newTestCluster(t, clusterOptsDefault)
	defer cluster.Shutdown()
	b := cluster.Bus
	tt := cluster.tt

	// Upload packing should be disabled by default.
	ups, err := b.UploadPackingSettings(context.Background())
	tt.OK(err)
	if ups.Enabled {
		t.Fatalf("expected upload packing to be disabled by default, got %v", ups.Enabled)
	}

	// See if autopilot is running by triggering the loop.
	_, err = cluster.Autopilot.Trigger(false)
	tt.OK(err)

	// Add a host.
	cluster.AddHosts(1)

	// Wait for contracts to form.
	var contract api.Contract
	contracts := cluster.WaitForContracts()
	contract = contracts[0]

	// Verify startHeight and endHeight of the contract.
	cfg, currentPeriod := cluster.AutopilotConfig(context.Background())
	expectedEndHeight := currentPeriod + cfg.Contracts.Period + cfg.Contracts.RenewWindow
	if contract.EndHeight() != expectedEndHeight || contract.Revision.EndHeight() != expectedEndHeight {
		t.Fatal("wrong endHeight", contract.EndHeight(), contract.Revision.EndHeight())
	} else if contract.TotalCost.IsZero() || contract.ContractPrice.IsZero() {
		t.Fatal("TotalCost and ContractPrice shouldn't be zero")
	}

	// Wait for contract set to form
	cluster.WaitForContractSetContracts(cfg.Contracts.Set, int(cfg.Contracts.Amount))

	// Mine blocks until contracts start renewing.
	cluster.MineToRenewWindow()

	// Wait for the contract to be renewed.
	tt.Retry(100, 100*time.Millisecond, func() error {
		contracts, err := cluster.Bus.Contracts(context.Background(), api.ContractsOpts{})
		if err != nil {
			return err
		}
		if len(contracts) != 1 {
			return errors.New("no renewed contract")
		}
		if contracts[0].RenewedFrom != contract.ID {
			return fmt.Errorf("contract wasn't renewed %v != %v", contracts[0].RenewedFrom, contract.ID)
		}
		if contracts[0].ProofHeight != 0 {
			return errors.New("proof height should be 0 since the contract was renewed and therefore doesn't require a proof")
		}
		if contracts[0].ContractPrice.IsZero() {
			return errors.New("contract price shouldn't be zero")
		}
		if contracts[0].State != api.ContractStatePending {
			return fmt.Errorf("contract should be pending but was %v", contracts[0].State)
		}
		return nil
	})

	// Mine until before the window start to give the host time to submit the
	// revision first.
	cs, err := cluster.Bus.ConsensusState(context.Background())
	tt.OK(err)
	cluster.MineBlocks(int(contract.WindowStart - cs.BlockHeight - 4))
	cluster.Sync()
	if cs.LastBlockTime.IsZero() {
		t.Fatal("last block time not set")
	}

	// Now wait for the revision and proof to be caught by the hostdb.
	var ac api.ArchivedContract
	tt.Retry(20, time.Second, func() error {
		cluster.MineBlocks(1)

		// Fetch renewed contract and make sure we caught the proof and revision.
		contracts, err := cluster.Bus.Contracts(context.Background(), api.ContractsOpts{})
		if err != nil {
			t.Fatal(err)
		}
		archivedContracts, err := cluster.Bus.AncestorContracts(context.Background(), contracts[0].ID, 0)
		if err != nil {
			t.Fatal(err)
		}
		if len(archivedContracts) != 1 {
			return fmt.Errorf("should have 1 archived contract but got %v", len(archivedContracts))
		}
		ac = archivedContracts[0]
		if ac.RevisionHeight == 0 || ac.RevisionNumber != math.MaxUint64 {
			return fmt.Errorf("revision information is wrong: %v %v", ac.RevisionHeight, ac.RevisionNumber)
		}
		if ac.ProofHeight != 0 {
			t.Fatal("proof height should be 0 since the contract was renewed and therefore doesn't require a proof")
		}
		if ac.State != api.ContractStateComplete {
			return fmt.Errorf("contract should be complete but was %v", ac.State)
		}
		archivedContracts, err = cluster.Bus.AncestorContracts(context.Background(), contracts[0].ID, math.MaxUint32)
		if err != nil {
			t.Fatal(err)
		}
		if len(archivedContracts) != 0 {
			return fmt.Errorf("should have 0 archived contracts but got %v", len(archivedContracts))
		}
		return nil
	})

	// Get host info for every host.
	hosts, err := cluster.Bus.Hosts(context.Background(), api.GetHostsOptions{})
	tt.OK(err)
	for _, host := range hosts {
		hi, err := cluster.Autopilot.HostInfo(host.PublicKey)
		if err != nil {
			t.Fatal(err)
		}
		if hi.Checks.ScoreBreakdown.Score() == 0 {
			js, _ := json.MarshalIndent(hi.Checks.ScoreBreakdown, "", "  ")
			t.Fatalf("score shouldn't be 0 because that means one of the fields was 0: %s", string(js))
		}
		if hi.Checks.Score == 0 {
			t.Fatal("score shouldn't be 0")
		}
		if !hi.Checks.Usable {
			t.Fatal("host should be usable")
		}
		if len(hi.Checks.UnusableReasons) != 0 {
			t.Fatal("usable hosts don't have any reasons set")
		}
		if reflect.DeepEqual(hi.Host, hostdb.HostInfo{}) {
			t.Fatal("host wasn't set")
		}
	}
	hostInfos, err := cluster.Autopilot.HostInfos(context.Background(), api.HostFilterModeAll, api.UsabilityFilterModeAll, "", nil, 0, -1)
	tt.OK(err)

	allHosts := make(map[types.PublicKey]struct{})
	for _, hi := range hostInfos {
		if hi.Checks.ScoreBreakdown.Score() == 0 {
			js, _ := json.MarshalIndent(hi.Checks.ScoreBreakdown, "", "  ")
			t.Fatalf("score shouldn't be 0 because that means one of the fields was 0: %s", string(js))
		}
		if hi.Checks.Score == 0 {
			t.Fatal("score shouldn't be 0")
		}
		if !hi.Checks.Usable {
			t.Fatal("host should be usable")
		}
		if len(hi.Checks.UnusableReasons) != 0 {
			t.Fatal("usable hosts don't have any reasons set")
		}
		if reflect.DeepEqual(hi.Host, hostdb.HostInfo{}) {
			t.Fatal("host wasn't set")
		}
		allHosts[hi.Host.PublicKey] = struct{}{}
	}

	hostInfosUnusable, err := cluster.Autopilot.HostInfos(context.Background(), api.HostFilterModeAll, api.UsabilityFilterModeUnusable, "", nil, 0, -1)
	tt.OK(err)
	if len(hostInfosUnusable) != 0 {
		t.Fatal("there should be no unusable hosts", len(hostInfosUnusable))
	}

	hostInfosUsable, err := cluster.Autopilot.HostInfos(context.Background(), api.HostFilterModeAll, api.UsabilityFilterModeUsable, "", nil, 0, -1)
	tt.OK(err)
	for _, hI := range hostInfosUsable {
		delete(allHosts, hI.Host.PublicKey)
	}
	if len(hostInfosUsable) != len(hostInfos) || len(allHosts) != 0 {
		t.Fatalf("result for 'usable' should match the result for 'all', \n\nall: %+v \n\nusable: %+v", hostInfos, hostInfosUsable)
	}

	// Fetch the autopilot state
	state, err := cluster.Autopilot.State()
	tt.OK(err)
	if time.Time(state.StartTime).IsZero() {
		t.Fatal("autopilot should have start time")
	}
	if time.Time(state.MigratingLastStart).IsZero() {
		t.Fatal("autopilot should have completed a migration")
	}
	if time.Time(state.ScanningLastStart).IsZero() {
		t.Fatal("autopilot should have completed a scan")
	}
	if state.UptimeMS == 0 {
		t.Fatal("uptime should be set")
	}
	if !state.Configured {
		t.Fatal("autopilot should be configured")
	}
}

// TestObjectEntries is an integration test that verifies objects are uploaded,
// download and deleted from and to the paths we would expect. It is similar to
// the TestObjectEntries unit test, but uses the worker and bus client to verify
// paths are passed correctly.
func TestObjectEntries(t *testing.T) {
	if testing.Short() {
		t.SkipNow()
	}

	// assertMetadata asserts ModTime, ETag and MimeType are set and then clears
	// them afterwards so we can compare without having to specify the metadata
	start := time.Now()
	assertMetadata := func(entries []api.ObjectMetadata) {
		for i := range entries {
			// assert mod time
			if !strings.HasSuffix(entries[i].Name, "/") && !entries[i].ModTime.Std().After(start.UTC()) {
				t.Fatal("mod time should be set")
			}
			entries[i].ModTime = api.TimeRFC3339{}

			// assert mime type
			if entries[i].MimeType == "" {
				t.Fatal("mime type should be set", entries[i].MimeType, entries[i].Name)
			}
			entries[i].MimeType = ""

			// assert etag
			if entries[i].ETag == "" {
				t.Fatal("ETag should be set")
			}
			entries[i].ETag = ""
		}
	}

	// create a test cluster
	cluster := newTestCluster(t, testClusterOptions{
		hosts: testRedundancySettings.TotalShards,
	})
	defer cluster.Shutdown()

	b := cluster.Bus
	w := cluster.Worker
	tt := cluster.tt

	// upload the following paths
	uploads := []struct {
		path string
		size int
	}{
		{"/foo/bar", 1},
		{"/foo/bat", 2},
		{"/foo/baz/quux", 3},
		{"/foo/baz/quuz", 4},
		{"/gab/guub", 5},
		{"/fileś/śpecial", 6}, // utf8
		{"//double/", 7},
		{"///triple", 8},
		{"/FOO/bar", 9}, // test case sensitivity
	}

	for _, upload := range uploads {
		if upload.size == 0 {
			tt.OKAll(w.UploadObject(context.Background(), bytes.NewReader(nil), api.DefaultBucketName, upload.path, api.UploadObjectOptions{}))
		} else {
			data := make([]byte, upload.size)
			frand.Read(data)
			tt.OKAll(w.UploadObject(context.Background(), bytes.NewReader(data), api.DefaultBucketName, upload.path, api.UploadObjectOptions{}))
		}
	}

	tests := []struct {
		path    string
		prefix  string
		sortBy  string
		sortDir string
		want    []api.ObjectMetadata
	}{
		{"/", "", "", "", []api.ObjectMetadata{{Name: "//", Size: 15, Health: 1}, {Name: "/FOO/", Size: 9, Health: 1}, {Name: "/fileś/", Size: 6, Health: 1}, {Name: "/foo/", Size: 10, Health: 1}, {Name: "/gab/", Size: 5, Health: 1}}},
		{"//", "", "", "", []api.ObjectMetadata{{Name: "///", Size: 8, Health: 1}, {Name: "//double/", Size: 7, Health: 1}}},
		{"///", "", "", "", []api.ObjectMetadata{{Name: "///triple", Size: 8, Health: 1}}},
		{"/foo/", "", "", "", []api.ObjectMetadata{{Name: "/foo/bar", Size: 1, Health: 1}, {Name: "/foo/bat", Size: 2, Health: 1}, {Name: "/foo/baz/", Size: 7, Health: 1}}},
		{"/FOO/", "", "", "", []api.ObjectMetadata{{Name: "/FOO/bar", Size: 9, Health: 1}}},
		{"/foo/baz/", "", "", "", []api.ObjectMetadata{{Name: "/foo/baz/quux", Size: 3, Health: 1}, {Name: "/foo/baz/quuz", Size: 4, Health: 1}}},
		{"/gab/", "", "", "", []api.ObjectMetadata{{Name: "/gab/guub", Size: 5, Health: 1}}},
		{"/fileś/", "", "", "", []api.ObjectMetadata{{Name: "/fileś/śpecial", Size: 6, Health: 1}}},

		{"/", "f", "", "", []api.ObjectMetadata{{Name: "/fileś/", Size: 6, Health: 1}, {Name: "/foo/", Size: 10, Health: 1}}},
		{"/foo/", "fo", "", "", []api.ObjectMetadata{}},
		{"/foo/baz/", "quux", "", "", []api.ObjectMetadata{{Name: "/foo/baz/quux", Size: 3, Health: 1}}},
		{"/gab/", "/guub", "", "", []api.ObjectMetadata{}},

		{"/", "", "name", "ASC", []api.ObjectMetadata{{Name: "//", Size: 15, Health: 1}, {Name: "/FOO/", Size: 9, Health: 1}, {Name: "/fileś/", Size: 6, Health: 1}, {Name: "/foo/", Size: 10, Health: 1}, {Name: "/gab/", Size: 5, Health: 1}}},
		{"/", "", "name", "DESC", []api.ObjectMetadata{{Name: "/gab/", Size: 5, Health: 1}, {Name: "/foo/", Size: 10, Health: 1}, {Name: "/fileś/", Size: 6, Health: 1}, {Name: "/FOO/", Size: 9, Health: 1}, {Name: "//", Size: 15, Health: 1}}},

		{"/", "", "health", "ASC", []api.ObjectMetadata{{Name: "//", Size: 15, Health: 1}, {Name: "/FOO/", Size: 9, Health: 1}, {Name: "/fileś/", Size: 6, Health: 1}, {Name: "/foo/", Size: 10, Health: 1}, {Name: "/gab/", Size: 5, Health: 1}}},
		{"/", "", "health", "DESC", []api.ObjectMetadata{{Name: "//", Size: 15, Health: 1}, {Name: "/FOO/", Size: 9, Health: 1}, {Name: "/fileś/", Size: 6, Health: 1}, {Name: "/foo/", Size: 10, Health: 1}, {Name: "/gab/", Size: 5, Health: 1}}},

		{"/", "", "size", "ASC", []api.ObjectMetadata{{Name: "/gab/", Size: 5, Health: 1}, {Name: "/fileś/", Size: 6, Health: 1}, {Name: "/FOO/", Size: 9, Health: 1}, {Name: "/foo/", Size: 10, Health: 1}, {Name: "//", Size: 15, Health: 1}}},
		{"/", "", "size", "DESC", []api.ObjectMetadata{{Name: "//", Size: 15, Health: 1}, {Name: "/foo/", Size: 10, Health: 1}, {Name: "/FOO/", Size: 9, Health: 1}, {Name: "/fileś/", Size: 6, Health: 1}, {Name: "/gab/", Size: 5, Health: 1}}},
	}
	for _, test := range tests {
		// use the bus client
		res, err := b.Object(context.Background(), api.DefaultBucketName, test.path, api.GetObjectOptions{
			Prefix:  test.prefix,
			SortBy:  test.sortBy,
			SortDir: test.sortDir,
		})
		if err != nil {
			t.Fatal(err, test.path)
		}
		assertMetadata(res.Entries)

		if !(len(res.Entries) == 0 && len(test.want) == 0) && !reflect.DeepEqual(res.Entries, test.want) {
			t.Fatalf("\nlist: %v\nprefix: %v\nsortBy: %v\nsortDir: %v\ngot: %v\nwant: %v", test.path, test.prefix, test.sortBy, test.sortDir, res.Entries, test.want)
		}
		for offset := 0; offset < len(test.want); offset++ {
			res, err := b.Object(context.Background(), api.DefaultBucketName, test.path, api.GetObjectOptions{
				Prefix:  test.prefix,
				SortBy:  test.sortBy,
				SortDir: test.sortDir,
				Offset:  offset,
				Limit:   1,
			})
			if err != nil {
				t.Fatal(err)
			}
			assertMetadata(res.Entries)

			if len(res.Entries) != 1 || res.Entries[0] != test.want[offset] {
				t.Fatalf("\nlist: %v\nprefix: %v\nsortBy: %v\nsortDir: %v\ngot: %v\nwant: %v", test.path, test.prefix, test.sortBy, test.sortDir, res.Entries, test.want[offset])
			}
			moreRemaining := len(test.want)-offset-1 > 0
			if res.HasMore != moreRemaining {
				t.Fatalf("invalid value for hasMore (%t) at offset (%d) test (%+v)", res.HasMore, offset, test)
			}

			// make sure we stay within bounds
			if offset+1 >= len(test.want) {
				continue
			}

			res, err = b.Object(context.Background(), api.DefaultBucketName, test.path, api.GetObjectOptions{
				Prefix:  test.prefix,
				SortBy:  test.sortBy,
				SortDir: test.sortDir,
				Marker:  test.want[offset].Name,
				Limit:   1,
			})
			if err != nil {
				t.Fatalf("\nlist: %v\nprefix: %v\nsortBy: %v\nsortDir: %vmarker: %v\n\nerr: %v", test.path, test.prefix, test.sortBy, test.sortDir, test.want[offset].Name, err)
			}
			assertMetadata(res.Entries)

			if len(res.Entries) != 1 || res.Entries[0] != test.want[offset+1] {
				t.Errorf("\nlist: %v\nprefix: %v\nmarker: %v\ngot: %v\nwant: %v", test.path, test.prefix, test.want[offset].Name, res.Entries, test.want[offset+1])
			}

			moreRemaining = len(test.want)-offset-2 > 0
			if res.HasMore != moreRemaining {
				t.Errorf("invalid value for hasMore (%t) at marker (%s) test (%+v)", res.HasMore, test.want[offset].Name, test)
			}
		}

		// use the worker client
		got, err := w.ObjectEntries(context.Background(), api.DefaultBucketName, test.path, api.GetObjectOptions{
			Prefix:  test.prefix,
			SortBy:  test.sortBy,
			SortDir: test.sortDir,
		})
		if err != nil {
			t.Fatal(err)
		}
		assertMetadata(got)

		if !(len(got) == 0 && len(test.want) == 0) && !reflect.DeepEqual(got, test.want) {
			t.Errorf("\nlist: %v\nprefix: %v\ngot: %v\nwant: %v", test.path, test.prefix, got, test.want)
		}
		for _, entry := range got {
			if !strings.HasSuffix(entry.Name, "/") {
				if err := w.DownloadObject(context.Background(), io.Discard, api.DefaultBucketName, entry.Name, api.DownloadObjectOptions{}); err != nil {
					t.Fatal(err)
				}
			}
		}
	}

	// delete all uploads
	for _, upload := range uploads {
		tt.OK(w.DeleteObject(context.Background(), api.DefaultBucketName, upload.path, api.DeleteObjectOptions{}))
	}

	// assert root dir is empty
	if entries, err := w.ObjectEntries(context.Background(), api.DefaultBucketName, "/", api.GetObjectOptions{}); err != nil {
		t.Fatal(err)
	} else if len(entries) != 0 {
		t.Fatal("there should be no entries left", entries)
	}
}

// TestObjectsRename tests renaming objects and downloading them afterwards.
func TestObjectsRename(t *testing.T) {
	if testing.Short() {
		t.SkipNow()
	}

	// create a test cluster
	cluster := newTestCluster(t, testClusterOptions{
		hosts: testRedundancySettings.TotalShards,
	})
	defer cluster.Shutdown()

	b := cluster.Bus
	w := cluster.Worker
	tt := cluster.tt

	// upload the following paths
	uploads := []string{
		"/foo/bar",
		"/foo/bat",
		"/foo/baz",
		"/foo/baz/quuz",
		"/bar2",
	}
	for _, path := range uploads {
		tt.OKAll(w.UploadObject(context.Background(), bytes.NewReader(nil), api.DefaultBucketName, path, api.UploadObjectOptions{}))
	}

	// rename
	if err := b.RenameObjects(context.Background(), api.DefaultBucketName, "/foo/", "/", false); err != nil {
		t.Fatal(err)
	}
	if err := b.RenameObject(context.Background(), api.DefaultBucketName, "/baz/quuz", "/quuz", false); err != nil {
		t.Fatal(err)
	}
	if err := b.RenameObject(context.Background(), api.DefaultBucketName, "/bar2", "/bar", false); err == nil || !strings.Contains(err.Error(), api.ErrObjectExists.Error()) {
		t.Fatal(err)
	} else if err := b.RenameObject(context.Background(), api.DefaultBucketName, "/bar2", "/bar", true); err != nil {
		t.Fatal(err)
	}

	// try to download the files
	for _, path := range []string{
		"/bar",
		"/bat",
		"/baz",
		"/quuz",
	} {
		buf := bytes.NewBuffer(nil)
		if err := w.DownloadObject(context.Background(), buf, api.DefaultBucketName, path, api.DownloadObjectOptions{}); err != nil {
			t.Fatal(err)
		}
	}
}

// TestUploadDownloadEmpty is an integration test that verifies empty objects
// can be uploaded and download correctly.
func TestUploadDownloadEmpty(t *testing.T) {
	if testing.Short() {
		t.SkipNow()
	}

	// create a test cluster
	cluster := newTestCluster(t, testClusterOptions{
		hosts: testRedundancySettings.TotalShards,
	})
	defer cluster.Shutdown()

	w := cluster.Worker
	tt := cluster.tt

	// upload an empty file
	tt.OKAll(w.UploadObject(context.Background(), bytes.NewReader(nil), api.DefaultBucketName, "empty", api.UploadObjectOptions{}))

	// download the empty file
	var buffer bytes.Buffer
	tt.OK(w.DownloadObject(context.Background(), &buffer, api.DefaultBucketName, "empty", api.DownloadObjectOptions{}))

	// assert it's empty
	if len(buffer.Bytes()) != 0 {
		t.Fatal("unexpected")
	}
}

// TestUploadDownloadBasic is an integration test that verifies objects can be
// uploaded and download correctly.
func TestUploadDownloadBasic(t *testing.T) {
	if testing.Short() {
		t.SkipNow()
	}

	// sanity check the default settings
	if testAutopilotConfig.Contracts.Amount < uint64(testRedundancySettings.MinShards) {
		t.Fatal("too few hosts to support the redundancy settings")
	}

	// create a test cluster
	cluster := newTestCluster(t, testClusterOptions{
		hosts: testRedundancySettings.TotalShards,
	})
	defer cluster.Shutdown()

	w := cluster.Worker
	tt := cluster.tt

	// prepare a file
	data := make([]byte, 128)
	tt.OKAll(frand.Read(data))

	// upload the data
	path := fmt.Sprintf("data_%v", len(data))
	tt.OKAll(w.UploadObject(context.Background(), bytes.NewReader(data), api.DefaultBucketName, path, api.UploadObjectOptions{}))

	// fetch object and check its slabs
	resp, err := cluster.Bus.Object(context.Background(), api.DefaultBucketName, path, api.GetObjectOptions{})
	tt.OK(err)
	for _, slab := range resp.Object.Slabs {
		hosts := make(map[types.PublicKey]struct{})
		roots := make(map[types.Hash256]struct{})
		if len(slab.Shards) != testRedundancySettings.TotalShards {
			t.Fatal("wrong amount of shards", len(slab.Shards), testRedundancySettings.TotalShards)
		}
		for _, shard := range slab.Shards {
			if shard.LatestHost == (types.PublicKey{}) {
				t.Fatal("latest host should be set")
			} else if len(shard.Contracts) != 1 {
				t.Fatal("each shard should have a host")
			} else if _, found := roots[shard.Root]; found {
				t.Fatal("each root should only exist once per slab")
			}
			for hpk, contracts := range shard.Contracts {
				if len(contracts) != 1 {
					t.Fatal("each host should have one contract")
				} else if _, found := hosts[hpk]; found {
					t.Fatal("each host should only be used once per slab")
				}
				hosts[hpk] = struct{}{}
			}
			roots[shard.Root] = struct{}{}
		}
	}

	// download data
	var buffer bytes.Buffer
	tt.OK(w.DownloadObject(context.Background(), &buffer, api.DefaultBucketName, path, api.DownloadObjectOptions{}))

	// assert it matches
	if !bytes.Equal(data, buffer.Bytes()) {
		t.Fatal("unexpected", len(data), buffer.Len())
	}

	// download again, 32 bytes at a time.
	for i := int64(0); i < 4; i++ {
		offset := i * 32
		var buffer bytes.Buffer
		tt.OK(w.DownloadObject(context.Background(), &buffer, api.DefaultBucketName, path, api.DownloadObjectOptions{Range: api.DownloadRange{Offset: offset, Length: 32}}))
		if !bytes.Equal(data[offset:offset+32], buffer.Bytes()) {
			fmt.Println(data[offset : offset+32])
			fmt.Println(buffer.Bytes())
			t.Fatalf("mismatch for offset %v", offset)
		}
	}

	// fetch the contracts.
	contracts, err := cluster.Bus.Contracts(context.Background(), api.ContractsOpts{})
	tt.OK(err)

	// broadcast the revision for each contract and assert the revision height
	// is 0.
	for _, c := range contracts {
		if c.RevisionHeight != 0 {
			t.Fatal("revision height should be 0")
		}
		tt.OK(w.RHPBroadcast(context.Background(), c.ID))
	}

	// mine a block to get the revisions mined.
	cluster.MineBlocks(1)

	// check the revision height was updated.
	tt.Retry(100, 100*time.Millisecond, func() error {
		// fetch the contracts.
		contracts, err := cluster.Bus.Contracts(context.Background(), api.ContractsOpts{})
		if err != nil {
			return err
		}
		// assert the revision height was updated.
		for _, c := range contracts {
			if c.RevisionHeight == 0 {
				return errors.New("revision height should be > 0")
			}
		}
		return nil
	})
}

// TestUploadDownloadExtended is an integration test that verifies objects can
// be uploaded and download correctly.
func TestUploadDownloadExtended(t *testing.T) {
	if testing.Short() {
		t.SkipNow()
	}

	// sanity check the default settings
	if testAutopilotConfig.Contracts.Amount < uint64(testRedundancySettings.MinShards) {
		t.Fatal("too few hosts to support the redundancy settings")
	}

	// create a test cluster
	cluster := newTestCluster(t, testClusterOptions{
		hosts: testRedundancySettings.TotalShards,
	})
	defer cluster.Shutdown()

	b := cluster.Bus
	w := cluster.Worker
	tt := cluster.tt

	// upload two files under /foo
	file1 := make([]byte, rhpv2.SectorSize/12)
	file2 := make([]byte, rhpv2.SectorSize/12)
	frand.Read(file1)
	frand.Read(file2)
	tt.OKAll(w.UploadObject(context.Background(), bytes.NewReader(file1), api.DefaultBucketName, "fileś/file1", api.UploadObjectOptions{}))
	tt.OKAll(w.UploadObject(context.Background(), bytes.NewReader(file2), api.DefaultBucketName, "fileś/file2", api.UploadObjectOptions{}))

	// fetch all entries from the worker
	entries, err := cluster.Worker.ObjectEntries(context.Background(), api.DefaultBucketName, "", api.GetObjectOptions{})
	tt.OK(err)

	if len(entries) != 1 {
		t.Fatal("expected one entry to be returned", len(entries))
	}
	if entries[0].MimeType != "application/octet-stream" {
		t.Fatal("wrong mime type", entries[0].MimeType)
	}

	// fetch entries with "file" prefix
	res, err := cluster.Bus.Object(context.Background(), api.DefaultBucketName, "fileś/", api.GetObjectOptions{Prefix: "file"})
	tt.OK(err)
	if len(res.Entries) != 2 {
		t.Fatal("expected two entry to be returned", len(entries))
	}

	// fetch entries with "fileś" prefix
	res, err = cluster.Bus.Object(context.Background(), api.DefaultBucketName, "fileś/", api.GetObjectOptions{Prefix: "foo"})
	tt.OK(err)
	if len(res.Entries) != 0 {
		t.Fatal("expected no entries to be returned", len(entries))
	}

	// fetch entries from the worker for unexisting path
	entries, err = cluster.Worker.ObjectEntries(context.Background(), api.DefaultBucketName, "bar/", api.GetObjectOptions{})
	tt.OK(err)
	if len(entries) != 0 {
		t.Fatal("expected no entries to be returned", len(entries))
	}

	// prepare two files, a small one and a large one
	small := make([]byte, rhpv2.SectorSize/12)
	large := make([]byte, rhpv2.SectorSize*3)

	// upload the data
	for _, data := range [][]byte{small, large} {
		tt.OKAll(frand.Read(data))
		path := fmt.Sprintf("data_%v", len(data))
		tt.OKAll(w.UploadObject(context.Background(), bytes.NewReader(data), api.DefaultBucketName, path, api.UploadObjectOptions{}))
	}

	// check objects stats.
	tt.Retry(100, 100*time.Millisecond, func() error {
		for _, opts := range []api.ObjectsStatsOpts{
			{},                              // any bucket
			{Bucket: api.DefaultBucketName}, // specific bucket
		} {
			info, err := cluster.Bus.ObjectsStats(context.Background(), opts)
			tt.OK(err)
			objectsSize := uint64(len(file1) + len(file2) + len(small) + len(large))
			if info.TotalObjectsSize != objectsSize {
				return fmt.Errorf("wrong size %v %v", info.TotalObjectsSize, objectsSize)
			}
			sectorsSize := 15 * rhpv2.SectorSize
			if info.TotalSectorsSize != uint64(sectorsSize) {
				return fmt.Errorf("wrong size %v %v", info.TotalSectorsSize, sectorsSize)
			}
			if info.TotalUploadedSize != uint64(sectorsSize) {
				return fmt.Errorf("wrong size %v %v", info.TotalUploadedSize, sectorsSize)
			}
			if info.NumObjects != 4 {
				return fmt.Errorf("wrong number of objects %v %v", info.NumObjects, 4)
			}
			if info.MinHealth != 1 {
				return fmt.Errorf("expected minHealth of 1, got %v", info.MinHealth)
			}
		}
		return nil
	})

	// download the data
	for _, data := range [][]byte{small, large} {
		name := fmt.Sprintf("data_%v", len(data))
		var buffer bytes.Buffer
		tt.OK(w.DownloadObject(context.Background(), &buffer, api.DefaultBucketName, name, api.DownloadObjectOptions{}))

		// assert it matches
		if !bytes.Equal(data, buffer.Bytes()) {
			t.Fatal("unexpected")
		}
	}

	// update the bus setting and specify a non-existing contract set
	cfg, _ := cluster.AutopilotConfig(context.Background())
	cfg.Contracts.Set = t.Name()
	cluster.UpdateAutopilotConfig(context.Background(), cfg)
	tt.OK(b.SetContractSet(context.Background(), t.Name(), nil))

	// assert there are no contracts in the set
	csc, err := b.Contracts(context.Background(), api.ContractsOpts{ContractSet: t.Name()})
	tt.OK(err)
	if len(csc) != 0 {
		t.Fatalf("expected no contracts, got %v", len(csc))
	}

	// download the data again
	for _, data := range [][]byte{small, large} {
		path := fmt.Sprintf("data_%v", len(data))

		var buffer bytes.Buffer
		tt.OK(w.DownloadObject(context.Background(), &buffer, api.DefaultBucketName, path, api.DownloadObjectOptions{}))

		// assert it matches
		if !bytes.Equal(data, buffer.Bytes()) {
			t.Fatal("unexpected")
		}

		// delete the object
		tt.OK(w.DeleteObject(context.Background(), api.DefaultBucketName, path, api.DeleteObjectOptions{}))
	}
}

// TestUploadDownloadSpending is an integration test that verifies the upload
// and download spending metrics are tracked properly.
func TestUploadDownloadSpending(t *testing.T) {
	// sanity check the default settings
	if testAutopilotConfig.Contracts.Amount < uint64(testRedundancySettings.MinShards) {
		t.Fatal("too few hosts to support the redundancy settings")
	}

	// create a test cluster
	cluster := newTestCluster(t, testClusterOptions{
		hosts: testRedundancySettings.TotalShards,
	})
	defer cluster.Shutdown()

	w := cluster.Worker
	rs := testRedundancySettings
	tt := cluster.tt

	// check that the funding was recorded
	tt.Retry(100, testBusFlushInterval, func() error {
		cms, err := cluster.Bus.Contracts(context.Background(), api.ContractsOpts{})
		tt.OK(err)
		if len(cms) == 0 {
			t.Fatal("no contracts found")
		}

		nFunded := 0
		for _, c := range cms {
			if !c.Spending.Uploads.IsZero() {
				t.Fatal("upload spending should be zero")
			}
			if !c.Spending.Downloads.IsZero() {
				t.Fatal("download spending should be zero")
			}
			if !c.Spending.FundAccount.IsZero() {
				nFunded++
				if c.RevisionNumber == 0 {
					t.Fatal("contract was used for funding but revision wasn't incremented")
				}
			}
		}
		if nFunded < rs.TotalShards {
			return fmt.Errorf("not enough contracts have fund account spending, %v<%v", nFunded, rs.TotalShards)
		}
		return nil
	})

	// prepare two files, a small one and a large one
	small := make([]byte, rhpv2.SectorSize/12)
	large := make([]byte, rhpv2.SectorSize*3)
	files := [][]byte{small, large}

	uploadDownload := func() {
		t.Helper()
		for _, data := range files {
			// prepare some data - make sure it's more than one sector
			tt.OKAll(frand.Read(data))

			// upload the data
			path := fmt.Sprintf("data_%v", len(data))
			tt.OKAll(w.UploadObject(context.Background(), bytes.NewReader(data), api.DefaultBucketName, path, api.UploadObjectOptions{}))

			// Should be registered in bus.
			res, err := cluster.Bus.Object(context.Background(), api.DefaultBucketName, "", api.GetObjectOptions{})
			tt.OK(err)

			var found bool
			for _, entry := range res.Entries {
				if entry.Name == fmt.Sprintf("/%s", path) {
					found = true
					break
				}
			}
			if !found {
				t.Fatal("uploaded object not found in bus")
			}

			// download the data
			var buffer bytes.Buffer
			tt.OK(w.DownloadObject(context.Background(), &buffer, api.DefaultBucketName, path, api.DownloadObjectOptions{}))

			// assert it matches
			if !bytes.Equal(data, buffer.Bytes()) {
				t.Fatal("unexpected")
			}
		}
	}

	// run uploads once
	uploadDownload()

	// Fuzzy search for uploaded data in various ways.
	objects, err := cluster.Bus.SearchObjects(context.Background(), api.DefaultBucketName, api.SearchObjectOptions{})
	tt.OK(err)
	if len(objects) != 2 {
		t.Fatalf("should have 2 objects but got %v", len(objects))
	}
	objects, err = cluster.Bus.SearchObjects(context.Background(), api.DefaultBucketName, api.SearchObjectOptions{Key: "ata"})
	tt.OK(err)
	if len(objects) != 2 {
		t.Fatalf("should have 2 objects but got %v", len(objects))
	}
	objects, err = cluster.Bus.SearchObjects(context.Background(), api.DefaultBucketName, api.SearchObjectOptions{Key: "1258"})
	tt.OK(err)
	if len(objects) != 1 {
		t.Fatalf("should have 1 objects but got %v", len(objects))
	}

	// renew contracts.
	cluster.MineToRenewWindow()

	// wait for the contract to be renewed
	tt.Retry(10, time.Second, func() error {
		// mine a block
		cluster.MineBlocks(1)

		// fetch contracts
		cms, err := cluster.Bus.Contracts(context.Background(), api.ContractsOpts{})
		tt.OK(err)
		if len(cms) == 0 {
			t.Fatal("no contracts found")
		}

		// fetch contract set contracts
		contracts, err := cluster.Bus.Contracts(context.Background(), api.ContractsOpts{ContractSet: testAutopilotConfig.Contracts.Set})
		tt.OK(err)
		currentSet := make(map[types.FileContractID]struct{})
		for _, c := range contracts {
			currentSet[c.ID] = struct{}{}
		}

		// assert all contracts are renewed and in the set
		for _, cm := range cms {
			if cm.RenewedFrom == (types.FileContractID{}) {
				return errors.New("found contract that wasn't renewed")
			}
			if _, inset := currentSet[cm.ID]; !inset {
				return errors.New("found renewed contract that wasn't part of the set")
			}
		}
		return nil
	})

	// run uploads again
	uploadDownload()

	// check that the spending was recorded
	tt.Retry(100, testBusFlushInterval, func() error {
		cms, err := cluster.Bus.Contracts(context.Background(), api.ContractsOpts{})
		if err != nil {
			t.Fatal(err)
		}
		if len(cms) == 0 {
			t.Fatal("no contracts found")
		}

		for _, c := range cms {
			if c.Spending.Uploads.IsZero() {
				t.Fatal("upload spending shouldn't be zero")
			}
			if !c.Spending.Downloads.IsZero() {
				t.Fatal("download spending should be zero")
			}
			if c.RevisionNumber == 0 {
				t.Fatalf("revision number for contract wasn't recorded: %v", c.RevisionNumber)
			}
			if c.Size == 0 {
				t.Fatalf("size for contract wasn't recorded: %v", c.Size)
			}
		}
		return nil
	})
	tt.OK(err)
}

// TestEphemeralAccounts tests the use of ephemeral accounts.
func TestEphemeralAccounts(t *testing.T) {
	if testing.Short() {
		t.SkipNow()
	}

	dir := t.TempDir()
	cluster := newTestCluster(t, testClusterOptions{
		dir:    dir,
		logger: zap.NewNop(),
	})
	defer cluster.Shutdown()
	tt := cluster.tt

	// add host
	nodes := cluster.AddHosts(1)
	host := nodes[0]

	// make the cost of fetching a revision 0. That allows us to check for exact
	// balances when funding the account and avoid NDFs.
	settings := host.settings.Settings()
	settings.BaseRPCPrice = types.ZeroCurrency
	settings.EgressPrice = types.ZeroCurrency
	if err := host.settings.UpdateSettings(settings); err != nil {
		t.Fatal(err)
	}

	// Wait for contracts to form.
	var contract api.Contract
	contracts := cluster.WaitForContracts()
	contract = contracts[0]

	// Wait for account to appear.
	accounts := cluster.WaitForAccounts()

	// Shut down the autopilot to prevent it from interfering with the test.
	cluster.ShutdownAutopilot(context.Background())

	// Newly created accounts are !cleanShutdown. Simulate a sync to change
	// that.
	for _, acc := range accounts {
		if acc.CleanShutdown {
			t.Fatal("new account should indicate an unclean shutdown")
		} else if acc.RequiresSync {
			t.Fatal("new account should not require a sync")
		}
		if err := cluster.Bus.SetBalance(context.Background(), acc.ID, acc.HostKey, acc.Balance); err != nil {
			t.Fatal(err)
		}
	}

	// Fetch accounts again.
	accounts, err := cluster.Bus.Accounts(context.Background())
	tt.OK(err)

	acc := accounts[0]
	minExpectedBalance := types.Siacoins(1).Sub(types.NewCurrency64(1))
	if acc.Balance.Cmp(minExpectedBalance.Big()) < 0 {
		t.Fatalf("wrong balance %v", acc.Balance)
	}
	if acc.ID == (rhpv3.Account{}) {
		t.Fatal("account id not set")
	}
	if acc.HostKey != types.PublicKey(host.PublicKey()) {
		t.Fatal("wrong host")
	}
	if !acc.CleanShutdown {
		t.Fatal("account should indicate a clean shutdown")
	}

	// Fetch account from bus directly.
	busAccounts, err := cluster.Bus.Accounts(context.Background())
	tt.OK(err)
	if len(busAccounts) != 1 {
		t.Fatal("expected one account but got", len(busAccounts))
	}
	busAcc := busAccounts[0]
	if !reflect.DeepEqual(busAcc, acc) {
		t.Fatal("bus account doesn't match worker account")
	}

	// Check that the spending was recorded for the contract. The recorded
	// spending should be > the fundAmt since it consists of the fundAmt plus
	// fee.
	fundAmt := types.Siacoins(1)
	tt.Retry(10, testBusFlushInterval, func() error {
		cm, err := cluster.Bus.Contract(context.Background(), contract.ID)
		tt.OK(err)

		if cm.Spending.FundAccount.Cmp(fundAmt) <= 0 {
			return fmt.Errorf("invalid spending reported: %v > %v", fundAmt.String(), cm.Spending.FundAccount.String())
		}
		return nil
	})

	// Update the balance to create some drift.
	newBalance := fundAmt.Div64(2)
	newDrift := new(big.Int).Sub(newBalance.Big(), fundAmt.Big())
	if err := cluster.Bus.SetBalance(context.Background(), busAcc.ID, acc.HostKey, newBalance.Big()); err != nil {
		t.Fatal(err)
	}
	busAccounts, err = cluster.Bus.Accounts(context.Background())
	tt.OK(err)
	busAcc = busAccounts[0]
	maxNewDrift := newDrift.Add(newDrift, types.NewCurrency64(2).Big()) // forgive 2H
	if busAcc.Drift.Cmp(maxNewDrift) > 0 {
		t.Fatalf("drift was %v but should be %v", busAcc.Drift, maxNewDrift)
	}

	// Reboot cluster.
	cluster2 := cluster.Reboot(context.Background())
	defer cluster2.Shutdown()

	// Check that accounts were loaded from the bus.
	accounts2, err := cluster2.Bus.Accounts(context.Background())
	tt.OK(err)
	for _, acc := range accounts2 {
		if acc.Balance.Cmp(big.NewInt(0)) == 0 {
			t.Fatal("account balance wasn't loaded")
		} else if acc.Drift.Cmp(big.NewInt(0)) == 0 {
			t.Fatal("account drift wasn't loaded")
		}
	}

	// Reset drift again.
	if err := cluster2.Bus.ResetDrift(context.Background(), acc.ID); err != nil {
		t.Fatal(err)
	}
	accounts2, err = cluster2.Bus.Accounts(context.Background())
	tt.OK(err)
	if accounts2[0].Drift.Cmp(new(big.Int)) != 0 {
		t.Fatal("drift wasn't reset", accounts2[0].Drift.String())
	}
	accounts2, err = cluster2.Bus.Accounts(context.Background())
	tt.OK(err)
	if accounts2[0].Drift.Cmp(new(big.Int)) != 0 {
		t.Fatal("drift wasn't reset", accounts2[0].Drift.String())
	}
}

// TestParallelUpload tests uploading multiple files in parallel.
func TestParallelUpload(t *testing.T) {
	if testing.Short() {
		t.SkipNow()
	}

	// create a test cluster
	cluster := newTestCluster(t, testClusterOptions{
		hosts: testRedundancySettings.TotalShards,
	})
	defer cluster.Shutdown()

	w := cluster.Worker
	tt := cluster.tt

	upload := func() error {
		t.Helper()
		// prepare some data - make sure it's more than one sector
		data := make([]byte, rhpv2.SectorSize)
		tt.OKAll(frand.Read(data))

		// upload the data
		path := fmt.Sprintf("/dir/data_%v", hex.EncodeToString(data[:16]))
		tt.OKAll(w.UploadObject(context.Background(), bytes.NewReader(data), api.DefaultBucketName, path, api.UploadObjectOptions{}))
		return nil
	}

	// Upload in parallel
	var wg sync.WaitGroup
	for i := 0; i < 3; i++ {
		wg.Add(1)
		go func() {
			defer wg.Done()
			if err := upload(); err != nil {
				t.Error(err)
				return
			}
		}()
	}
	wg.Wait()

	// Check if objects exist.
	objects, err := cluster.Bus.SearchObjects(context.Background(), api.DefaultBucketName, api.SearchObjectOptions{Key: "/dir/", Limit: 100})
	tt.OK(err)
	if len(objects) != 3 {
		t.Fatal("wrong number of objects", len(objects))
	}

	// Upload one more object.
	tt.OKAll(w.UploadObject(context.Background(), bytes.NewReader([]byte("data")), api.DefaultBucketName, "/foo", api.UploadObjectOptions{}))

	objects, err = cluster.Bus.SearchObjects(context.Background(), api.DefaultBucketName, api.SearchObjectOptions{Key: "/", Limit: 100})
	tt.OK(err)
	if len(objects) != 4 {
		t.Fatal("wrong number of objects", len(objects))
	}

	// Delete all objects under /dir/.
	if err := cluster.Bus.DeleteObject(context.Background(), api.DefaultBucketName, "/dir/", api.DeleteObjectOptions{Batch: true}); err != nil {
		t.Fatal(err)
	}
	objects, err = cluster.Bus.SearchObjects(context.Background(), api.DefaultBucketName, api.SearchObjectOptions{Key: "/", Limit: 100})
	tt.OK(err)
	if len(objects) != 1 {
		t.Fatal("objects weren't deleted")
	}

	// Delete all objects under /.
	if err := cluster.Bus.DeleteObject(context.Background(), api.DefaultBucketName, "/", api.DeleteObjectOptions{Batch: true}); err != nil {
		t.Fatal(err)
	}
	objects, err = cluster.Bus.SearchObjects(context.Background(), api.DefaultBucketName, api.SearchObjectOptions{Key: "/", Limit: 100})
	tt.OK(err)
	if len(objects) != 0 {
		t.Fatal("objects weren't deleted")
	}
}

// TestParallelDownload tests downloading a file in parallel.
func TestParallelDownload(t *testing.T) {
	if testing.Short() {
		t.SkipNow()
	}

	// create a test cluster
	cluster := newTestCluster(t, testClusterOptions{
		hosts: testRedundancySettings.TotalShards,
	})
	defer cluster.Shutdown()

	w := cluster.Worker
	tt := cluster.tt

	// upload the data
	data := frand.Bytes(rhpv2.SectorSize)
	tt.OKAll(w.UploadObject(context.Background(), bytes.NewReader(data), api.DefaultBucketName, "foo", api.UploadObjectOptions{}))

	download := func() error {
		t.Helper()
		buf := bytes.NewBuffer(nil)
		err := w.DownloadObject(context.Background(), buf, api.DefaultBucketName, "foo", api.DownloadObjectOptions{})
		if err != nil {
			return err
		}
		if !bytes.Equal(buf.Bytes(), data) {
			return errors.New("data mismatch")
		}
		return nil
	}

	// Download in parallel
	var wg sync.WaitGroup
	for i := 0; i < 10; i++ {
		wg.Add(1)
		go func() {
			defer wg.Done()
			if err := download(); err != nil {
				t.Error(err)
				return
			}
		}()
	}
	wg.Wait()
}

// TestEphemeralAccountSync verifies that setting the requiresSync flag makes
// the autopilot resync the balance between renter and host.
func TestEphemeralAccountSync(t *testing.T) {
	if testing.Short() {
		t.SkipNow()
	}

	dir := t.TempDir()
	cluster := newTestCluster(t, testClusterOptions{
		dir:   dir,
		hosts: 1,
	})
	tt := cluster.tt

	// Shut down the autopilot to prevent it from manipulating the account.
	cluster.ShutdownAutopilot(context.Background())

	// Fetch the account balance before setting the balance
	accounts, err := cluster.Bus.Accounts(context.Background())
	tt.OK(err)
	if len(accounts) != 1 || accounts[0].RequiresSync {
		t.Fatal("account shouldn't require a sync")
	}
	acc := accounts[0]

	// Set requiresSync flag on bus and balance to 0.
	if err := cluster.Bus.SetBalance(context.Background(), acc.ID, acc.HostKey, new(big.Int)); err != nil {
		t.Fatal(err)
	}
	if err := cluster.Bus.ScheduleSync(context.Background(), acc.ID, acc.HostKey); err != nil {
		t.Fatal(err)
	}
	accounts, err = cluster.Bus.Accounts(context.Background())
	tt.OK(err)
	if len(accounts) != 1 || !accounts[0].RequiresSync {
		t.Fatal("account wasn't updated")
	}

	// Restart cluster to have worker fetch the account from the bus again.
	cluster2 := cluster.Reboot(context.Background())
	defer cluster2.Shutdown()

	// Account should need a sync.
	account, err := cluster2.Bus.Account(context.Background(), acc.ID, acc.HostKey)
	tt.OK(err)
	if !account.RequiresSync {
		t.Fatal("flag wasn't persisted")
	}

	// Wait for autopilot to sync and reset flag.
	tt.Retry(100, 100*time.Millisecond, func() error {
		account, err := cluster2.Bus.Account(context.Background(), acc.ID, acc.HostKey)
		if err != nil {
			t.Fatal(err)
		}
		if account.RequiresSync {
			return errors.New("account wasn't synced")
		}
		return nil
	})

	// Flag should also be reset on bus now.
	accounts, err = cluster2.Bus.Accounts(context.Background())
	tt.OK(err)
	if len(accounts) != 1 || accounts[0].RequiresSync {
		t.Fatal("account wasn't updated")
	}
}

// TestUploadDownloadSameHost uploads a file to the same host through different
// contracts and tries downloading the file again.
func TestUploadDownloadSameHost(t *testing.T) {
	if testing.Short() {
		t.SkipNow()
	}

	// create a test cluster
	cluster := newTestCluster(t, testClusterOptions{
		hosts: testRedundancySettings.TotalShards,
	})
	defer cluster.Shutdown()
	tt := cluster.tt
	b := cluster.Bus
	w := cluster.Worker

	// shut down the autopilot to prevent it from doing contract maintenance if any kind
	cluster.ShutdownAutopilot(context.Background())

	// upload 3 objects so every host has 3 sectors
	var err error
	var res api.ObjectsResponse
	shards := make(map[types.PublicKey][]object.Sector)
	for i := 0; i < 3; i++ {
		// upload object
		tt.OKAll(w.UploadObject(context.Background(), bytes.NewReader(frand.Bytes(rhpv2.SectorSize)), api.DefaultBucketName, fmt.Sprintf("foo_%d", i), api.UploadObjectOptions{}))

		// download object from bus and keep track of its shards
		res, err = b.Object(context.Background(), api.DefaultBucketName, fmt.Sprintf("foo_%d", i), api.GetObjectOptions{})
		tt.OK(err)
		for _, shard := range res.Object.Slabs[0].Shards {
			shards[shard.LatestHost] = append(shards[shard.LatestHost], shard)
		}

		// delete the object
		tt.OK(b.DeleteObject(context.Background(), api.DefaultBucketName, fmt.Sprintf("foo_%d", i), api.DeleteObjectOptions{}))
	}

	// build a frankenstein object constructed with all sectors on the same host
	res.Object.Slabs[0].Shards = shards[res.Object.Slabs[0].Shards[0].LatestHost]
	tt.OK(b.AddObject(context.Background(), api.DefaultBucketName, "frankenstein", testContractSet, *res.Object.Object, api.AddObjectOptions{}))

	// assert we can download this object
	tt.OK(w.DownloadObject(context.Background(), io.Discard, api.DefaultBucketName, "frankenstein", api.DownloadObjectOptions{}))
}

func TestContractArchival(t *testing.T) {
	if testing.Short() {
		t.SkipNow()
	}

	// create a test cluster
	cluster := newTestCluster(t, testClusterOptions{
		hosts:  1,
		logger: zap.NewNop(),
	})
	defer cluster.Shutdown()
	tt := cluster.tt

	// check that we have 1 contract
	contracts, err := cluster.Bus.Contracts(context.Background(), api.ContractsOpts{})
	tt.OK(err)
	if len(contracts) != 1 {
		t.Fatal("expected 1 contract", len(contracts))
	}

	// remove the host
	cluster.RemoveHost(cluster.hosts[0])

	// mine until the contract is archived
	endHeight := contracts[0].WindowEnd
	cs, err := cluster.Bus.ConsensusState(context.Background())
	tt.OK(err)
	cluster.MineBlocks(int(endHeight - cs.BlockHeight + 1))

	// check that we have 0 contracts
	tt.Retry(100, 100*time.Millisecond, func() error {
		contracts, err := cluster.Bus.Contracts(context.Background(), api.ContractsOpts{})
		if err != nil {
			return err
		}
		if len(contracts) != 0 {
			return fmt.Errorf("expected 0 contracts, got %v", len(contracts))
		}
		return nil
	})
}

func TestUnconfirmedContractArchival(t *testing.T) {
	if testing.Short() {
		t.SkipNow()
	}

	// create a test cluster
	cluster := newTestCluster(t, testClusterOptions{
		logger: zap.NewNop(),
		hosts:  1,
	})
	defer cluster.Shutdown()
	tt := cluster.tt

	cs, err := cluster.Bus.ConsensusState(context.Background())
	tt.OK(err)

	// we should have a contract with the host
	contracts, err := cluster.Bus.Contracts(context.Background(), api.ContractsOpts{})
	tt.OK(err)
	if len(contracts) != 1 {
		t.Fatalf("expected 1 contract, got %v", len(contracts))
	}
	c := contracts[0]

	// add a contract to the bus
	_, err = cluster.Bus.AddContract(context.Background(), rhpv2.ContractRevision{
		Revision: types.FileContractRevision{
			ParentID: types.FileContractID{1},
			UnlockConditions: types.UnlockConditions{
				PublicKeys: []types.UnlockKey{
					c.HostKey.UnlockKey(),
					c.HostKey.UnlockKey(),
				},
			},
			FileContract: types.FileContract{
				Filesize:       0,
				FileMerkleRoot: types.Hash256{},
				WindowStart:    math.MaxUint32,
				WindowEnd:      math.MaxUint32 + 10,
				Payout:         types.ZeroCurrency,
				UnlockHash:     types.Hash256{},
				RevisionNumber: 0,
			},
		},
	}, types.NewCurrency64(1), types.Siacoins(1), cs.BlockHeight, api.ContractStatePending)
	tt.OK(err)

	// should have 2 contracts now
	contracts, err = cluster.Bus.Contracts(context.Background(), api.ContractsOpts{})
	tt.OK(err)
	if len(contracts) != 2 {
		t.Fatalf("expected 2 contracts, got %v", len(contracts))
	}

	// mine for 20 blocks to make sure we are beyond the 18 block deadline for
	// contract confirmation
	cluster.MineBlocks(20)

	tt.Retry(100, 100*time.Millisecond, func() error {
		contracts, err := cluster.Bus.Contracts(context.Background(), api.ContractsOpts{})
		tt.OK(err)
		if len(contracts) != 1 {
			return fmt.Errorf("expected 1 contract, got %v", len(contracts))
		}
		if contracts[0].ID != c.ID {
			t.Fatalf("expected contract %v, got %v", c.ID, contracts[0].ID)
		}
		return nil
	})
}

func TestWalletTransactions(t *testing.T) {
	if testing.Short() {
		t.SkipNow()
	}

	cluster := newTestCluster(t, testClusterOptions{
		logger: newTestLoggerCustom(zapcore.DebugLevel),
	})
	defer cluster.Shutdown()
	b := cluster.Bus
	tt := cluster.tt

	// Make sure we get transactions that are spread out over multiple seconds.
	time.Sleep(time.Second)
	cluster.MineBlocks(1)
	time.Sleep(time.Second)
	cluster.MineBlocks(1)

	// Get all transactions of the wallet.
	allTxns, err := b.WalletTransactions(context.Background())
	tt.OK(err)
	if len(allTxns) < 5 {
		t.Fatalf("expected at least 5 transactions, got %v", len(allTxns))
	}
	if !sort.SliceIsSorted(allTxns, func(i, j int) bool {
		return allTxns[i].Timestamp.Unix() > allTxns[j].Timestamp.Unix()
	}) {
		t.Fatal("transactions are not sorted by timestamp")
	}

	// Get the transactions at an offset and compare.
	txns, err := b.WalletTransactions(context.Background(), api.WalletTransactionsWithOffset(2))
	tt.OK(err)
	if !reflect.DeepEqual(txns, allTxns[2:]) {
		t.Fatal("transactions don't match")
	}

	// Find the first index that has a different timestamp than the first.
	var txnIdx int
	for i := 1; i < len(allTxns); i++ {
		if allTxns[i].Timestamp.Unix() != allTxns[0].Timestamp.Unix() {
			txnIdx = i
			break
		}
	}
	medianTxnTimestamp := allTxns[txnIdx].Timestamp

	// Limit the number of transactions to 5.
	txns, err = b.WalletTransactions(context.Background(), api.WalletTransactionsWithLimit(5))
	tt.OK(err)
	if len(txns) != 5 {
		t.Fatalf("expected exactly 5 transactions, got %v", len(txns))
	}

	// Fetch txns before and since median.
	txns, err = b.WalletTransactions(context.Background(), api.WalletTransactionsWithBefore(medianTxnTimestamp))
	tt.OK(err)
	if len(txns) == 0 {
		for _, txn := range allTxns {
			fmt.Println(txn.Timestamp.Unix())
		}
		t.Fatal("expected at least 1 transaction before median timestamp", medianTxnTimestamp.Unix())
	}
	for _, txn := range txns {
		if txn.Timestamp.Unix() >= medianTxnTimestamp.Unix() {
			t.Fatal("expected only transactions before median timestamp")
		}
	}
	txns, err = b.WalletTransactions(context.Background(), api.WalletTransactionsWithSince(medianTxnTimestamp))
	tt.OK(err)
	if len(txns) == 0 {
		for _, txn := range allTxns {
			fmt.Println(txn.Timestamp.Unix())
		}
		t.Fatal("expected at least 1 transaction after median timestamp")
	}
	for _, txn := range txns {
		if txn.Timestamp.Unix() < medianTxnTimestamp.Unix() {
			t.Fatal("expected only transactions after median timestamp", medianTxnTimestamp.Unix())
		}
	}
}

func TestUploadPacking(t *testing.T) {
	if testing.Short() {
		t.SkipNow()
	}

	// sanity check the default settings
	if testAutopilotConfig.Contracts.Amount < uint64(testRedundancySettings.MinShards) {
		t.Fatal("too few hosts to support the redundancy settings")
	}

	// create a test cluster
	cluster := newTestCluster(t, testClusterOptions{
		hosts:         testRedundancySettings.TotalShards,
		uploadPacking: true,
	})
	defer cluster.Shutdown()

	b := cluster.Bus
	w := cluster.Worker
	rs := testRedundancySettings
	tt := cluster.tt

	// prepare 3 files which are all smaller than a slab but together make up
	// for 2 full slabs.
	slabSize := rhpv2.SectorSize * rs.MinShards
	totalDataSize := 2 * slabSize
	data1 := make([]byte, (totalDataSize-(slabSize-256))/2)
	data2 := make([]byte, slabSize-256) // large partial slab
	data3 := make([]byte, (totalDataSize-(slabSize-256))/2)
	frand.Read(data1)
	frand.Read(data2)
	frand.Read(data3)

	// declare helpers
	download := func(path string, data []byte, offset, length int64) {
		t.Helper()
		var buffer bytes.Buffer
		if err := w.DownloadObject(
			context.Background(),
			&buffer,
			api.DefaultBucketName,
			path,
			api.DownloadObjectOptions{Range: api.DownloadRange{Offset: offset, Length: length}},
		); err != nil {
			t.Fatal(err)
		}
		if !bytes.Equal(data[offset:offset+length], buffer.Bytes()) {
			t.Fatal("unexpected", len(data), buffer.Len())
		}
	}
	uploadDownload := func(name string, data []byte) {
		t.Helper()
		tt.OKAll(w.UploadObject(context.Background(), bytes.NewReader(data), api.DefaultBucketName, name, api.UploadObjectOptions{}))
		download(name, data, 0, int64(len(data)))
		res, err := b.Object(context.Background(), api.DefaultBucketName, name, api.GetObjectOptions{})
		if err != nil {
			t.Fatal(err)
		}
		if res.Object.Size != int64(len(data)) {
			t.Fatal("unexpected size after upload", res.Object.Size, len(data))
		}
		entries, err := w.ObjectEntries(context.Background(), api.DefaultBucketName, "/", api.GetObjectOptions{})
		if err != nil {
			t.Fatal(err)
		}
		var found bool
		for _, entry := range entries {
			if entry.Name == "/"+name {
				if entry.Size != int64(len(data)) {
					t.Fatal("unexpected size after upload", entry.Size, len(data))
				}
				found = true
				break
			}
		}
		if !found {
			t.Fatal("object not found in list", name, entries)
		}
	}

	// upload file 1 and download it.
	uploadDownload("file1", data1)

	// download it 32 bytes at a time.
	for i := int64(0); i < 4; i++ {
		download("file1", data1, 32*i, 32)
	}

	// upload file 2 and download it.
	uploadDownload("file2", data2)

	// file 1 should still be available.
	for i := int64(0); i < 4; i++ {
		download("file1", data1, 32*i, 32)
	}

	// upload file 3 and download it.
	uploadDownload("file3", data3)

	// file 1 should still be available.
	for i := int64(0); i < 4; i++ {
		download("file1", data1, 32*i, 32)
	}

	// file 2 should still be available. Download each half separately.
	download("file2", data2, 0, int64(len(data2)))
	download("file2", data2, 0, int64(len(data2))/2)
	download("file2", data2, int64(len(data2))/2, int64(len(data2))/2)

	// download file 3 32 bytes at a time as well.
	for i := int64(0); i < 4; i++ {
		download("file3", data3, 32*i, 32)
	}

	// upload 2 more files which are half a slab each to test filling up a slab
	// exactly.
	data4 := make([]byte, slabSize/2)
	data5 := make([]byte, slabSize/2)
	uploadDownload("file4", data4)
	uploadDownload("file5", data5)
	download("file4", data4, 0, int64(len(data4)))

	// assert number of objects
	os, err := b.ObjectsStats(context.Background(), api.ObjectsStatsOpts{})
	tt.OK(err)
	if os.NumObjects != 5 {
		t.Fatalf("expected 5 objects, got %v", os.NumObjects)
	}

	// check the object size stats, we use a retry loop since packed slabs are
	// uploaded in a separate goroutine, so the object stats might lag a bit
	tt.Retry(60, time.Second, func() error {
		os, err := b.ObjectsStats(context.Background(), api.ObjectsStatsOpts{})
		if err != nil {
			t.Fatal(err)
		}

		totalObjectSize := uint64(3 * slabSize)
		totalRedundantSize := totalObjectSize * uint64(rs.TotalShards) / uint64(rs.MinShards)
		if os.TotalObjectsSize != totalObjectSize {
			return fmt.Errorf("expected totalObjectSize of %v, got %v", totalObjectSize, os.TotalObjectsSize)
		}
		if os.TotalSectorsSize != uint64(totalRedundantSize) {
			return fmt.Errorf("expected totalSectorSize of %v, got %v", totalRedundantSize, os.TotalSectorsSize)
		}
		if os.TotalUploadedSize != uint64(totalRedundantSize) {
			return fmt.Errorf("expected totalUploadedSize of %v, got %v", totalRedundantSize, os.TotalUploadedSize)
		}
		if os.MinHealth != 1 {
			return fmt.Errorf("expected minHealth of 1, got %v", os.MinHealth)
		}
		return nil
	})

	// ObjectsBySlabKey should return 2 objects for the slab of file1 since file1
	// and file2 share the same slab.
	res, err := b.Object(context.Background(), api.DefaultBucketName, "file1", api.GetObjectOptions{})
	tt.OK(err)
	objs, err := b.ObjectsBySlabKey(context.Background(), api.DefaultBucketName, res.Object.Slabs[0].Key)
	tt.OK(err)
	if len(objs) != 2 {
		t.Fatal("expected 2 objects", len(objs))
	}
	sort.Slice(objs, func(i, j int) bool {
		return objs[i].Name < objs[j].Name // make result deterministic
	})
	if objs[0].Name != "/file1" {
		t.Fatal("expected file1", objs[0].Name)
	} else if objs[1].Name != "/file2" {
		t.Fatal("expected file2", objs[1].Name)
	}
}

func TestWallet(t *testing.T) {
	t.Skip("TODO: re-enable after our subscriber processes blocks properly")

	if testing.Short() {
		t.SkipNow()
	}

	cluster := newTestCluster(t, testClusterOptions{
		logger: newTestLoggerCustom(zapcore.DebugLevel),
	})
	defer cluster.Shutdown()
	b := cluster.Bus
	tt := cluster.tt

	// Check wallet info is sane after startup.
	wallet, err := b.Wallet(context.Background())
	tt.OK(err)
	if wallet.ScanHeight == 0 {
		t.Fatal("wallet scan height should not be 0")
	}
	if wallet.Confirmed.IsZero() {
		t.Fatal("wallet confirmed balance should not be zero")
	}
	if !wallet.Spendable.Equals(wallet.Confirmed) {
		t.Fatal("wallet spendable balance should match confirmed")
	}
	if !wallet.Unconfirmed.IsZero() {
		t.Fatal("wallet unconfirmed balance should be zero")
	}
	if wallet.Address == (types.Address{}) {
		t.Fatal("wallet address should be set")
	}

	// Send 1 SC to an address outside our wallet. We manually do this to be in
	// control of the miner fees.
	sendAmt := types.HastingsPerSiacoin
	minerFee := types.NewCurrency64(1)
	txn := types.Transaction{
		SiacoinOutputs: []types.SiacoinOutput{
			{Value: sendAmt, Address: types.VoidAddress},
		},
		MinerFees: []types.Currency{minerFee},
	}
	toSign, parents, err := b.WalletFund(context.Background(), &txn, txn.SiacoinOutputs[0].Value, false)
	tt.OK(err)
	err = b.WalletSign(context.Background(), &txn, toSign, types.CoveredFields{WholeTransaction: true})
	tt.OK(err)
	tt.OK(b.BroadcastTransaction(context.Background(), append(parents, txn)))

	// The wallet should still have the same confirmed balance, a lower
	// spendable balance and a greater unconfirmed balance.
	tt.Retry(600, 100*time.Millisecond, func() error {
		updated, err := b.Wallet(context.Background())
		tt.OK(err)
		if !updated.Confirmed.Equals(wallet.Confirmed) {
			return fmt.Errorf("wallet confirmed balance should not have changed: %v %v", updated.Confirmed, wallet.Confirmed)
		}

		// The diffs of the spendable balance and unconfirmed balance should add up
		// to the amount of money sent as well as the miner fees used.
		spendableDiff := wallet.Spendable.Sub(updated.Spendable)
		if updated.Unconfirmed.Cmp(spendableDiff) > 0 {
			t.Fatalf("unconfirmed balance can't be greater than the difference in spendable balance here: \nconfirmed %v (%v) - >%v (%v) \nunconfirmed %v (%v) -> %v (%v) \nspendable %v (%v) -> %v (%v) \nfee %v (%v)",
				wallet.Confirmed, wallet.Confirmed.ExactString(), updated.Confirmed, updated.Confirmed.ExactString(),
				wallet.Unconfirmed, wallet.Unconfirmed.ExactString(), updated.Unconfirmed, updated.Unconfirmed.ExactString(),
				wallet.Spendable, wallet.Spendable.ExactString(), updated.Spendable, updated.Spendable.ExactString(),
				minerFee, minerFee.ExactString())
		}
		withdrawnAmt := spendableDiff.Sub(updated.Unconfirmed)
		expectedWithdrawnAmt := sendAmt.Add(minerFee)
		if !withdrawnAmt.Equals(expectedWithdrawnAmt) {
			return fmt.Errorf("withdrawn amount doesn't match expectation: %v!=%v", withdrawnAmt.ExactString(), expectedWithdrawnAmt.ExactString())
		}
		return nil
	})
}

func TestSlabBufferStats(t *testing.T) {
	if testing.Short() {
		t.SkipNow()
	}

	// sanity check the default settings
	if testAutopilotConfig.Contracts.Amount < uint64(testRedundancySettings.MinShards) {
		t.Fatal("too few hosts to support the redundancy settings")
	}

	// create a test cluster
	busCfg := testBusCfg()
	threshold := 1 << 12 // 4 KiB
	busCfg.SlabBufferCompletionThreshold = int64(threshold)
	cluster := newTestCluster(t, testClusterOptions{
		busCfg:        &busCfg,
		hosts:         testRedundancySettings.TotalShards,
		uploadPacking: true,
	})
	defer cluster.Shutdown()

	b := cluster.Bus
	w := cluster.Worker
	rs := testRedundancySettings
	tt := cluster.tt

	// prepare 3 files which are all smaller than a slab but together make up
	// for 2 full slabs.
	slabSize := rhpv2.SectorSize * rs.MinShards
	data1 := make([]byte, (slabSize - threshold - 1))
	data2 := make([]byte, 1)
	frand.Read(data1)
	frand.Read(data2)

	// upload the first file - buffer should still be incomplete after this
	tt.OKAll(w.UploadObject(context.Background(), bytes.NewReader(data1), api.DefaultBucketName, "1", api.UploadObjectOptions{}))

	// assert number of objects
	os, err := b.ObjectsStats(context.Background(), api.ObjectsStatsOpts{})
	tt.OK(err)
	if os.NumObjects != 1 {
		t.Fatalf("expected 1 object, got %d", os.NumObjects)
	}

	// check the object size stats, we use a retry loop since packed slabs are
	// uploaded in a separate goroutine, so the object stats might lag a bit
	tt.Retry(60, time.Second, func() error {
		os, err := b.ObjectsStats(context.Background(), api.ObjectsStatsOpts{})
		if err != nil {
			t.Fatal(err)
		}
		if os.TotalObjectsSize != uint64(len(data1)) {
			return fmt.Errorf("expected totalObjectSize of %d, got %d", len(data1), os.TotalObjectsSize)
		}
		if os.TotalSectorsSize != 0 {
			return fmt.Errorf("expected totalSectorSize of 0, got %d", os.TotalSectorsSize)
		}
		if os.TotalUploadedSize != 0 {
			return fmt.Errorf("expected totalUploadedSize of 0, got %d", os.TotalUploadedSize)
		}
		if os.MinHealth != 1 {
			t.Errorf("expected minHealth of 1, got %v", os.MinHealth)
		}
		return nil
	})

	// check the slab buffers
	buffers, err := b.SlabBuffers()
	tt.OK(err)
	if len(buffers) != 1 {
		t.Fatal("expected 1 slab buffer, got", len(buffers))
	}
	if buffers[0].ContractSet != testContractSet {
		t.Fatalf("expected slab buffer contract set of %v, got %v", testContractSet, buffers[0].ContractSet)
	}
	if buffers[0].Size != int64(len(data1)) {
		t.Fatalf("expected slab buffer size of %v, got %v", len(data1), buffers[0].Size)
	}
	if buffers[0].MaxSize != int64(slabSize) {
		t.Fatalf("expected slab buffer max size of %v, got %v", slabSize, buffers[0].MaxSize)
	}
	if buffers[0].Complete {
		t.Fatal("expected slab buffer to be incomplete")
	}
	if buffers[0].Filename == "" {
		t.Fatal("expected slab buffer to have a filename")
	}
	if buffers[0].Locked {
		t.Fatal("expected slab buffer to be unlocked")
	}

	// upload the second file - this should fill the buffer
	tt.OKAll(w.UploadObject(context.Background(), bytes.NewReader(data2), api.DefaultBucketName, "2", api.UploadObjectOptions{}))

	// assert number of objects
	os, err = b.ObjectsStats(context.Background(), api.ObjectsStatsOpts{})
	tt.OK(err)
	if os.NumObjects != 2 {
		t.Fatalf("expected 1 object, got %d", os.NumObjects)
	}

	// check the object size stats, we use a retry loop since packed slabs are
	// uploaded in a separate goroutine, so the object stats might lag a bit
	tt.Retry(60, time.Second, func() error {
		os, err := b.ObjectsStats(context.Background(), api.ObjectsStatsOpts{})
		tt.OK(err)
		if os.TotalObjectsSize != uint64(len(data1)+len(data2)) {
			return fmt.Errorf("expected totalObjectSize of %d, got %d", len(data1)+len(data2), os.TotalObjectsSize)
		}
		if os.TotalSectorsSize != 3*rhpv2.SectorSize {
			return fmt.Errorf("expected totalSectorSize of %d, got %d", 3*rhpv2.SectorSize, os.TotalSectorsSize)
		}
		if os.TotalUploadedSize != 3*rhpv2.SectorSize {
			return fmt.Errorf("expected totalUploadedSize of %d, got %d", 3*rhpv2.SectorSize, os.TotalUploadedSize)
		}
		if os.MinHealth != 1 {
			t.Errorf("expected minHealth of 1, got %v", os.MinHealth)
		}
		return nil
	})

	// check the slab buffers, again a retry loop to avoid NDFs
	tt.Retry(100, 100*time.Millisecond, func() error {
		buffers, err = b.SlabBuffers()
		tt.OK(err)
		if len(buffers) != 0 {
			return fmt.Errorf("expected 0 slab buffers, got %d", len(buffers))
		}
		return nil
	})
}

func TestAlerts(t *testing.T) {
	if testing.Short() {
		t.SkipNow()
	}

	cluster := newTestCluster(t, testClusterOptions{
		logger: newTestLoggerCustom(zapcore.DebugLevel),
	})
	defer cluster.Shutdown()
	b := cluster.Bus
	tt := cluster.tt

	// register alert
	alert := alerts.Alert{
		ID:       frand.Entropy256(),
		Severity: alerts.SeverityCritical,
		Message:  "test",
		Data: map[string]interface{}{
			"origin": "test",
		},
		Timestamp: time.Now(),
	}
	tt.OK(b.RegisterAlert(context.Background(), alert))
	findAlert := func(id types.Hash256) *alerts.Alert {
		t.Helper()
<<<<<<< HEAD
		alerts, err := b.Alerts(alerts.AlertsOpts{})
=======
		ar, err := b.Alerts(context.Background(), alerts.AlertsOpts{})
>>>>>>> fc3625ac
		tt.OK(err)
		for _, alert := range ar.Alerts {
			if alert.ID == id {
				return &alert
			}
		}
		return nil
	}
	foundAlert := findAlert(alert.ID)
	if foundAlert == nil {
		t.Fatal("alert not found")
	}
	if !cmp.Equal(*foundAlert, alert) {
		t.Fatal("alert mismatch", cmp.Diff(*foundAlert, alert))
	}

	// dismiss alert
	tt.OK(b.DismissAlerts(context.Background(), alert.ID))
	foundAlert = findAlert(alert.ID)
	if foundAlert != nil {
		t.Fatal("alert found")
	}

	// register 2 alerts
	alert2 := alert
	alert2.ID = frand.Entropy256()
	alert2.Timestamp = time.Now().Add(time.Second)
	tt.OK(b.RegisterAlert(context.Background(), alert))
	tt.OK(b.RegisterAlert(context.Background(), alert2))
	if foundAlert := findAlert(alert.ID); foundAlert == nil {
		t.Fatal("alert not found")
	} else if foundAlert := findAlert(alert2.ID); foundAlert == nil {
		t.Fatal("alert not found")
	}

	// try to find with offset = 1
<<<<<<< HEAD
	foundAlerts, err := b.Alerts(alerts.AlertsOpts{Offset: 1})
=======
	ar, err := b.Alerts(context.Background(), alerts.AlertsOpts{Offset: 1})
	foundAlerts := ar.Alerts
>>>>>>> fc3625ac
	tt.OK(err)
	if len(foundAlerts) != 1 || foundAlerts[0].ID != alert.ID {
		t.Fatal("wrong alert")
	}

	// try to find with limit = 1
<<<<<<< HEAD
	foundAlerts, err = b.Alerts(alerts.AlertsOpts{Limit: 1})
=======
	ar, err = b.Alerts(context.Background(), alerts.AlertsOpts{Limit: 1})
	foundAlerts = ar.Alerts
>>>>>>> fc3625ac
	tt.OK(err)
	if len(foundAlerts) != 1 || foundAlerts[0].ID != alert2.ID {
		t.Fatal("wrong alert")
	}

<<<<<<< HEAD
	// dismiss all
	tt.OK(b.DismissAllAlerts(context.Background()))
	foundAlerts, err = b.Alerts(alerts.AlertsOpts{})
	tt.OK(err)
	if len(foundAlerts) != 0 {
		t.Fatal("expected 0 alerts", len(foundAlerts))
=======
	// register more alerts
	for severity := alerts.SeverityInfo; severity <= alerts.SeverityCritical; severity++ {
		for j := 0; j < 3*int(severity); j++ {
			tt.OK(b.RegisterAlert(context.Background(), alerts.Alert{
				ID:       frand.Entropy256(),
				Severity: severity,
				Message:  "test",
				Data: map[string]interface{}{
					"origin": "test",
				},
				Timestamp: time.Now(),
			}))
		}
	}
	for severity := alerts.SeverityInfo; severity <= alerts.SeverityCritical; severity++ {
		ar, err = b.Alerts(context.Background(), alerts.AlertsOpts{Severity: severity})
		tt.OK(err)
		if ar.Total() != 32 {
			t.Fatal("expected 32 alerts", ar.Total())
		} else if ar.Totals.Info != 3 {
			t.Fatal("expected 3 info alerts", ar.Totals.Info)
		} else if ar.Totals.Warning != 6 {
			t.Fatal("expected 6 warning alerts", ar.Totals.Warning)
		} else if ar.Totals.Error != 9 {
			t.Fatal("expected 9 error alerts", ar.Totals.Error)
		} else if ar.Totals.Critical != 14 {
			t.Fatal("expected 14 critical alerts", ar.Totals.Critical)
		} else if severity == alerts.SeverityInfo && len(ar.Alerts) != ar.Totals.Info {
			t.Fatalf("expected %v info alerts, got %v", ar.Totals.Info, len(ar.Alerts))
		} else if severity == alerts.SeverityWarning && len(ar.Alerts) != ar.Totals.Warning {
			t.Fatalf("expected %v warning alerts, got %v", ar.Totals.Warning, len(ar.Alerts))
		} else if severity == alerts.SeverityError && len(ar.Alerts) != ar.Totals.Error {
			t.Fatalf("expected %v error alerts, got %v", ar.Totals.Error, len(ar.Alerts))
		} else if severity == alerts.SeverityCritical && len(ar.Alerts) != ar.Totals.Critical {
			t.Fatalf("expected %v critical alerts, got %v", ar.Totals.Critical, len(ar.Alerts))
		}
>>>>>>> fc3625ac
	}
}

func TestMultipartUploads(t *testing.T) {
	if testing.Short() {
		t.SkipNow()
	}

	cluster := newTestCluster(t, testClusterOptions{
		hosts:         testRedundancySettings.TotalShards,
		uploadPacking: true,
	})
	defer cluster.Shutdown()
	defer cluster.Shutdown()
	b := cluster.Bus
	w := cluster.Worker
	tt := cluster.tt

	// Start a new multipart upload.
	objPath := "/foo"
	mpr, err := b.CreateMultipartUpload(context.Background(), api.DefaultBucketName, objPath, api.CreateMultipartOptions{GenerateKey: true})
	tt.OK(err)
	if mpr.UploadID == "" {
		t.Fatal("expected non-empty upload ID")
	}

	// List uploads
	lmu, err := b.MultipartUploads(context.Background(), api.DefaultBucketName, "/f", "", "", 0)
	tt.OK(err)
	if len(lmu.Uploads) != 1 {
		t.Fatal("expected 1 upload got", len(lmu.Uploads))
	} else if upload := lmu.Uploads[0]; upload.UploadID != mpr.UploadID || upload.Path != objPath {
		t.Fatal("unexpected upload:", upload)
	}

	// Add 3 parts out of order to make sure the object is reconstructed
	// correctly.
	putPart := func(partNum int, offset int, data []byte) string {
		t.Helper()
		res, err := w.UploadMultipartUploadPart(context.Background(), bytes.NewReader(data), api.DefaultBucketName, objPath, mpr.UploadID, partNum, api.UploadMultipartUploadPartOptions{EncryptionOffset: &offset})
		tt.OK(err)
		if res.ETag == "" {
			t.Fatal("expected non-empty ETag")
		}
		return res.ETag
	}

	data1 := frand.Bytes(64)
	data2 := frand.Bytes(128)
	data3 := frand.Bytes(64)
	etag2 := putPart(2, len(data1), data2)
	etag1 := putPart(1, 0, data1)
	etag3 := putPart(3, len(data1)+len(data2), data3)
	size := int64(len(data1) + len(data2) + len(data3))

	// List parts
	mup, err := b.MultipartUploadParts(context.Background(), api.DefaultBucketName, objPath, mpr.UploadID, 0, 0)
	tt.OK(err)
	if len(mup.Parts) != 3 {
		t.Fatal("expected 3 parts got", len(mup.Parts))
	} else if part1 := mup.Parts[0]; part1.PartNumber != 1 || part1.Size != int64(len(data1)) || part1.ETag == "" {
		t.Fatal("unexpected part:", part1)
	} else if part2 := mup.Parts[1]; part2.PartNumber != 2 || part2.Size != int64(len(data2)) || part2.ETag == "" {
		t.Fatal("unexpected part:", part2)
	} else if part3 := mup.Parts[2]; part3.PartNumber != 3 || part3.Size != int64(len(data3)) || part3.ETag == "" {
		t.Fatal("unexpected part:", part3)
	}

	// Check objects stats.
	os, err := b.ObjectsStats(context.Background(), api.ObjectsStatsOpts{})
	tt.OK(err)
	if os.NumObjects != 0 {
		t.Fatalf("expected 0 object, got %v", os.NumObjects)
	} else if os.TotalObjectsSize != 0 {
		t.Fatalf("expected object size of 0, got %v", os.TotalObjectsSize)
	} else if os.NumUnfinishedObjects != 1 {
		t.Fatalf("expected 1 unfinished object, got %v", os.NumUnfinishedObjects)
	} else if os.TotalUnfinishedObjectsSize != uint64(size) {
		t.Fatalf("expected unfinished object size of %v, got %v", size, os.TotalUnfinishedObjectsSize)
	}

	// Complete upload
	ui, err := b.CompleteMultipartUpload(context.Background(), api.DefaultBucketName, objPath, mpr.UploadID, []api.MultipartCompletedPart{
		{
			PartNumber: 1,
			ETag:       etag1,
		},
		{
			PartNumber: 2,
			ETag:       etag2,
		},
		{
			PartNumber: 3,
			ETag:       etag3,
		},
	})
	tt.OK(err)
	if ui.ETag == "" {
		t.Fatal("unexpected response:", ui)
	}

	// Download object
	gor, err := w.GetObject(context.Background(), api.DefaultBucketName, objPath, api.DownloadObjectOptions{})
	tt.OK(err)
	if gor.Range != nil {
		t.Fatal("unexpected range:", gor.Range)
	} else if gor.Size != size {
		t.Fatal("unexpected size:", gor.Size)
	} else if data, err := io.ReadAll(gor.Content); err != nil {
		t.Fatal(err)
	} else if expectedData := append(data1, append(data2, data3...)...); !bytes.Equal(data, expectedData) {
		t.Fatal("unexpected data:", cmp.Diff(data, expectedData))
	}

	// Download a range of the object
	gor, err = w.GetObject(context.Background(), api.DefaultBucketName, objPath, api.DownloadObjectOptions{Range: api.DownloadRange{Offset: 0, Length: 1}})
	tt.OK(err)
	if gor.Range == nil || gor.Range.Offset != 0 || gor.Range.Length != 1 {
		t.Fatal("unexpected range:", gor.Range)
	} else if gor.Size != size {
		t.Fatal("unexpected size:", gor.Size)
	} else if data, err := io.ReadAll(gor.Content); err != nil {
		t.Fatal(err)
	} else if expectedData := data1[:1]; !bytes.Equal(data, expectedData) {
		t.Fatal("unexpected data:", cmp.Diff(data, expectedData))
	}

	// Check objects stats.
	os, err = b.ObjectsStats(context.Background(), api.ObjectsStatsOpts{})
	tt.OK(err)
	if os.NumObjects != 1 {
		t.Fatalf("expected 1 object, got %v", os.NumObjects)
	} else if os.TotalObjectsSize != uint64(size) {
		t.Fatalf("expected object size of %v, got %v", size, os.TotalObjectsSize)
	} else if os.NumUnfinishedObjects != 0 {
		t.Fatalf("expected 0 unfinished object, got %v", os.NumUnfinishedObjects)
	} else if os.TotalUnfinishedObjectsSize != 0 {
		t.Fatalf("expected unfinished object size of 0, got %v", os.TotalUnfinishedObjectsSize)
	}
}

func TestWalletSendUnconfirmed(t *testing.T) {
	cluster := newTestCluster(t, clusterOptsDefault)
	defer cluster.Shutdown()
	b := cluster.Bus
	tt := cluster.tt

	wr, err := b.Wallet(context.Background())
	tt.OK(err)

	// check balance
	if !wr.Unconfirmed.IsZero() {
		t.Fatal("wallet should not have unconfirmed balance")
	} else if wr.Confirmed.IsZero() {
		t.Fatal("wallet should have confirmed balance")
	}

	// send the full balance back to the weallet
	toSend := wr.Confirmed.Sub(types.Siacoins(1).Div64(100)) // leave some for the fee
	tt.OK(b.SendSiacoins(context.Background(), []types.SiacoinOutput{
		{
			Address: wr.Address,
			Value:   toSend,
		},
	}, false))

	// the unconfirmed balance should have changed to slightly more than toSend
	// since we paid a fee
	wr, err = b.Wallet(context.Background())
	tt.OK(err)

	if wr.Unconfirmed.Cmp(toSend) < 0 || wr.Unconfirmed.Add(types.Siacoins(1)).Cmp(toSend) < 0 {
		t.Fatal("wallet should have unconfirmed balance")
	}
	fmt.Println(wr.Confirmed, wr.Unconfirmed)

	// try again - this should fail
	err = b.SendSiacoins(context.Background(), []types.SiacoinOutput{
		{
			Address: wr.Address,
			Value:   toSend,
		},
	}, false)
	tt.AssertIs(err, wallet.ErrInsufficientBalance)

	// try again - this time using unconfirmed transactions
	tt.OK(b.SendSiacoins(context.Background(), []types.SiacoinOutput{
		{
			Address: wr.Address,
			Value:   toSend,
		},
	}, true))

	// the unconfirmed balance should be almost the same
	wr, err = b.Wallet(context.Background())
	tt.OK(err)

	if wr.Unconfirmed.Cmp(toSend) < 0 || wr.Unconfirmed.Add(types.Siacoins(1)).Cmp(toSend) < 0 {
		t.Fatal("wallet should have unconfirmed balance")
	}
	fmt.Println(wr.Confirmed, wr.Unconfirmed)

	// mine a block, this should confirm the transactions
	cluster.MineBlocks(1)
	tt.Retry(100, time.Millisecond, func() error {
		wr, err = b.Wallet(context.Background())
		tt.OK(err)

		if !wr.Unconfirmed.IsZero() {
			return fmt.Errorf("wallet should not have unconfirmed balance")
		} else if wr.Confirmed.Cmp(toSend) < 0 || wr.Confirmed.Add(types.Siacoins(1)).Cmp(toSend) < 0 {
			return fmt.Errorf("wallet should have almost the same confirmed balance as in the beginning")
		}
		return nil
	})
}

func TestWalletFormUnconfirmed(t *testing.T) {
	// New cluster with autopilot disabled
	cfg := clusterOptsDefault
	cfg.skipSettingAutopilot = true
	cluster := newTestCluster(t, cfg)
	defer cluster.Shutdown()
	b := cluster.Bus
	tt := cluster.tt

	// Add a host.
	cluster.AddHosts(1)

	// Send the full balance back to the wallet to make sure it's all
	// unconfirmed.
	wr, err := b.Wallet(context.Background())
	tt.OK(err)
	tt.OK(b.SendSiacoins(context.Background(), []types.SiacoinOutput{
		{
			Address: wr.Address,
			Value:   wr.Confirmed.Sub(types.Siacoins(1).Div64(100)), // leave some for the fee
		},
	}, false))

	// There should be hardly any money in the wallet.
	wr, err = b.Wallet(context.Background())
	tt.OK(err)
	if wr.Confirmed.Sub(wr.Unconfirmed).Cmp(types.Siacoins(1).Div64(100)) > 0 {
		t.Fatal("wallet should have hardly any confirmed balance")
	}

	// There shouldn't be any contracts at this point.
	contracts, err := b.Contracts(context.Background(), api.ContractsOpts{})
	tt.OK(err)
	if len(contracts) != 0 {
		t.Fatal("expected 0 contracts", len(contracts))
	}

	// Enable autopilot by setting it.
	cluster.UpdateAutopilotConfig(context.Background(), testAutopilotConfig)

	// Wait for a contract to form.
	contractsFormed := cluster.WaitForContracts()
	if len(contractsFormed) != 1 {
		t.Fatal("expected 1 contract", len(contracts))
	}
}

func TestBusRecordedMetrics(t *testing.T) {
	startTime := time.Now().UTC().Round(time.Second)

	cluster := newTestCluster(t, testClusterOptions{
		hosts: 1,
	})
	defer cluster.Shutdown()

	// Get contract set metrics.
	csMetrics, err := cluster.Bus.ContractSetMetrics(context.Background(), startTime, api.MetricMaxIntervals, time.Second, api.ContractSetMetricsQueryOpts{})
	cluster.tt.OK(err)

	for i := 0; i < len(csMetrics); i++ {
		// Remove metrics from before contract was formed.
		if csMetrics[i].Contracts > 0 {
			csMetrics = csMetrics[i:]
			break
		}
	}
	if len(csMetrics) == 0 {
		t.Fatal("expected at least 1 metric with contracts")
	}
	for _, m := range csMetrics {
		if m.Contracts != 1 {
			t.Fatalf("expected 1 contract, got %v", m.Contracts)
		} else if m.Name != testContractSet {
			t.Fatalf("expected contract set %v, got %v", testContractSet, m.Name)
		} else if m.Timestamp.Std().Before(startTime) {
			t.Fatalf("expected time to be after start time %v, got %v", startTime, m.Timestamp.Std())
		}
	}

	// Get churn metrics. Should have 1 for the new contract.
	cscMetrics, err := cluster.Bus.ContractSetChurnMetrics(context.Background(), startTime, api.MetricMaxIntervals, time.Second, api.ContractSetChurnMetricsQueryOpts{})
	cluster.tt.OK(err)

	if len(cscMetrics) != 1 {
		t.Fatalf("expected 1 metric, got %v", len(cscMetrics))
	} else if m := cscMetrics[0]; m.Direction != api.ChurnDirAdded {
		t.Fatalf("expected added churn, got %v", m.Direction)
	} else if m.ContractID == (types.FileContractID{}) {
		t.Fatal("expected non-zero FCID")
	} else if m.Name != testContractSet {
		t.Fatalf("expected contract set %v, got %v", testContractSet, m.Name)
	} else if m.Timestamp.Std().Before(startTime) {
		t.Fatalf("expected time to be after start time %v, got %v", startTime, m.Timestamp.Std())
	}

	// Get contract metrics.
	var cMetrics []api.ContractMetric
	cluster.tt.Retry(100, 100*time.Millisecond, func() error {
		// Retry fetching metrics since they are buffered.
		cMetrics, err = cluster.Bus.ContractMetrics(context.Background(), startTime, api.MetricMaxIntervals, time.Second, api.ContractMetricsQueryOpts{})
		cluster.tt.OK(err)
		if len(cMetrics) != 1 {
			return fmt.Errorf("expected 1 metric, got %v", len(cMetrics))
		}
		return nil
	})

	if len(cMetrics) != 1 {
		t.Fatalf("expected 1 metric, got %v", len(cMetrics))
	} else if m := cMetrics[0]; m.Timestamp.Std().Before(startTime) {
		t.Fatalf("expected time to be after start time %v, got %v", startTime, m.Timestamp.Std())
	} else if m.ContractID != (types.FileContractID{}) {
		t.Fatal("expected zero FCID")
	} else if m.HostKey != (types.PublicKey{}) {
		t.Fatal("expected zero Host")
	} else if m.RemainingCollateral == (types.Currency{}) {
		t.Fatal("expected non-zero RemainingCollateral")
	} else if m.RemainingFunds == (types.Currency{}) {
		t.Fatal("expected non-zero RemainingFunds")
	} else if m.RevisionNumber != 0 {
		t.Fatal("expected zero RevisionNumber")
	} else if !m.UploadSpending.IsZero() {
		t.Fatal("expected zero UploadSpending")
	} else if !m.DownloadSpending.IsZero() {
		t.Fatal("expected zero DownloadSpending")
	} else if m.FundAccountSpending == (types.Currency{}) {
		t.Fatal("expected non-zero FundAccountSpending")
	} else if !m.DeleteSpending.IsZero() {
		t.Fatal("expected zero DeleteSpending")
	} else if !m.ListSpending.IsZero() {
		t.Fatal("expected zero ListSpending")
	}

	// Prune one of the metrics
	if err := cluster.Bus.PruneMetrics(context.Background(), api.MetricContract, time.Now()); err != nil {
		t.Fatal(err)
	} else if cMetrics, err = cluster.Bus.ContractMetrics(context.Background(), startTime, api.MetricMaxIntervals, time.Second, api.ContractMetricsQueryOpts{}); err != nil {
		t.Fatal(err)
	} else if len(cMetrics) > 0 {
		t.Fatalf("expected 0 metrics, got %v", len(cscMetrics))
	}
}

func TestMultipartUploadWrappedByPartialSlabs(t *testing.T) {
	if testing.Short() {
		t.SkipNow()
	}

	cluster := newTestCluster(t, testClusterOptions{
		hosts:         testRedundancySettings.TotalShards,
		uploadPacking: true,
	})
	defer cluster.Shutdown()
	defer cluster.Shutdown()
	b := cluster.Bus
	w := cluster.Worker
	slabSize := testRedundancySettings.SlabSizeNoRedundancy()
	tt := cluster.tt

	// start a new multipart upload. We upload the parts in reverse order
	objPath := "/foo"
	key := object.GenerateEncryptionKey()
	mpr, err := b.CreateMultipartUpload(context.Background(), api.DefaultBucketName, objPath, api.CreateMultipartOptions{Key: &key})
	tt.OK(err)
	if mpr.UploadID == "" {
		t.Fatal("expected non-empty upload ID")
	}

	// upload a part that is a partial slab
	part3Data := bytes.Repeat([]byte{3}, int(slabSize)/4)
	offset := int(slabSize + slabSize/4)
	resp3, err := w.UploadMultipartUploadPart(context.Background(), bytes.NewReader(part3Data), api.DefaultBucketName, objPath, mpr.UploadID, 3, api.UploadMultipartUploadPartOptions{
		EncryptionOffset: &offset,
	})
	tt.OK(err)

	// upload a part that is exactly a full slab
	part2Data := bytes.Repeat([]byte{2}, int(slabSize))
	offset = int(slabSize / 4)
	resp2, err := w.UploadMultipartUploadPart(context.Background(), bytes.NewReader(part2Data), api.DefaultBucketName, objPath, mpr.UploadID, 2, api.UploadMultipartUploadPartOptions{
		EncryptionOffset: &offset,
	})
	tt.OK(err)

	// upload another part the same size as the first one
	part1Data := bytes.Repeat([]byte{1}, int(slabSize)/4)
	offset = 0
	resp1, err := w.UploadMultipartUploadPart(context.Background(), bytes.NewReader(part1Data), api.DefaultBucketName, objPath, mpr.UploadID, 1, api.UploadMultipartUploadPartOptions{
		EncryptionOffset: &offset,
	})
	tt.OK(err)

	// finish the upload
	tt.OKAll(b.CompleteMultipartUpload(context.Background(), api.DefaultBucketName, objPath, mpr.UploadID, []api.MultipartCompletedPart{
		{
			PartNumber: 1,
			ETag:       resp1.ETag,
		},
		{
			PartNumber: 2,
			ETag:       resp2.ETag,
		},
		{
			PartNumber: 3,
			ETag:       resp3.ETag,
		},
	}))

	// download the object and verify its integrity
	dst := new(bytes.Buffer)
	tt.OK(w.DownloadObject(context.Background(), dst, api.DefaultBucketName, objPath, api.DownloadObjectOptions{}))
	expectedData := append(part1Data, append(part2Data, part3Data...)...)
	receivedData := dst.Bytes()
	if len(receivedData) != len(expectedData) {
		t.Fatalf("expected %v bytes, got %v", len(expectedData), len(receivedData))
	} else if !bytes.Equal(receivedData, expectedData) {
		t.Fatal("unexpected data")
	}
}<|MERGE_RESOLUTION|>--- conflicted
+++ resolved
@@ -1925,11 +1925,7 @@
 	tt.OK(b.RegisterAlert(context.Background(), alert))
 	findAlert := func(id types.Hash256) *alerts.Alert {
 		t.Helper()
-<<<<<<< HEAD
-		alerts, err := b.Alerts(alerts.AlertsOpts{})
-=======
 		ar, err := b.Alerts(context.Background(), alerts.AlertsOpts{})
->>>>>>> fc3625ac
 		tt.OK(err)
 		for _, alert := range ar.Alerts {
 			if alert.ID == id {
@@ -1966,37 +1962,21 @@
 	}
 
 	// try to find with offset = 1
-<<<<<<< HEAD
-	foundAlerts, err := b.Alerts(alerts.AlertsOpts{Offset: 1})
-=======
 	ar, err := b.Alerts(context.Background(), alerts.AlertsOpts{Offset: 1})
 	foundAlerts := ar.Alerts
->>>>>>> fc3625ac
 	tt.OK(err)
 	if len(foundAlerts) != 1 || foundAlerts[0].ID != alert.ID {
 		t.Fatal("wrong alert")
 	}
 
 	// try to find with limit = 1
-<<<<<<< HEAD
-	foundAlerts, err = b.Alerts(alerts.AlertsOpts{Limit: 1})
-=======
 	ar, err = b.Alerts(context.Background(), alerts.AlertsOpts{Limit: 1})
 	foundAlerts = ar.Alerts
->>>>>>> fc3625ac
 	tt.OK(err)
 	if len(foundAlerts) != 1 || foundAlerts[0].ID != alert2.ID {
 		t.Fatal("wrong alert")
 	}
 
-<<<<<<< HEAD
-	// dismiss all
-	tt.OK(b.DismissAllAlerts(context.Background()))
-	foundAlerts, err = b.Alerts(alerts.AlertsOpts{})
-	tt.OK(err)
-	if len(foundAlerts) != 0 {
-		t.Fatal("expected 0 alerts", len(foundAlerts))
-=======
 	// register more alerts
 	for severity := alerts.SeverityInfo; severity <= alerts.SeverityCritical; severity++ {
 		for j := 0; j < 3*int(severity); j++ {
@@ -2033,7 +2013,6 @@
 		} else if severity == alerts.SeverityCritical && len(ar.Alerts) != ar.Totals.Critical {
 			t.Fatalf("expected %v critical alerts, got %v", ar.Totals.Critical, len(ar.Alerts))
 		}
->>>>>>> fc3625ac
 	}
 }
 
