--- conflicted
+++ resolved
@@ -48,8 +48,6 @@
 	b := cluster.Bus
 	w := cluster.Worker
 
-<<<<<<< HEAD
-=======
 	// Upload packing should be disabled by default.
 	ups, err := b.UploadPackingSettings(context.Background())
 	if err != nil {
@@ -59,25 +57,6 @@
 		t.Fatalf("expected upload packing to be disabled by default, got %v", ups.Enabled)
 	}
 
-	// Check wallet info is sane after startup.
-	wi, err := b.Wallet(context.Background())
-	if err != nil {
-		t.Fatal(err)
-	}
-	if wi.ScanHeight == 0 {
-		t.Fatal("wallet scan height should not be 0")
-	}
-	if wi.Confirmed.IsZero() {
-		t.Fatal("wallet confirmed balance should not be zero")
-	}
-	if !wi.Spendable.Equals(wi.Confirmed) {
-		t.Fatal("wallet spendable balance should match confirmed")
-	}
-	if wi.Address == (types.Address{}) {
-		t.Fatal("wallet address should be set")
-	}
-
->>>>>>> f9302f49
 	// Try talking to the bus API by adding an object.
 	err = b.AddObject(context.Background(), "foo", testAutopilotConfig.Contracts.Set, object.Object{
 		Key: object.GenerateEncryptionKey(),
@@ -1773,18 +1752,11 @@
 	}
 }
 
-<<<<<<< HEAD
-func TestWallet(t *testing.T) {
-=======
 func TestUploadPacking(t *testing.T) {
->>>>>>> f9302f49
 	if testing.Short() {
 		t.SkipNow()
 	}
 
-<<<<<<< HEAD
-	cluster, err := newTestCluster(t.TempDir(), newTestLoggerCustom(zapcore.DebugLevel))
-=======
 	// sanity check the default settings
 	if testAutopilotConfig.Contracts.Amount < uint64(testRedundancySettings.MinShards) {
 		t.Fatal("too few hosts to support the redundancy settings")
@@ -1792,7 +1764,6 @@
 
 	// create a test cluster
 	cluster, err := newTestCluster(t.TempDir(), newTestLogger())
->>>>>>> f9302f49
 	if err != nil {
 		t.Fatal(err)
 	}
@@ -1801,84 +1772,6 @@
 			t.Fatal(err)
 		}
 	}()
-<<<<<<< HEAD
-	b := cluster.Bus
-
-	// Check wallet info is sane after startup.
-	initialInfo, err := b.Wallet(context.Background())
-	if err != nil {
-		t.Fatal(err)
-	}
-	if initialInfo.ScanHeight == 0 {
-		t.Fatal("wallet scan height should not be 0")
-	}
-	if initialInfo.Confirmed.IsZero() {
-		t.Fatal("wallet confirmed balance should not be zero")
-	}
-	if !initialInfo.Spendable.Equals(initialInfo.Confirmed) {
-		t.Fatal("wallet spendable balance should match confirmed")
-	}
-	if !initialInfo.Unconfirmed.IsZero() {
-		t.Fatal("wallet unconfirmed balance should be zero")
-	}
-	if initialInfo.Address == (types.Address{}) {
-		t.Fatal("wallet address should be set")
-	}
-
-	// Send 1 SC to an address outside our wallet. We manually do this to be in
-	// control of the miner fees.
-	sendAmt := types.HastingsPerSiacoin
-	minerFee := types.NewCurrency64(1)
-	txn := types.Transaction{
-		SiacoinOutputs: []types.SiacoinOutput{
-			{Value: sendAmt, Address: types.VoidAddress},
-		},
-		MinerFees: []types.Currency{minerFee},
-	}
-	toSign, parents, err := b.WalletFund(context.Background(), &txn, txn.SiacoinOutputs[0].Value)
-	if err != nil {
-		t.Fatal(err)
-	}
-	err = b.WalletSign(context.Background(), &txn, toSign, types.CoveredFields{WholeTransaction: true})
-	if err != nil {
-		t.Fatal(err)
-	}
-	if err := b.BroadcastTransaction(context.Background(), append(parents, txn)); err != nil {
-		t.Fatal(err)
-	}
-
-	// The wallet should still have the same confirmed balance, a lower
-	// spendable balance and a greater unconfirmed balance.
-	var info api.WalletResponse
-	err = Retry(600, 100*time.Millisecond, func() error {
-		info, err = b.Wallet(context.Background())
-		if err != nil {
-			return err
-		}
-		if !info.Confirmed.Equals(initialInfo.Confirmed) {
-			return fmt.Errorf("wallet confirmed balance should not be zero: %v %v", info.Confirmed, initialInfo.Confirmed)
-		}
-		if info.Spendable.Cmp(initialInfo.Spendable) >= 0 {
-			return fmt.Errorf("wallet spendable balance should be lower than before: %v %v", info.Spendable, initialInfo.Spendable)
-		}
-		if info.Unconfirmed.Cmp(initialInfo.Unconfirmed) < 0 {
-			return fmt.Errorf("wallet unconfirmed balance should be greater than before: %v %v", info.Unconfirmed, initialInfo.Unconfirmed)
-		}
-		return nil
-	})
-	if err != nil {
-		t.Fatal(err)
-	}
-
-	// The diffs of the spendable balance and unconfirmed balance should add up
-	// to the amount of money sent as well as the miner fees used.
-	spendableDiff := initialInfo.Spendable.Sub(info.Spendable)
-	unconfirmedDiff := info.Unconfirmed
-	withdrawnAmt := spendableDiff.Sub(unconfirmedDiff)
-	expectedWithdrawnAmt := sendAmt.Add(minerFee)
-	if !withdrawnAmt.Equals(expectedWithdrawnAmt) {
-		t.Fatal("withdrawn amt doesn't match expectation", withdrawnAmt.ExactString(), expectedWithdrawnAmt.ExactString())
-=======
 
 	b := cluster.Bus
 	w := cluster.Worker
@@ -1993,6 +1886,98 @@
 	}
 	if os.TotalUploadedSize != uint64(totalRedundantSize) {
 		t.Errorf("expected totalUploadedSize of %v, got %v", totalRedundantSize, os.TotalUploadedSize)
->>>>>>> f9302f49
+	}
+}
+
+func TestWallet(t *testing.T) {
+	if testing.Short() {
+		t.SkipNow()
+	}
+
+	cluster, err := newTestCluster(t.TempDir(), newTestLoggerCustom(zapcore.DebugLevel))
+	if err != nil {
+		t.Fatal(err)
+	}
+	defer func() {
+		if err := cluster.Shutdown(context.Background()); err != nil {
+			t.Fatal(err)
+		}
+	}()
+	b := cluster.Bus
+
+	// Check wallet info is sane after startup.
+	initialInfo, err := b.Wallet(context.Background())
+	if err != nil {
+		t.Fatal(err)
+	}
+	if initialInfo.ScanHeight == 0 {
+		t.Fatal("wallet scan height should not be 0")
+	}
+	if initialInfo.Confirmed.IsZero() {
+		t.Fatal("wallet confirmed balance should not be zero")
+	}
+	if !initialInfo.Spendable.Equals(initialInfo.Confirmed) {
+		t.Fatal("wallet spendable balance should match confirmed")
+	}
+	if !initialInfo.Unconfirmed.IsZero() {
+		t.Fatal("wallet unconfirmed balance should be zero")
+	}
+	if initialInfo.Address == (types.Address{}) {
+		t.Fatal("wallet address should be set")
+	}
+
+	// Send 1 SC to an address outside our wallet. We manually do this to be in
+	// control of the miner fees.
+	sendAmt := types.HastingsPerSiacoin
+	minerFee := types.NewCurrency64(1)
+	txn := types.Transaction{
+		SiacoinOutputs: []types.SiacoinOutput{
+			{Value: sendAmt, Address: types.VoidAddress},
+		},
+		MinerFees: []types.Currency{minerFee},
+	}
+	toSign, parents, err := b.WalletFund(context.Background(), &txn, txn.SiacoinOutputs[0].Value)
+	if err != nil {
+		t.Fatal(err)
+	}
+	err = b.WalletSign(context.Background(), &txn, toSign, types.CoveredFields{WholeTransaction: true})
+	if err != nil {
+		t.Fatal(err)
+	}
+	if err := b.BroadcastTransaction(context.Background(), append(parents, txn)); err != nil {
+		t.Fatal(err)
+	}
+
+	// The wallet should still have the same confirmed balance, a lower
+	// spendable balance and a greater unconfirmed balance.
+	var info api.WalletResponse
+	err = Retry(600, 100*time.Millisecond, func() error {
+		info, err = b.Wallet(context.Background())
+		if err != nil {
+			return err
+		}
+		if !info.Confirmed.Equals(initialInfo.Confirmed) {
+			return fmt.Errorf("wallet confirmed balance should not be zero: %v %v", info.Confirmed, initialInfo.Confirmed)
+		}
+		if info.Spendable.Cmp(initialInfo.Spendable) >= 0 {
+			return fmt.Errorf("wallet spendable balance should be lower than before: %v %v", info.Spendable, initialInfo.Spendable)
+		}
+		if info.Unconfirmed.Cmp(initialInfo.Unconfirmed) < 0 {
+			return fmt.Errorf("wallet unconfirmed balance should be greater than before: %v %v", info.Unconfirmed, initialInfo.Unconfirmed)
+		}
+		return nil
+	})
+	if err != nil {
+		t.Fatal(err)
+	}
+
+	// The diffs of the spendable balance and unconfirmed balance should add up
+	// to the amount of money sent as well as the miner fees used.
+	spendableDiff := initialInfo.Spendable.Sub(info.Spendable)
+	unconfirmedDiff := info.Unconfirmed
+	withdrawnAmt := spendableDiff.Sub(unconfirmedDiff)
+	expectedWithdrawnAmt := sendAmt.Add(minerFee)
+	if !withdrawnAmt.Equals(expectedWithdrawnAmt) {
+		t.Fatal("withdrawn amt doesn't match expectation", withdrawnAmt.ExactString(), expectedWithdrawnAmt.ExactString())
 	}
 }