--- conflicted
+++ resolved
@@ -1267,7 +1267,6 @@
 		t.Fatal(err)
 	}
 
-<<<<<<< HEAD
 	// Download the file multiple times.
 	var wg sync.WaitGroup
 	for tt := 0; tt < 3; tt++ {
@@ -1286,18 +1285,6 @@
 				}
 			}
 		}()
-=======
-	// download the file multiple times
-	for i := 0; i < 5; i++ {
-		buf := &bytes.Buffer{}
-		err = cluster.Worker.DownloadObject(context.Background(), buf, "foo")
-		if err != nil {
-			t.Fatal(err)
-		}
-		if !bytes.Equal(buf.Bytes(), data) {
-			t.Fatal("data mismatch")
-		}
->>>>>>> 90b2284d
 	}
 	wg.Wait()
 }
