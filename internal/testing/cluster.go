package testing

import (
	"context"
	"encoding/hex"
	"errors"
	"fmt"
	"net"
	"net/http"
	"os"
	"path/filepath"
	"sync"
	"time"

	"github.com/minio/minio-go/v7"
	"github.com/minio/minio-go/v7/pkg/credentials"
	"go.sia.tech/core/consensus"
	rhpv2 "go.sia.tech/core/rhp/v2"
	"go.sia.tech/core/types"
	"go.sia.tech/jape"
	"go.sia.tech/renterd/api"
	"go.sia.tech/renterd/autopilot"
	"go.sia.tech/renterd/bus"
	"go.sia.tech/renterd/config"
	"go.sia.tech/renterd/internal/node"
	"go.sia.tech/renterd/s3"
	"go.sia.tech/renterd/stores"
	"go.uber.org/zap"
	"gorm.io/gorm"
	"lukechampine.com/frand"

	"go.sia.tech/renterd/worker"
)

const (
	testBusFlushInterval = 100 * time.Millisecond
	testContractSet      = "testset"
	testPersistInterval  = 2 * time.Second
	latestHardforkHeight = 50 // foundation hardfork height in testing
)

var (
	// testAutopilotConfig is the autopilot used for testing unless a different
	// one is explicitly set.
	testAutopilotConfig = api.AutopilotConfig{
		Contracts: api.ContractsConfig{
			Allowance:   types.Siacoins(1).Mul64(1e3),
			Amount:      3,
			Period:      144,
			RenewWindow: 72,

			Download: rhpv2.SectorSize * 500,
			Upload:   rhpv2.SectorSize * 500,
			Storage:  rhpv2.SectorSize * 5e3,

			Set: testContractSet,
		},
		Hosts: api.HostsConfig{
			MaxDowntimeHours:  10,
			AllowRedundantIPs: true, // allow for integration tests by default
		},
	}

	testContractSetSettings = api.ContractSetSetting{
		Default: testContractSet,
	}

	testGougingSettings = api.GougingSettings{
		MinMaxCollateral: types.Siacoins(10),                   // at least up to 10 SC per contract
		MaxRPCPrice:      types.Siacoins(1).Div64(1000),        // 1mS per RPC
		MaxContractPrice: types.Siacoins(10),                   // 10 SC per contract
		MaxDownloadPrice: types.Siacoins(1).Mul64(1000),        // 1000 SC per 1 TiB
		MaxUploadPrice:   types.Siacoins(1).Mul64(1000),        // 1000 SC per 1 TiB
		MaxStoragePrice:  types.Siacoins(1000).Div64(144 * 30), // 1000 SC per month

		HostBlockHeightLeeway: 240, // amount of leeway given to host block height

		MinPriceTableValidity:         10 * time.Second,  // minimum value for price table validity
		MinAccountExpiry:              time.Hour,         // minimum value for account expiry
		MinMaxEphemeralAccountBalance: types.Siacoins(1), // 1SC
	}

	testRedundancySettings = api.RedundancySettings{
		MinShards:   2,
		TotalShards: 3,
	}

	testS3Credentials = credentials.NewStaticV4("myaccesskeyidentifier", "mysecret", "")
	testS3AuthPairs   = map[string]string{"myaccesskeyidentifier": "mysecret"}
)

// TestCluster is a helper type that allows for easily creating a number of
// nodes connected to each other and ready for testing.
type TestCluster struct {
	hosts []*Host

	Autopilot *autopilot.Client
	Bus       *bus.Client
	Worker    *worker.Client
	S3        *minio.Client
	S3Core    *minio.Core

	workerShutdownFns    []func(context.Context) error
	busShutdownFns       []func(context.Context) error
	autopilotShutdownFns []func(context.Context) error
	s3ShutdownFns        []func(context.Context) error

	miner  *node.Miner
	apID   string
	dbName string
	dir    string
	logger *zap.Logger
	wk     types.PrivateKey
	wg     sync.WaitGroup
}

func (tc *TestCluster) ShutdownAutopilot(ctx context.Context) error {
	for _, fn := range tc.autopilotShutdownFns {
		if err := fn(ctx); err != nil {
			return err
		}
	}
	tc.autopilotShutdownFns = nil
	return nil
}

func (tc *TestCluster) ShutdownWorker(ctx context.Context) error {
	for _, fn := range tc.workerShutdownFns {
		if err := fn(ctx); err != nil {
			return err
		}
	}
	tc.workerShutdownFns = nil
	return nil
}

func (tc *TestCluster) ShutdownBus(ctx context.Context) error {
	for _, fn := range tc.busShutdownFns {
		if err := fn(ctx); err != nil {
			return err
		}
	}
	tc.busShutdownFns = nil
	return nil
}

func (tc *TestCluster) ShutdownS3(ctx context.Context) error {
	for _, fn := range tc.s3ShutdownFns {
		if err := fn(ctx); err != nil {
			return err
		}
	}
	tc.s3ShutdownFns = nil
	return nil
}

// randomPassword creates a random 32 byte password encoded as a string.
func randomPassword() string {
	return hex.EncodeToString(frand.Bytes(32))
}

// Retry will call 'fn' 'tries' times, waiting 'durationBetweenAttempts'
// between each attempt, returning 'nil' the first time that 'fn' returns nil.
// If 'nil' is never returned, then the final error returned by 'fn' is
// returned.
func Retry(tries int, durationBetweenAttempts time.Duration, fn func() error) (err error) {
	for i := 1; i < tries; i++ {
		err = fn()
		if err == nil {
			return nil
		}
		time.Sleep(durationBetweenAttempts)
	}
	return fn()
}

// Reboot simulates a reboot of the cluster by calling Shutdown and creating a
// new cluster using the same settings as the previous one.
// NOTE: Simulating a reboot means that the hosts stay active and are not
// restarted.
func (c *TestCluster) Reboot(ctx context.Context) (*TestCluster, error) {
	hosts := c.hosts
	c.hosts = nil
	if err := c.Shutdown(ctx); err != nil {
		return nil, err
	}

	newCluster, err := newTestClusterWithFunding(c.dir, c.dbName, false, c.wk, c.logger)
	if err != nil {
		return nil, err
	}
	newCluster.hosts = hosts
	return newCluster, nil
}

// AutopilotConfig returns the autopilot's config and current period.
func (c *TestCluster) AutopilotConfig(ctx context.Context) (api.AutopilotConfig, uint64, error) {
	ap, err := c.Bus.Autopilot(context.Background(), c.apID)
	if err != nil {
		return api.AutopilotConfig{}, 0, err
	}
	return ap.Config, ap.CurrentPeriod, nil
}

// UpdateAutopilotConfig updates the cluster's autopilot with given config.
func (c *TestCluster) UpdateAutopilotConfig(ctx context.Context, cfg api.AutopilotConfig) error {
	return c.Bus.UpdateAutopilot(context.Background(), api.Autopilot{
		ID:     c.apID,
		Config: cfg,
	})
}

// newTestCluster creates a new cluster without hosts with a funded bus.
func newTestCluster(dir string, logger *zap.Logger) (*TestCluster, error) {
	wk := types.GeneratePrivateKey()
	return newTestClusterWithFunding(dir, "", true, wk, logger)
}

// newTestClusterWithFunding creates a new cluster without hosts that is funded
// by mining multiple blocks if 'funding' is set.
func newTestClusterWithFunding(dir, dbName string, funding bool, wk types.PrivateKey, logger *zap.Logger) (*TestCluster, error) {
	return newTestClusterCustom(dir, dbName, funding, wk, testBusCfg(), testWorkerCfg(), testApCfg(), logger)
}

// newTestClusterCustom creates a customisable cluster.
func newTestClusterCustom(dir, dbName string, funding bool, wk types.PrivateKey, busCfg node.BusConfig, workerCfg config.Worker, apCfg node.AutopilotConfig, logger *zap.Logger) (*TestCluster, error) {
	// Check if we are testing against an external database. If so, we create a
	// database with a random name first.
	uri, user, password, _ := stores.DBConfigFromEnv()
	if uri != "" {
		tmpDB, err := gorm.Open(stores.NewMySQLConnection(user, password, uri, ""))
		if err != nil {
			return nil, err
		}
		if dbName == "" {
			dbName = "db" + hex.EncodeToString(frand.Bytes(16))
		}
		if err := tmpDB.Exec(fmt.Sprintf("CREATE DATABASE IF NOT EXISTS %s;", dbName)).Error; err != nil {
			return nil, err
		}
		busCfg.DBDialector = stores.NewMySQLConnection(user, password, uri, dbName)
	}

	// Prepare individual dirs.
	busDir := filepath.Join(dir, "bus")

	// Generate API passwords.
	busPassword := randomPassword()
	workerPassword := randomPassword()
	autopilotPassword := randomPassword()

	busListener, err := net.Listen("tcp", "127.0.0.1:0")
	if err != nil {
		return nil, err
	}
	workerListener, err := net.Listen("tcp", "127.0.0.1:0")
	if err != nil {
		return nil, err
	}
	s3Listener, err := net.Listen("tcp", "127.0.0.1:0")
	if err != nil {
		return nil, err
	}
	autopilotListener, err := net.Listen("tcp", "127.0.0.1:0")
	if err != nil {
		return nil, err
	}
	busAddr := "http://" + busListener.Addr().String()
	workerAddr := "http://" + workerListener.Addr().String()
	s3Addr := s3Listener.Addr().String() // not fully qualified path
	autopilotAddr := "http://" + autopilotListener.Addr().String()

	// Create clients.
	autopilotClient := autopilot.NewClient(autopilotAddr, autopilotPassword)
	busClient := bus.NewClient(busAddr, busPassword)
	workerClient := worker.NewClient(workerAddr, workerPassword)
	s3Client, err := minio.New(s3Addr, &minio.Options{
		Creds:  testS3Credentials,
		Secure: false,
	})
	if err != nil {
		return nil, err
	}
	url := s3Client.EndpointURL()
	s3Core, err := minio.NewCore(url.Host+url.Path, &minio.Options{
		Creds: testS3Credentials,
	})
	if err != nil {
		return nil, err
	}

	// Create miner.
	busCfg.Miner = node.NewMiner(busClient)

	// Create bus.
	b, bStopFn, err := node.NewBus(busCfg, busDir, wk, logger)
	if err != nil {
		return nil, err
	}
	busAuth := jape.BasicAuth(busPassword)
	busServer := http.Server{
		Handler: busAuth(b),
	}

	var busShutdownFns []func(context.Context) error
	busShutdownFns = append(busShutdownFns, busServer.Shutdown)
	busShutdownFns = append(busShutdownFns, bStopFn)

	// Create worker.
	w, wShutdownFn, err := node.NewWorker(workerCfg, busClient, wk, logger)
	if err != nil {
		return nil, err
	}
	workerAuth := jape.BasicAuth(workerPassword)
	workerServer := http.Server{
		Handler: workerAuth(w),
	}

	var workerShutdownFns []func(context.Context) error
	workerShutdownFns = append(workerShutdownFns, workerServer.Shutdown)
	workerShutdownFns = append(workerShutdownFns, wShutdownFn)

	// Create S3 API.
	s3Handler, err := s3.New(busClient, workerClient, logger.Sugar(), s3.Opts{})
	if err != nil {
		return nil, err
	}
	s3Server := http.Server{
		Handler: s3Handler,
	}

	var s3ShutdownFns []func(context.Context) error
	s3ShutdownFns = append(s3ShutdownFns, s3Server.Shutdown)

	// Create autopilot.
	ap, aStartFn, aStopFn, err := node.NewAutopilot(apCfg, busClient, []autopilot.Worker{workerClient}, logger)
	if err != nil {
		return nil, err
	}
	autopilotAuth := jape.BasicAuth(autopilotPassword)
	autopilotServer := http.Server{
		Handler: autopilotAuth(ap),
	}

	var autopilotShutdownFns []func(context.Context) error
	autopilotShutdownFns = append(autopilotShutdownFns, autopilotServer.Shutdown)
	autopilotShutdownFns = append(autopilotShutdownFns, aStopFn)

	cluster := &TestCluster{
		apID:   apCfg.ID,
		dir:    dir,
		dbName: dbName,
		logger: logger,
		miner:  busCfg.Miner,
		wk:     wk,

		Autopilot: autopilotClient,
		Bus:       busClient,
		Worker:    workerClient,
		S3:        s3Client,
		S3Core:    s3Core,

		workerShutdownFns:    workerShutdownFns,
		busShutdownFns:       busShutdownFns,
		autopilotShutdownFns: autopilotShutdownFns,
		s3ShutdownFns:        s3ShutdownFns,
	}

	// Spin up the servers.
	cluster.wg.Add(1)
	go func() {
		_ = busServer.Serve(busListener)
		cluster.wg.Done()
	}()
	cluster.wg.Add(1)
	go func() {
		_ = workerServer.Serve(workerListener)
		cluster.wg.Done()
	}()
	cluster.wg.Add(1)
	go func() {
		_ = s3Server.Serve(s3Listener)
		cluster.wg.Done()
	}()
	cluster.wg.Add(1)
	go func() {
		_ = autopilotServer.Serve(autopilotListener)
		cluster.wg.Done()
	}()
	cluster.wg.Add(1)
	go func() {
		_ = aStartFn()
		cluster.wg.Done()
	}()

	// Set the test contract set to make sure we can add objects at the
	// beginning of a test right away.
	err = busClient.SetContractSet(context.Background(), testContractSet, []types.FileContractID{})
	if err != nil {
		return nil, err
	}

	// Update the autopilot to use test settings
	err = busClient.UpdateAutopilot(context.Background(), api.Autopilot{
		ID:     apCfg.ID,
		Config: testAutopilotConfig,
	})
	if err != nil {
		return nil, err
	}

	// Update the bus settings.
	err = busClient.UpdateSetting(context.Background(), api.SettingGouging, testGougingSettings)
	if err != nil {
		return nil, err
	}
	err = busClient.UpdateSetting(context.Background(), api.SettingRedundancy, testRedundancySettings)
	if err != nil {
		return nil, err
	}
	err = busClient.UpdateSetting(context.Background(), api.SettingContractSet, testContractSetSettings)
	if err != nil {
		return nil, err
	}
<<<<<<< HEAD
	err = busClient.UpdateSetting(context.Background(), api.SettingS3Authentication, api.S3AuthenticationSettings{
		V4Keypairs: testS3AuthPairs,
	})
=======
	err = busClient.UpdateSetting(context.Background(), api.SettingUploadPacking, api.UploadPackingSettings{Enabled: false})
>>>>>>> fbce5f88
	if err != nil {
		return nil, err
	}

	// Fund the bus.
	if funding {
		if err := cluster.MineBlocks(latestHardforkHeight); err != nil {
			return nil, err
		}
		err = Retry(1000, 100*time.Millisecond, func() error {
			resp, err := busClient.ConsensusState(context.Background())
			if err != nil {
				return err
			}
			if !resp.Synced || resp.BlockHeight < latestHardforkHeight {
				return fmt.Errorf("chain not synced: %v %v", resp.Synced, resp.BlockHeight < latestHardforkHeight)
			}
			balance, err := cluster.Bus.WalletBalance(context.Background())
			if err != nil {
				return err
			}
			if balance.IsZero() {
				return errors.New("wallet not funded")
			}
			return nil
		})
		if err != nil {
			return nil, err
		}
	}

	return cluster, nil
}

// addStorageFolderToHosts adds a single storage folder to each host.
func addStorageFolderToHost(hosts []*Host) error {
	for _, host := range hosts {
		sectors := uint64(10)
		volumeDir := filepath.Join(host.dir, "volumes")
		if err := os.MkdirAll(volumeDir, 0777); err != nil {
			return err
		}
		if err := host.AddVolume(filepath.Join(volumeDir, "volume.dat"), sectors); err != nil {
			return err
		}
	}
	return nil
}

// announceHosts adds storage and a registry to each host and announces them to
// the group
func announceHosts(hosts []*Host) error {
	for _, host := range hosts {
		settings := defaultHostSettings
		settings.NetAddress = host.RHPv2Addr()
		settings.MaxRegistryEntries = 1 << 18
		if err := host.settings.UpdateSettings(settings); err != nil {
			return err
		}
		if err := host.settings.Announce(); err != nil {
			return err
		}
	}
	return nil
}

// MineToRenewWindow is a helper which mines enough blocks for the autopilot to
// reach its renew window.
func (c *TestCluster) MineToRenewWindow() error {
	cs, err := c.Bus.ConsensusState(context.Background())
	if err != nil {
		return err
	}
	ap, err := c.Bus.Autopilot(context.Background(), c.apID)
	if err != nil {
		return err
	}
	renewWindowStart := ap.CurrentPeriod + ap.Config.Contracts.Period
	if cs.BlockHeight >= renewWindowStart {
		return fmt.Errorf("already in renew window: bh: %v, currentPeriod: %v, periodLength: %v, renewWindow: %v", cs.BlockHeight, ap.CurrentPeriod, ap.Config.Contracts.Period, renewWindowStart)
	}
	err = c.MineBlocks(int(renewWindowStart - cs.BlockHeight))
	if err != nil {
		return err
	}
	return c.Sync()
}

// sync blocks until the cluster is synced.
func (c *TestCluster) sync(hosts []*Host) error {
	return Retry(100, 100*time.Millisecond, func() error {
		synced, err := c.synced(hosts)
		if err != nil {
			return err
		}
		if !synced {
			return errors.New("cluster was unable to sync in time")
		}
		return nil
	})
}

// synced returns true if bus and hosts are at the same blockheight.
func (c *TestCluster) synced(hosts []*Host) (bool, error) {
	cs, err := c.Bus.ConsensusState(context.Background())
	if err != nil {
		return false, err
	}
	if !cs.Synced {
		return false, nil // can't be synced if bus itself isn't synced
	}
	for _, h := range hosts {
		bh := h.cs.Height()
		if cs.BlockHeight != uint64(bh) {
			return false, nil
		}
	}
	return true, nil
}

// MineBlocks uses the bus' miner to mine n blocks.
func (c *TestCluster) MineBlocks(n int) error {
	addr, err := c.Bus.WalletAddress(context.Background())
	if err != nil {
		return err
	}
	// If we don't have any hosts in the cluster mine all blocks right away.
	if len(c.hosts) == 0 {
		if err := c.miner.Mine(addr, n); err != nil {
			return err
		}
		return c.Sync()
	}
	// Otherwise mine blocks in batches of 3 to avoid going out of sync with
	// hosts by too many blocks.
	for mined := 0; mined < n; {
		toMine := n - mined
		if toMine > 10 {
			toMine = 10
		}
		if err := c.miner.Mine(addr, toMine); err != nil {
			return err
		}
		if err := c.Sync(); err != nil {
			return err
		}
		mined += toMine
	}
	return nil
}

func (c *TestCluster) WaitForAccounts() ([]api.Account, error) {
	// build hosts map
	hostsMap := make(map[types.PublicKey]struct{})
	for _, host := range c.hosts {
		hostsMap[host.PublicKey()] = struct{}{}
	}

	//  wait for accounts to be filled
	if err := c.waitForHostAccounts(hostsMap); err != nil {
		return nil, err
	}

	// fetch all accounts
	return c.Bus.Accounts(context.Background())
}

func (c *TestCluster) WaitForContracts() ([]api.Contract, error) {
	// build hosts map
	hostsMap := make(map[types.PublicKey]struct{})
	for _, host := range c.hosts {
		hostsMap[host.PublicKey()] = struct{}{}
	}

	//  wait for the contracts to form
	if err := c.waitForHostContracts(hostsMap); err != nil {
		return nil, err
	}

	// fetch all contracts
	resp, err := c.Worker.Contracts(context.Background(), time.Minute)
	if err != nil {
		return nil, err
	}
	if resp.Error != "" {
		return nil, errors.New(resp.Error)
	}
	return resp.Contracts, nil
}

func (c *TestCluster) RemoveHost(host *Host) error {
	if err := host.Close(); err != nil {
		return err
	}

	for i, h := range c.hosts {
		if h.PublicKey().String() == host.PublicKey().String() {
			c.hosts = append(c.hosts[:i], c.hosts[i+1:]...)
			break
		}
	}
	return nil
}

func (c *TestCluster) NewHost() (*Host, error) {
	// Create host.
	hostDir := filepath.Join(c.dir, "hosts", fmt.Sprint(len(c.hosts)+1))
	h, err := NewHost(types.GeneratePrivateKey(), hostDir, false)
	if err != nil {
		return nil, err
	}

	// Connect gateways.
	if err := c.Bus.SyncerConnect(context.Background(), h.GatewayAddr()); err != nil {
		return nil, err
	}

	return h, nil
}

func (c *TestCluster) AddHost(h *Host) error {
	// Add the host
	c.hosts = append(c.hosts, h)

	// Fund host from bus.
	balance, err := c.Bus.WalletBalance(context.Background())
	if err != nil {
		return err
	}
	fundAmt := balance.Div64(2).Div64(uint64(len(c.hosts))) // 50% of bus balance
	var scos []types.SiacoinOutput
	for i := 0; i < 10; i++ {
		scos = append(scos, types.SiacoinOutput{
			Value:   fundAmt.Div64(10),
			Address: h.WalletAddress(),
		})
	}
	if err := c.Bus.SendSiacoins(context.Background(), scos); err != nil {
		return err
	}

	// Mine transaction.
	if err := c.MineBlocks(1); err != nil {
		return err
	}

	// Wait for hosts to sync up with consensus.
	hosts := []*Host{h}
	if err := c.sync(hosts); err != nil {
		return err
	}

	// Announce hosts.
	if err := addStorageFolderToHost(hosts); err != nil {
		return err
	}
	if err := announceHosts(hosts); err != nil {
		return err
	}

	// Mine a few blocks. The host should show up eventually.
	err = Retry(10, time.Second, func() error {
		if err := c.MineBlocks(1); err != nil {
			return err
		}

		_, err = c.Bus.Host(context.Background(), h.PublicKey())
		if err != nil {
			return err
		}

		return nil
	})
	if err != nil {
		return err
	}

	// Wait for host to be synced.
	if err := c.Sync(); err != nil {
		return err
	}

	return nil
}

// AddHosts adds n hosts to the cluster. These hosts will be funded and announce
// themselves on the network, ready to form contracts.
func (c *TestCluster) AddHosts(n int) ([]*Host, error) {
	var newHosts []*Host
	for i := 0; i < n; i++ {
		h, err := c.NewHost()
		if err != nil {
			return nil, err
		}
		err = c.AddHost(h)
		if err != nil {
			return nil, err
		}
		newHosts = append(newHosts, h)
	}
	return newHosts, nil
}

func (c *TestCluster) AddHostsBlocking(n int) ([]*Host, error) {
	// add hosts
	hosts, err := c.AddHosts(n)
	if err != nil {
		return nil, err
	}

	// build hosts map
	hostsmap := make(map[types.PublicKey]struct{})
	for _, host := range hosts {
		hostsmap[host.PublicKey()] = struct{}{}
	}

	// wait for contracts to form
	if err := c.waitForHostContracts(hostsmap); err != nil {
		return nil, err
	}

	return hosts, nil
}

// Shutdown shuts down a TestCluster.
func (c *TestCluster) Shutdown(ctx context.Context) error {
	if err := c.ShutdownAutopilot(ctx); err != nil {
		return err
	}
	if err := c.ShutdownS3(ctx); err != nil {
		return err
	}
	if err := c.ShutdownWorker(ctx); err != nil {
		return err
	}
	if err := c.ShutdownBus(ctx); err != nil {
		return err
	}
	for _, h := range c.hosts {
		if err := h.Close(); err != nil {
			return err
		}
	}
	c.wg.Wait()
	return nil
}

// Sync blocks until the whole cluster has reached the same block height.
func (c *TestCluster) Sync() error {
	return c.sync(c.hosts)
}

// waitForHostAccounts will fetch the accounts from the worker and wait until
// they have money in them
func (c *TestCluster) waitForHostAccounts(hosts map[types.PublicKey]struct{}) error {
	return Retry(30, time.Second, func() error {
		accounts, err := c.Bus.Accounts(context.Background())
		if err != nil {
			return err
		}

		funded := make(map[types.PublicKey]struct{})
		for _, a := range accounts {
			if a.Balance.Uint64() > 0 {
				funded[a.HostKey] = struct{}{}
			}
		}

		for hpk := range hosts {
			if _, exists := funded[hpk]; !exists {
				return fmt.Errorf("missing funded account for host %v", hpk)
			}
		}
		return nil
	})
}

func (c *TestCluster) WaitForContractSet(set string, n int) error {
	return Retry(30, time.Second, func() error {
		ctx, cancel := context.WithTimeout(context.Background(), time.Second)
		defer cancel()

		contracts, err := c.Bus.ContractSetContracts(ctx, set)
		if err != nil {
			return err
		}
		if len(contracts) != n {
			return fmt.Errorf("contract set not ready yet, %v!=%v", len(contracts), n)
		}
		return nil
	})
}

// waitForHostContracts will fetch the contracts from the bus and wait until we
// have a contract with every host in the given hosts map
func (c *TestCluster) waitForHostContracts(hosts map[types.PublicKey]struct{}) error {
	return Retry(30, time.Second, func() error {
		contracts, err := c.Bus.Contracts(context.Background())
		if err != nil {
			return err
		}

		existing := make(map[types.PublicKey]struct{})
		for _, c := range contracts {
			existing[c.HostKey] = struct{}{}
		}

		for hpk := range hosts {
			if _, exists := existing[hpk]; !exists {
				return fmt.Errorf("missing contract for host %v", hpk)
			}
		}
		return nil
	})
}

// testNetwork returns a custom network for testing which matches the
// configuration of siad consensus in testing.
func testNetwork() *consensus.Network {
	n := &consensus.Network{
		InitialCoinbase: types.Siacoins(300000),
		MinimumCoinbase: types.Siacoins(299990),
		InitialTarget:   types.BlockID{4: 32},
	}

	n.HardforkDevAddr.Height = 3
	n.HardforkDevAddr.OldAddress = types.Address{}
	n.HardforkDevAddr.NewAddress = types.Address{}

	n.HardforkTax.Height = 10

	n.HardforkStorageProof.Height = 10

	n.HardforkOak.Height = 20
	n.HardforkOak.FixHeight = 23
	n.HardforkOak.GenesisTimestamp = time.Now().Add(-1e6 * time.Second)

	n.HardforkASIC.Height = 5
	n.HardforkASIC.OakTime = 10000 * time.Second
	n.HardforkASIC.OakTarget = types.BlockID{255, 255}

	n.HardforkFoundation.Height = 50
	n.HardforkFoundation.PrimaryAddress = types.GeneratePrivateKey().PublicKey().StandardAddress()
	n.HardforkFoundation.FailsafeAddress = types.GeneratePrivateKey().PublicKey().StandardAddress()

	return n
}

func testBusCfg() node.BusConfig {
	return node.BusConfig{
		Bus: config.Bus{
			Bootstrap:       false,
			GatewayAddr:     "127.0.0.1:0",
			PersistInterval: testPersistInterval,
			UsedUTXOExpiry:  time.Minute,
		},
		Network: testNetwork(),
	}
}

func testWorkerCfg() config.Worker {
	return config.Worker{
		AllowPrivateIPs:          true,
		ContractLockTimeout:      5 * time.Second,
		ID:                       "worker",
		BusFlushInterval:         testBusFlushInterval,
		DownloadOverdriveTimeout: 500 * time.Millisecond,
		UploadOverdriveTimeout:   500 * time.Millisecond,
		UploadMaxOverdrive:       5,
	}
}

func testApCfg() node.AutopilotConfig {
	return node.AutopilotConfig{
		ID: api.DefaultAutopilotID,
		Autopilot: config.Autopilot{
			AccountsRefillInterval:         time.Second,
			Heartbeat:                      time.Second,
			MigrationHealthCutoff:          0.99,
			MigratorParallelSlabsPerWorker: 1,
			RevisionSubmissionBuffer:       0,
			ScannerInterval:                time.Second,
			ScannerBatchSize:               10,
			ScannerNumThreads:              1,
			ScannerMinRecentFailures:       5,
		},
	}
}<|MERGE_RESOLUTION|>--- conflicted
+++ resolved
@@ -422,13 +422,13 @@
 	if err != nil {
 		return nil, err
 	}
-<<<<<<< HEAD
 	err = busClient.UpdateSetting(context.Background(), api.SettingS3Authentication, api.S3AuthenticationSettings{
 		V4Keypairs: testS3AuthPairs,
 	})
-=======
+	if err != nil {
+		return nil, err
+	}
 	err = busClient.UpdateSetting(context.Background(), api.SettingUploadPacking, api.UploadPackingSettings{Enabled: false})
->>>>>>> fbce5f88
 	if err != nil {
 		return nil, err
 	}
