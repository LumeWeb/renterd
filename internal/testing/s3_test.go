package testing

import (
	"bytes"
	"context"
	"errors"
	"io"
	"net"
	"net/http"
	"strings"
	"testing"

	"github.com/Mikubill/gofakes3"
	"github.com/google/go-cmp/cmp"
	"github.com/minio/minio-go/v7"
	"github.com/minio/minio-go/v7/pkg/credentials"
	"go.sia.tech/renterd/api"
	"go.sia.tech/renterd/s3"
	"go.uber.org/zap"
	"lukechampine.com/frand"
)

var (
	errBucketNotExists = errors.New("specified bucket does not exist")
)

func TestS3Basic(t *testing.T) {
	if testing.Short() {
		t.SkipNow()
	}

	cluster, err := newTestCluster(t.TempDir(), newTestLogger())
	if err != nil {
		t.Fatal(err)
	}
	defer func() {
		if err := cluster.Shutdown(context.Background()); err != nil {
			t.Fatal(err)
		}
	}()

<<<<<<< HEAD
	// delete default bucket
=======
	// delete default bucket before testing.
	s3 := cluster.S3
>>>>>>> 7d3d3d94
	if err := cluster.Bus.DeleteBucket(context.Background(), api.DefaultBucketName); err != nil {
		t.Fatal(err)
	}

	// add hosts
	if _, err := cluster.AddHostsBlocking(testRedundancySettings.TotalShards); err != nil {
		t.Fatal(err)
	}

	// create bucket
	bucket := "bucket"
	err = s3.MakeBucket(context.Background(), bucket, minio.MakeBucketOptions{})
	if err != nil {
		t.Fatal(err)
	}

	// list buckets
	buckets, err := s3.ListBuckets(context.Background())
	if err != nil {
		t.Fatal(err)
	} else if len(buckets) != 1 {
		t.Fatalf("unexpected number of buckets, %d != 1", len(buckets))
	} else if buckets[0].Name != bucket {
		t.Fatalf("unexpected bucket name, %s != %s", buckets[0].Name, bucket)
	} else if buckets[0].CreationDate.IsZero() {
		t.Fatal("expected non-zero creation date")
	}

	// exist buckets
	exists, err := s3.BucketExists(context.Background(), bucket)
	if err != nil {
		t.Fatal(err)
	} else if !exists {
		t.Fatal("expected bucket to exist")
	}
	exists, err = s3.BucketExists(context.Background(), bucket+"nonexistent")
	if err != nil {
		t.Fatal(err)
	} else if exists {
		t.Fatal("expected bucket to not exist")
	}

	// add object to the bucket
	data := frand.Bytes(10)
	_, err = s3.PutObject(context.Background(), bucket, "object", bytes.NewReader(data), int64(len(data)), minio.PutObjectOptions{})
	if err != nil {
		t.Fatal(err)
	}

	_, err = s3.PutObject(context.Background(), bucket+"nonexistent", "object", bytes.NewReader(data), int64(len(data)), minio.PutObjectOptions{})
	if err == nil || !strings.Contains(err.Error(), errBucketNotExists.Error()) {
		t.Fatal(err)
	}

	// get object
	obj, err := s3.GetObject(context.Background(), bucket, "object", minio.GetObjectOptions{})
	if err != nil {
		t.Fatal(err)
	} else if b, err := io.ReadAll(obj); err != nil {
		t.Fatal(err)
	} else if !bytes.Equal(b, data) {
		t.Fatal("data mismatch")
	}

	// add another bucket
	err = s3.MakeBucket(context.Background(), bucket+"2", minio.MakeBucketOptions{})
	if err != nil {
		t.Fatal(err)
	}

	// copy our object into the new bucket.
	_, err = s3.CopyObject(context.Background(), minio.CopyDestOptions{
		Bucket: bucket + "2",
		Object: "object",
	}, minio.CopySrcOptions{
		Bucket: bucket,
		Object: "object",
	})
	if err != nil {
		t.Fatal(err)
	}

	// get copied object
	obj, err = s3.GetObject(context.Background(), bucket+"2", "object", minio.GetObjectOptions{})
	if err != nil {
		t.Fatal(err)
	} else if b, err := io.ReadAll(obj); err != nil {
		t.Fatal(err)
	} else if !bytes.Equal(b, data) {
		t.Fatal("data mismatch")
	}

	// assert deleting the bucket fails because it's not empty
	err = s3.RemoveBucket(context.Background(), bucket)
	if err == nil || !strings.Contains(err.Error(), gofakes3.ErrBucketNotEmpty.Error()) {
		t.Fatal(err)
	}

	// assert deleting the bucket fails because it doesn't exist
	err = s3.RemoveBucket(context.Background(), bucket+"nonexistent")
	if err == nil || !strings.Contains(err.Error(), errBucketNotExists.Error()) {
		t.Fatal(err)
	}

	// remove the object
	err = s3.RemoveObject(context.Background(), bucket, "object", minio.RemoveObjectOptions{})
	if err != nil {
		t.Fatal(err)
	}

	// try to get object
	obj, err = s3.GetObject(context.Background(), bucket, "object", minio.GetObjectOptions{})
	if err != nil {
		t.Fatal(err)
	} else if _, err := io.ReadAll(obj); err == nil || !strings.Contains(err.Error(), "The specified key does not exist") {
		t.Fatal(err)
	}

	// delete bucket
	err = s3.RemoveBucket(context.Background(), bucket)
	if err != nil {
		t.Fatal(err)
	}
	exists, err = s3.BucketExists(context.Background(), bucket)
	if err != nil {
		t.Fatal(err)
	} else if exists {
		t.Fatal("expected bucket to not exist")
	}
}

func TestS3Authentication(t *testing.T) {
	if testing.Short() {
		t.SkipNow()
	}

	cluster, err := newTestCluster(t.TempDir(), newTestLogger())
	if err != nil {
		t.Fatal(err)
	}
	defer func() {
		if err := cluster.Shutdown(context.Background()); err != nil {
			t.Fatal(err)
		}
	}()

	// Create a new S3 server that connects to the cluster.
	s3Listener, err := net.Listen("tcp", "127.0.0.1:0")
	if err != nil {
		t.Fatal(err)
	}
	s3Handler, err := s3.New(cluster.Bus, cluster.Worker, zap.NewNop().Sugar(), s3.Opts{
		AuthKeyPairs: map[string]string{"someid": "somekey"},
	})
	if err != nil {
		t.Fatal(err)
	}
	s3Server := http.Server{
		Handler: s3Handler,
	}
	go s3Server.Serve(s3Listener)

	// Create client.
	s3Client, err := minio.New(s3Listener.Addr().String(), &minio.Options{
		Creds: nil, // no authentication
	})
	if err != nil {
		t.Fatal(err)
	}

	// List buckets. Shouldn't work.
	if _, err := s3Client.ListBuckets(context.Background()); err == nil || !strings.Contains(err.Error(), "unsupported algorithm") {
		t.Fatal(err)
	}

	// Create client with credentials and try again..
	s3Client, err = minio.New(s3Listener.Addr().String(), &minio.Options{
		Creds: credentials.NewStaticV4("someid", "somekey", ""),
	})
	if err != nil {
		t.Fatal(err)
	}

	// List buckets. Should work.
	if _, err := s3Client.ListBuckets(context.Background()); err != nil {
		t.Fatal(err)
	}
}

func TestS3List(t *testing.T) {
	if testing.Short() {
		t.SkipNow()
	}

	cluster, err := newTestCluster(t.TempDir(), newTestLogger())
	if err != nil {
		t.Fatal(err)
	}
	defer func() {
		if err := cluster.Shutdown(context.Background()); err != nil {
			t.Fatal(err)
		}
	}()
	s3 := cluster.S3

	// enable upload packing to speed up test
	err = cluster.Bus.UpdateSetting(context.Background(), api.SettingUploadPacking, api.UploadPackingSettings{
		Enabled: true,
	})
	if err != nil {
		t.Fatal(err)
	}

	// add hosts
	if _, err := cluster.AddHostsBlocking(testRedundancySettings.TotalShards); err != nil {
		t.Fatal(err)
	}

	// create bucket
	err = s3.MakeBucket(context.Background(), "bucket", minio.MakeBucketOptions{})
	if err != nil {
		t.Fatal(err)
	}

	objects := []string{
		"a/a/a",
		"a/b",
		"b",
		"c/a",
		"d",
		"ab",
	}
	for _, object := range objects {
		data := frand.Bytes(10)
		_, err = s3.PutObject(context.Background(), "bucket", object, bytes.NewReader(data), int64(len(data)), minio.PutObjectOptions{})
		if err != nil {
			t.Fatal(err)
		}
	}

	flatten := func(res <-chan minio.ObjectInfo) []string {
		var objs []string
		for obj := range res {
			if obj.Err != nil {
				t.Fatal(err)
			}
			objs = append(objs, obj.Key)
		}
		return objs
	}

	tests := []struct {
		prefix string
		marker string
		want   []string
	}{
		{
			prefix: "",
			marker: "",
			want:   []string{"ab", "b", "d", "a/", "c/"},
		},
		{
			prefix: "a",
			marker: "",
			want:   []string{"ab", "a/"},
		},
		{
			prefix: "",
			marker: "b",
			want:   []string{"d", "c/"},
		},
		{
			prefix: "e",
			marker: "",
			want:   nil,
		},
		{
			prefix: "a",
			marker: "a/",
			want:   []string{"ab"},
		},
	}
	for i, test := range tests {
		got := flatten(s3.ListObjects(context.Background(), "bucket", minio.ListObjectsOptions{Prefix: test.prefix, StartAfter: test.marker}))
		if !cmp.Equal(test.want, got) {
			t.Errorf("test %d: unexpected response, want %v got %v", i, test.want, got)
		}
	}
}<|MERGE_RESOLUTION|>--- conflicted
+++ resolved
@@ -39,12 +39,8 @@
 		}
 	}()
 
-<<<<<<< HEAD
-	// delete default bucket
-=======
 	// delete default bucket before testing.
 	s3 := cluster.S3
->>>>>>> 7d3d3d94
 	if err := cluster.Bus.DeleteBucket(context.Background(), api.DefaultBucketName); err != nil {
 		t.Fatal(err)
 	}
