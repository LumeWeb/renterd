package node

import (
	"context"
	"errors"
	"fmt"
	"log"
	"net/http"
	"os"
	"path/filepath"
	"strings"
	"time"

	"go.sia.tech/core/consensus"
	"go.sia.tech/core/types"
	"go.sia.tech/coreutils"
	"go.sia.tech/coreutils/wallet"
	"go.sia.tech/renterd/alerts"
	"go.sia.tech/renterd/autopilot"
	"go.sia.tech/renterd/bus"
	"go.sia.tech/renterd/config"
	ibus "go.sia.tech/renterd/internal/bus"
	"go.sia.tech/renterd/internal/chain"
	"go.sia.tech/renterd/internal/utils"
	"go.sia.tech/renterd/stores"
	"go.sia.tech/renterd/webhooks"
	"go.sia.tech/renterd/worker"
	"go.sia.tech/renterd/worker/s3"
	"go.uber.org/zap"
	"golang.org/x/crypto/blake2b"
	"gorm.io/gorm"
	"gorm.io/gorm/logger"
	"moul.io/zapgorm2"
)

// TODOs:
// - add wallet metrics
// - add UPNP support

type Bus interface {
	worker.Bus
	s3.Bus
}

type BusConfig struct {
	config.Bus
	Database                    config.Database
	DatabaseLog                 config.DatabaseLog
	Genesis                     types.Block
	Logger                      *zap.Logger
	Network                     *consensus.Network
	RetryTxIntervals            []time.Duration
	SyncerSyncInterval          time.Duration
	SyncerPeerDiscoveryInterval time.Duration
}

type AutopilotConfig struct {
	config.Autopilot
	ID string
}

type (
	RunFn      = func() error
	SetupFn    = func(context.Context, string, string) error
	ShutdownFn = func(context.Context) error
)

<<<<<<< HEAD
func NewBus(cfg BusConfig, dir string, seed types.PrivateKey, logger *zap.Logger) (http.Handler, ShutdownFn, *chain.Manager, *chain.ChainSubscriber, error) {
=======
var NoopFn = func(context.Context) error { return nil }

func NewBus(cfg BusConfig, dir string, seed types.PrivateKey, l *zap.Logger) (http.Handler, ShutdownFn, error) {
	gatewayDir := filepath.Join(dir, "gateway")
	if err := os.MkdirAll(gatewayDir, 0700); err != nil {
		return nil, nil, err
	}
	g, err := gateway.New(cfg.GatewayAddr, cfg.Bootstrap, gatewayDir)
	if err != nil {
		return nil, nil, err
	}
	consensusDir := filepath.Join(dir, "consensus")
	if err := os.MkdirAll(consensusDir, 0700); err != nil {
		return nil, nil, err
	}
	cs, errCh := mconsensus.New(g, cfg.Bootstrap, consensusDir)
	select {
	case err := <-errCh:
		if err != nil {
			return nil, nil, err
		}
	default:
		go func() {
			if err := <-errCh; err != nil {
				log.Println("WARNING: consensus initialization returned an error:", err)
			}
		}()
	}
	tpoolDir := filepath.Join(dir, "transactionpool")
	if err := os.MkdirAll(tpoolDir, 0700); err != nil {
		return nil, nil, err
	}
	tp, err := transactionpool.New(cs, g, tpoolDir)
	if err != nil {
		return nil, nil, err
	}

>>>>>>> 1a061ab9
	// create database connections
	var dbConn, dbMetricsConn gorm.Dialector
	if cfg.Database.MySQL.URI != "" {
		// create MySQL connections
		dbConn = stores.NewMySQLConnection(
			cfg.Database.MySQL.User,
			cfg.Database.MySQL.Password,
			cfg.Database.MySQL.URI,
			cfg.Database.MySQL.Database,
		)
		dbMetricsConn = stores.NewMySQLConnection(
			cfg.Database.MySQL.User,
			cfg.Database.MySQL.Password,
			cfg.Database.MySQL.URI,
			cfg.Database.MySQL.MetricsDatabase,
		)
	} else {
		// create database directory
		dbDir := filepath.Join(dir, "db")
		if err := os.MkdirAll(dbDir, 0700); err != nil {
			return nil, nil, nil, nil, err
		}

		// create SQLite connections
		dbConn = stores.NewSQLiteConnection(filepath.Join(dbDir, "db.sqlite"))
		dbMetricsConn = stores.NewSQLiteConnection(filepath.Join(dbDir, "metrics.sqlite"))
	}

	// create database logger
	dbLogger := zapgorm2.Logger{
		ZapLogger:                 cfg.Logger.Named("SQL"),
		LogLevel:                  gormLogLevel(cfg.DatabaseLog),
		SlowThreshold:             cfg.DatabaseLog.SlowThreshold,
		SkipCallerLookup:          false,
		IgnoreRecordNotFoundError: cfg.DatabaseLog.IgnoreRecordNotFoundError,
		Context:                   nil,
	}

	alertsMgr := alerts.NewManager()
	sqlStoreDir := filepath.Join(dir, "partial_slabs")
	sqlStore, err := stores.NewSQLStore(stores.Config{
		Conn:                          dbConn,
		ConnMetrics:                   dbMetricsConn,
		Alerts:                        alerts.WithOrigin(alertsMgr, "bus"),
		PartialSlabDir:                sqlStoreDir,
		Migrate:                       true,
		SlabBufferCompletionThreshold: cfg.SlabBufferCompletionThreshold,
		Logger:                        logger.Sugar(),
		GormLogger:                    dbLogger,
		RetryTransactionIntervals:     cfg.RetryTxIntervals,
		WalletAddress:                 types.StandardUnlockHash(seed.PublicKey()),
		LongQueryDuration:             cfg.DatabaseLog.SlowThreshold,
		LongTxDuration:                cfg.DatabaseLog.SlowThreshold,
	})
	if err != nil {
		return nil, nil, nil, nil, err
	}

	// create webhooks manager
	wh, err := webhooks.NewManager(sqlStore, logger)
	if err != nil {
		return nil, nil, nil, nil, err
	}

	// hookup webhooks <-> alerts
	alertsMgr.RegisterWebhookBroadcaster(wh)

	// create event broadcaster
	events := ibus.NewEventBroadcaster(wh, logger)

	// create consensus directory
	consensusDir := filepath.Join(dir, "consensus")
	if err := os.MkdirAll(consensusDir, 0700); err != nil {
		return nil, nil, nil, nil, err
	}

	// migrate consensus database
	oldConsensus, err := os.Stat(filepath.Join(consensusDir, "consensus.db"))
	if err != nil && !os.IsNotExist(err) {
		return nil, nil, nil, nil, err
	} else if err == nil {
		logger.Warn("found old consensus.db, indicating a migration is necessary")

		// reset chain state
		logger.Warn("Resetting chain state...")
		ctx, cancel := context.WithTimeout(context.Background(), 5*time.Minute)
		defer cancel()
		if err := sqlStore.ResetChainState(ctx); err != nil {
			return nil, nil, nil, nil, err
		}
		logger.Warn("Chain state was successfully reset.")

		// remove consensus.db and consensus.log file
		logger.Warn("Removing consensus database...")
		_ = os.RemoveAll(filepath.Join(consensusDir, "consensus.log")) // ignore error
		if err := os.Remove(filepath.Join(consensusDir, "consensus.db")); err != nil {
			return nil, nil, nil, nil, err
		}
		logger.Warn(fmt.Sprintf("Old 'consensus.db' was successfully removed, reclaimed %v of disk space.", utils.HumanReadableSize(int(oldConsensus.Size()))))
		logger.Warn("ATTENTION: consensus will now resync from scratch, this process may take several hours to complete")
	}

	// create chain database
	bdb, err := coreutils.OpenBoltChainDB(filepath.Join(consensusDir, "blockchain.db"))
	if err != nil {
		return nil, nil, nil, nil, fmt.Errorf("failed to open chain database: %w", err)
	}

	// create chain manager
	store, state, err := chain.NewDBStore(bdb, cfg.Network, cfg.Genesis)
	if err != nil {
		return nil, nil, nil, nil, err
	}
	cm := chain.NewManager(store, state)

	// create chain subscriber
	cs, err := chain.NewChainSubscriber(cm, sqlStore, events, types.StandardUnlockHash(seed.PublicKey()), time.Duration(cfg.AnnouncementMaxAgeHours)*time.Hour, logger.Named("chainsubscriber"))
	if err != nil {
		return nil, nil, nil, nil, err
	}

	// create wallet
	w, err := wallet.NewSingleAddressWallet(seed, cm, sqlStore, wallet.WithReservationDuration(cfg.UsedUTXOExpiry))
	if err != nil {
		return nil, nil, nil, nil, err
	}

	// create syncer
	s, err := NewSyncer(cfg, cm, sqlStore, logger)
	if err != nil {
		return nil, nil, nil, nil, err
	}

	b, err := bus.New(alertsMgr, wh, events, cm, sqlStore, s, w, sqlStore, sqlStore, sqlStore, sqlStore, sqlStore, sqlStore, logger)
	if err != nil {
		return nil, nil, nil, nil, err
	}

	shutdownFn := func(ctx context.Context) error {
		return errors.Join(
			cs.Close(),
			s.Close(),
			w.Close(),
			b.Shutdown(ctx),
			sqlStore.Close(),
			bdb.Close(),
		)
	}
	return b.Handler(), shutdownFn, cm, cs, nil
}

func NewWorker(cfg config.Worker, s3Opts s3.Opts, b Bus, seed types.PrivateKey, l *zap.Logger) (http.Handler, http.Handler, SetupFn, ShutdownFn, error) {
	workerKey := blake2b.Sum256(append([]byte("worker"), seed...))
	w, err := worker.New(workerKey, cfg.ID, b, cfg.ContractLockTimeout, cfg.BusFlushInterval, cfg.DownloadOverdriveTimeout, cfg.UploadOverdriveTimeout, cfg.DownloadMaxOverdrive, cfg.UploadMaxOverdrive, cfg.DownloadMaxMemory, cfg.UploadMaxMemory, cfg.AllowPrivateIPs, l)
	if err != nil {
		return nil, nil, nil, nil, err
	}
	s3Handler, err := s3.New(b, w, l.Named("s3").Sugar(), s3Opts)
	if err != nil {
		err = errors.Join(err, w.Shutdown(context.Background()))
		return nil, nil, nil, nil, fmt.Errorf("failed to create s3 handler: %w", err)
	}
	return w.Handler(), s3Handler, w.Setup, w.Shutdown, nil
}

func NewAutopilot(cfg AutopilotConfig, b autopilot.Bus, workers []autopilot.Worker, l *zap.Logger) (http.Handler, RunFn, ShutdownFn, error) {
	ap, err := autopilot.New(cfg.ID, b, workers, l, cfg.Heartbeat, cfg.ScannerInterval, cfg.ScannerBatchSize, cfg.ScannerNumThreads, cfg.MigrationHealthCutoff, cfg.AccountsRefillInterval, cfg.RevisionSubmissionBuffer, cfg.MigratorParallelSlabsPerWorker, cfg.RevisionBroadcastInterval)
	if err != nil {
		return nil, nil, nil, err
	}
	return ap.Handler(), ap.Run, ap.Shutdown, nil
}

func gormLogLevel(cfg config.DatabaseLog) logger.LogLevel {
	level := logger.Silent
	if cfg.Enabled {
		switch strings.ToLower(cfg.Level) {
		case "":
			level = logger.Warn // default to 'warn' if not set
		case "error":
			level = logger.Error
		case "warn":
			level = logger.Warn
		case "info":
			level = logger.Info
		case "debug":
			level = logger.Info
		default:
			log.Fatalf("invalid log level %q, options are: silent, error, warn, info", cfg.Level)
		}
	}
	return level
}<|MERGE_RESOLUTION|>--- conflicted
+++ resolved
@@ -65,47 +65,9 @@
 	ShutdownFn = func(context.Context) error
 )
 
-<<<<<<< HEAD
+var NoopFn = func(context.Context) error { return nil }
+
 func NewBus(cfg BusConfig, dir string, seed types.PrivateKey, logger *zap.Logger) (http.Handler, ShutdownFn, *chain.Manager, *chain.ChainSubscriber, error) {
-=======
-var NoopFn = func(context.Context) error { return nil }
-
-func NewBus(cfg BusConfig, dir string, seed types.PrivateKey, l *zap.Logger) (http.Handler, ShutdownFn, error) {
-	gatewayDir := filepath.Join(dir, "gateway")
-	if err := os.MkdirAll(gatewayDir, 0700); err != nil {
-		return nil, nil, err
-	}
-	g, err := gateway.New(cfg.GatewayAddr, cfg.Bootstrap, gatewayDir)
-	if err != nil {
-		return nil, nil, err
-	}
-	consensusDir := filepath.Join(dir, "consensus")
-	if err := os.MkdirAll(consensusDir, 0700); err != nil {
-		return nil, nil, err
-	}
-	cs, errCh := mconsensus.New(g, cfg.Bootstrap, consensusDir)
-	select {
-	case err := <-errCh:
-		if err != nil {
-			return nil, nil, err
-		}
-	default:
-		go func() {
-			if err := <-errCh; err != nil {
-				log.Println("WARNING: consensus initialization returned an error:", err)
-			}
-		}()
-	}
-	tpoolDir := filepath.Join(dir, "transactionpool")
-	if err := os.MkdirAll(tpoolDir, 0700); err != nil {
-		return nil, nil, err
-	}
-	tp, err := transactionpool.New(cs, g, tpoolDir)
-	if err != nil {
-		return nil, nil, err
-	}
-
->>>>>>> 1a061ab9
 	// create database connections
 	var dbConn, dbMetricsConn gorm.Dialector
 	if cfg.Database.MySQL.URI != "" {
