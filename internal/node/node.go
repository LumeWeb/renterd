--- conflicted
+++ resolved
@@ -70,15 +70,11 @@
 
 var NoopFn = func(context.Context) error { return nil }
 
-<<<<<<< HEAD
 func NewBus(cfg BusConfig, dir string, seed types.PrivateKey, logger *zap.Logger) (http.Handler, BusSetupFn, ShutdownFn, *chain.Manager, error) {
-=======
-func NewBus(cfg BusConfig, dir string, seed types.PrivateKey, logger *zap.Logger) (http.Handler, BusSetupFn, ShutdownFn, *chain.Manager, *chain.ChainSubscriber, error) {
 	// ensure we don't hang indefinitely
 	ctx, cancel := context.WithTimeout(context.Background(), 5*time.Minute)
 	defer cancel()
 
->>>>>>> 5c901713
 	// create database connections
 	var dbConn gorm.Dialector
 	var dbMetrics sql.MetricsDatabase
@@ -217,11 +213,9 @@
 		return nil, nil, nil, nil, err
 	}
 
-<<<<<<< HEAD
-	b, err := bus.New(alertsMgr, wh, cm, s, w, sqlStore, sqlStore, sqlStore, sqlStore, sqlStore, sqlStore, sqlStore, logger)
-=======
-	b, err := bus.New(ctx, alertsMgr, wh, cm, sqlStore, s, w, sqlStore, sqlStore, sqlStore, sqlStore, sqlStore, sqlStore, logger)
->>>>>>> 5c901713
+	// create bus
+	announcementMaxAgeHours := time.Duration(cfg.AnnouncementMaxAgeHours) * time.Hour
+	b, err := bus.New(ctx, alertsMgr, wh, cm, s, w, sqlStore, sqlStore, sqlStore, sqlStore, sqlStore, sqlStore, sqlStore, announcementMaxAgeHours, logger)
 	if err != nil {
 		return nil, nil, nil, nil, err
 	}
