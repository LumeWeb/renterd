--- conflicted
+++ resolved
@@ -14,10 +14,6 @@
 	"go.sia.tech/core/gateway"
 	"go.sia.tech/core/types"
 	"go.sia.tech/coreutils"
-<<<<<<< HEAD
-=======
-	"go.sia.tech/coreutils/chain"
->>>>>>> b553df94
 	"go.sia.tech/coreutils/syncer"
 	"go.sia.tech/coreutils/wallet"
 	"go.sia.tech/renterd/alerts"
@@ -28,10 +24,7 @@
 	"go.sia.tech/renterd/stores"
 	"go.sia.tech/renterd/webhooks"
 	"go.sia.tech/renterd/worker"
-<<<<<<< HEAD
-=======
 	"go.sia.tech/renterd/worker/s3"
->>>>>>> b553df94
 	"go.uber.org/zap"
 	"golang.org/x/crypto/blake2b"
 	"gorm.io/gorm"
@@ -42,7 +35,11 @@
 // - add wallet metrics
 // - add UPNP support
 
-<<<<<<< HEAD
+type Bus interface {
+	worker.Bus
+	s3.Bus
+}
+
 type BusConfig struct {
 	config.Bus
 	Network                     *consensus.Network
@@ -51,25 +48,9 @@
 	DBDialector                 gorm.Dialector
 	DBMetricsDialector          gorm.Dialector
 	SlabPruningInterval         time.Duration
-	SlabPruningCooldown         time.Duration
 	SyncerSyncInterval          time.Duration
 	SyncerPeerDiscoveryInterval time.Duration
 	RetryTxIntervals            []time.Duration
-=======
-type Bus interface {
-	worker.Bus
-	s3.Bus
-}
-
-type BusConfig struct {
-	config.Bus
-	Network             *consensus.Network
-	Genesis             types.Block
-	DBLogger            logger.Interface
-	DBDialector         gorm.Dialector
-	DBMetricsDialector  gorm.Dialector
-	SlabPruningInterval time.Duration
->>>>>>> b553df94
 }
 
 type AutopilotConfig struct {
@@ -82,21 +63,13 @@
 	ShutdownFn = func(context.Context) error
 )
 
-<<<<<<< HEAD
 func NewBus(cfg BusConfig, dir string, seed types.PrivateKey, logger *zap.Logger) (http.Handler, ShutdownFn, *chain.Manager, *chain.Subscriber, error) {
-=======
-func NewBus(cfg BusConfig, dir string, seed types.PrivateKey, logger *zap.Logger) (http.Handler, ShutdownFn, *chain.Manager, error) {
->>>>>>> b553df94
 	// If no DB dialector was provided, use SQLite.
 	dbConn := cfg.DBDialector
 	if dbConn == nil {
 		dbDir := filepath.Join(dir, "db")
 		if err := os.MkdirAll(dbDir, 0700); err != nil {
-<<<<<<< HEAD
 			return nil, nil, nil, nil, err
-=======
-			return nil, nil, nil, err
->>>>>>> b553df94
 		}
 		dbConn = stores.NewSQLiteConnection(filepath.Join(dbDir, "db.sqlite"))
 	}
@@ -104,18 +77,13 @@
 	if dbMetricsConn == nil {
 		dbDir := filepath.Join(dir, "db")
 		if err := os.MkdirAll(dbDir, 0700); err != nil {
-<<<<<<< HEAD
 			return nil, nil, nil, nil, err
-=======
-			return nil, nil, nil, err
->>>>>>> b553df94
 		}
 		dbMetricsConn = stores.NewSQLiteConnection(filepath.Join(dbDir, "metrics.sqlite"))
 	}
 
 	consensusDir := filepath.Join(dir, "consensus")
 	if err := os.MkdirAll(consensusDir, 0700); err != nil {
-<<<<<<< HEAD
 		return nil, nil, nil, nil, err
 	}
 	bdb, err := coreutils.OpenBoltChainDB(filepath.Join(dir, "chain.db"))
@@ -125,19 +93,6 @@
 
 	alertsMgr := alerts.NewManager()
 	sqlStoreDir := filepath.Join(dir, "partial_slabs")
-=======
-		return nil, nil, nil, err
-	}
-	bdb, err := coreutils.OpenBoltChainDB(filepath.Join(dir, "chain.db"))
-	if err != nil {
-		return nil, nil, nil, fmt.Errorf("failed to open chain database: %w", err)
-	}
-
-	alertsMgr := alerts.NewManager()
-	walletAddr := types.StandardUnlockHash(seed.PublicKey())
-	sqlStoreDir := filepath.Join(dir, "partial_slabs")
-	announcementMaxAge := time.Duration(cfg.AnnouncementMaxAgeHours) * time.Hour
->>>>>>> b553df94
 	sqlStore, err := stores.NewSQLStore(stores.Config{
 		Conn:                          dbConn,
 		ConnMetrics:                   dbMetricsConn,
@@ -151,19 +106,11 @@
 		WalletAddress:                 types.StandardUnlockHash(seed.PublicKey()),
 	})
 	if err != nil {
-<<<<<<< HEAD
 		return nil, nil, nil, nil, err
 	}
 	wh, err := webhooks.NewManager(logger.Named("webhooks").Sugar(), sqlStore)
 	if err != nil {
 		return nil, nil, nil, nil, err
-=======
-		return nil, nil, nil, err
-	}
-	wh, err := webhooks.NewManager(logger.Named("webhooks").Sugar(), sqlStore)
-	if err != nil {
-		return nil, nil, nil, err
->>>>>>> b553df94
 	}
 
 	// Hook up webhooks to alerts.
@@ -172,47 +119,10 @@
 	// create chain manager
 	store, state, err := chain.NewDBStore(bdb, cfg.Network, cfg.Genesis)
 	if err != nil {
-<<<<<<< HEAD
-		return nil, nil, nil, nil, err
-=======
-		return nil, nil, nil, err
+		return nil, nil, nil, nil, err
 	}
 	cm := chain.NewManager(store, state)
 
-	// create wallet
-	w, err := wallet.NewSingleAddressWallet(seed, cm, sqlStore, wallet.WithReservationDuration(cfg.UsedUTXOExpiry))
-	if err != nil {
-		return nil, nil, nil, err
-	}
-
-	// create syncer
-	l, err := net.Listen("tcp", cfg.GatewayAddr)
-	if err != nil {
-		return nil, nil, nil, err
-	}
-	syncerAddr := l.Addr().String()
-
-	// peers will reject us if our hostname is empty or unspecified, so use loopback
-	host, port, _ := net.SplitHostPort(syncerAddr)
-	if ip := net.ParseIP(host); ip == nil || ip.IsUnspecified() {
-		syncerAddr = net.JoinHostPort("127.0.0.1", port)
-	}
-
-	header := gateway.Header{
-		GenesisID:  cfg.Genesis.ID(),
-		UniqueID:   gateway.GenerateUniqueID(),
-		NetAddress: syncerAddr,
-	}
-	s := syncer.New(l, cm, sqlStore, header, syncer.WithSyncInterval(100*time.Millisecond), syncer.WithLogger(logger.Named("syncer")))
-
-	b, err := bus.New(alertsMgr, wh, cm, s, w, sqlStore, sqlStore, sqlStore, sqlStore, sqlStore, sqlStore, logger)
-	if err != nil {
-		return nil, nil, nil, err
->>>>>>> b553df94
-	}
-	cm := chain.NewManager(store, state)
-
-<<<<<<< HEAD
 	// create wallet
 	w, err := wallet.NewSingleAddressWallet(seed, cm, sqlStore, wallet.WithReservationDuration(cfg.UsedUTXOExpiry))
 	if err != nil {
@@ -305,59 +215,6 @@
 		)
 	}
 	return b.Handler(), shutdownFn, cm, cs, nil
-=======
-	// bootstrap the syncer
-	if cfg.Bootstrap {
-		if cfg.Network == nil {
-			return nil, nil, nil, errors.New("cannot bootstrap without a network")
-		}
-
-		var bootstrapPeers []string
-		switch cfg.Network.Name {
-		case "mainnet":
-			bootstrapPeers = syncer.MainnetBootstrapPeers
-		case "zen":
-			bootstrapPeers = syncer.ZenBootstrapPeers
-		case "anagami":
-			bootstrapPeers = syncer.AnagamiBootstrapPeers
-		default:
-			return nil, nil, nil, fmt.Errorf("no available bootstrap peers for unknown network '%s'", cfg.Network.Name)
-		}
-
-		for _, addr := range bootstrapPeers {
-			if err := sqlStore.AddPeer(addr); err != nil {
-				return nil, nil, nil, fmt.Errorf("%w: failed to add bootstrap peer '%s'", err, addr)
-			}
-		}
-	}
-
-	// start the syncer
-	go s.Run()
-
-	// fetch chain index
-	ci, err := sqlStore.ChainIndex()
-	if err != nil {
-		return nil, nil, nil, fmt.Errorf("%w: failed to fetch chain index", err)
-	}
-
-	// subscribe the store to the chain manager
-	err = cm.AddSubscriber(sqlStore, ci)
-	if err != nil {
-		return nil, nil, nil, err
-	}
-
-	shutdownFn := func(ctx context.Context) error {
-		return errors.Join(
-			l.Close(),
-			w.Close(),
-			b.Shutdown(ctx),
-			sqlStore.Close(),
-			store.Close(),
-			bdb.Close(),
-		)
-	}
-	return b.Handler(), shutdownFn, cm, nil
->>>>>>> b553df94
 }
 
 func NewWorker(cfg config.Worker, s3Opts s3.Opts, b Bus, seed types.PrivateKey, l *zap.Logger) (http.Handler, http.Handler, ShutdownFn, error) {
