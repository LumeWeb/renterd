--- conflicted
+++ resolved
@@ -4,6 +4,7 @@
 	"context"
 	"errors"
 	"fmt"
+	"log"
 	"net"
 	"net/http"
 	"os"
@@ -46,16 +47,9 @@
 	config.Bus
 	Database            config.Database
 	DatabaseLog         config.DatabaseLog
+	Genesis             types.Block
+	Logger              *zap.Logger
 	Network             *consensus.Network
-<<<<<<< HEAD
-	Genesis             types.Block
-	DBLogger            logger.Interface
-	DBDialector         gorm.Dialector
-	DBMetricsDialector  gorm.Dialector
-=======
-	Logger              *zap.Logger
-	Miner               *Miner
->>>>>>> 8aadd522
 	SlabPruningInterval time.Duration
 }
 
@@ -69,45 +63,15 @@
 	ShutdownFn = func(context.Context) error
 )
 
-<<<<<<< HEAD
 func NewBus(cfg BusConfig, dir string, seed types.PrivateKey, logger *zap.Logger) (http.Handler, ShutdownFn, *chain.Manager, error) {
-	// If no DB dialector was provided, use SQLite.
-	dbConn := cfg.DBDialector
-	if dbConn == nil {
-=======
-func NewBus(cfg BusConfig, dir string, seed types.PrivateKey, l *zap.Logger) (http.Handler, ShutdownFn, error) {
-	gatewayDir := filepath.Join(dir, "gateway")
-	if err := os.MkdirAll(gatewayDir, 0700); err != nil {
-		return nil, nil, err
-	}
-	g, err := gateway.New(cfg.GatewayAddr, cfg.Bootstrap, gatewayDir)
-	if err != nil {
-		return nil, nil, err
-	}
+	// create consensus directory
 	consensusDir := filepath.Join(dir, "consensus")
 	if err := os.MkdirAll(consensusDir, 0700); err != nil {
-		return nil, nil, err
-	}
-	cs, errCh := mconsensus.New(g, cfg.Bootstrap, consensusDir)
-	select {
-	case err := <-errCh:
-		if err != nil {
-			return nil, nil, err
-		}
-	default:
-		go func() {
-			if err := <-errCh; err != nil {
-				log.Println("WARNING: consensus initialization returned an error:", err)
-			}
-		}()
-	}
-	tpoolDir := filepath.Join(dir, "transactionpool")
-	if err := os.MkdirAll(tpoolDir, 0700); err != nil {
-		return nil, nil, err
-	}
-	tp, err := transactionpool.New(cs, g, tpoolDir)
-	if err != nil {
-		return nil, nil, err
+		return nil, nil, nil, err
+	}
+	bdb, err := coreutils.OpenBoltChainDB(filepath.Join(dir, "chain.db"))
+	if err != nil {
+		return nil, nil, nil, fmt.Errorf("failed to open chain database: %w", err)
 	}
 
 	// create database connections
@@ -128,7 +92,6 @@
 		)
 	} else {
 		// create database directory
->>>>>>> 8aadd522
 		dbDir := filepath.Join(dir, "db")
 		if err := os.MkdirAll(dbDir, 0700); err != nil {
 			return nil, nil, nil, err
@@ -136,25 +99,6 @@
 
 		// create SQLite connections
 		dbConn = stores.NewSQLiteConnection(filepath.Join(dbDir, "db.sqlite"))
-<<<<<<< HEAD
-	}
-	dbMetricsConn := cfg.DBMetricsDialector
-	if dbMetricsConn == nil {
-		dbDir := filepath.Join(dir, "db")
-		if err := os.MkdirAll(dbDir, 0700); err != nil {
-			return nil, nil, nil, err
-		}
-		dbMetricsConn = stores.NewSQLiteConnection(filepath.Join(dbDir, "metrics.sqlite"))
-	}
-
-	consensusDir := filepath.Join(dir, "consensus")
-	if err := os.MkdirAll(consensusDir, 0700); err != nil {
-		return nil, nil, nil, err
-	}
-	bdb, err := coreutils.OpenBoltChainDB(filepath.Join(dir, "chain.db"))
-	if err != nil {
-		return nil, nil, nil, fmt.Errorf("failed to open chain database: %w", err)
-=======
 		dbMetricsConn = stores.NewSQLiteConnection(filepath.Join(dbDir, "metrics.sqlite"))
 	}
 
@@ -166,7 +110,6 @@
 		SkipCallerLookup:          false,
 		IgnoreRecordNotFoundError: cfg.DatabaseLog.IgnoreRecordNotFoundError,
 		Context:                   nil,
->>>>>>> 8aadd522
 	}
 
 	alertsMgr := alerts.NewManager()
@@ -183,13 +126,8 @@
 		PersistInterval:               cfg.PersistInterval,
 		WalletAddress:                 walletAddr,
 		SlabBufferCompletionThreshold: cfg.SlabBufferCompletionThreshold,
-<<<<<<< HEAD
 		Logger:                        logger.Sugar(),
-		GormLogger:                    cfg.DBLogger,
-=======
-		Logger:                        l.Sugar(),
 		GormLogger:                    dbLogger,
->>>>>>> 8aadd522
 		RetryTransactionIntervals:     []time.Duration{200 * time.Millisecond, 500 * time.Millisecond, time.Second, 3 * time.Second, 10 * time.Second, 10 * time.Second},
 	})
 	if err != nil {
