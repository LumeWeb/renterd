package sql

import (
	"bytes"
	"context"
	"embed"
	"fmt"
	"strings"
	"unicode/utf8"

	"go.sia.tech/renterd/internal/utils"
	"go.uber.org/zap"
)

type (
	Migration struct {
		ID      string
		Migrate func(tx Tx) error
	}

	// Migrator is an interface for defining database-specific helper methods
	// required during migrations
	Migrator interface {
		ApplyMigration(ctx context.Context, fn func(tx Tx) (bool, error)) error
		CreateMigrationTable(ctx context.Context) error
		DB() *DB
	}

	MainMigrator interface {
		Migrator
		MakeDirsForPath(ctx context.Context, tx Tx, path string) (int64, error)
		UpdateSetting(ctx context.Context, tx Tx, key, value string) error
	}
)

var (
	MainMigrations = func(ctx context.Context, m MainMigrator, migrationsFs embed.FS, log *zap.SugaredLogger) []Migration {
		dbIdentifier := "main"
		return []Migration{
			{
				ID:      "00001_init",
				Migrate: func(tx Tx) error { return ErrRunV072 },
			},
			{
				ID: "00001_object_metadata",
				Migrate: func(tx Tx) error {
					return performMigration(ctx, tx, migrationsFs, dbIdentifier, "00001_object_metadata", log)
				},
			},
			{
				ID: "00002_prune_slabs_trigger",
				Migrate: func(tx Tx) error {
					err := performMigration(ctx, tx, migrationsFs, dbIdentifier, "00002_prune_slabs_trigger", log)
					if utils.IsErr(err, ErrMySQLNoSuperPrivilege) {
						log.Warn("migration 00002_prune_slabs_trigger requires the user to have the SUPER privilege to register triggers")
					}
					return err
				},
			},
			{
				ID: "00003_idx_objects_size",
				Migrate: func(tx Tx) error {
					return performMigration(ctx, tx, migrationsFs, dbIdentifier, "00003_idx_objects_size", log)
				},
			},
			{
				ID: "00004_prune_slabs_cascade",
				Migrate: func(tx Tx) error {
					return performMigration(ctx, tx, migrationsFs, dbIdentifier, "00004_prune_slabs_cascade", log)
				},
			},
			{
				ID: "00005_zero_size_object_health",
				Migrate: func(tx Tx) error {
					return performMigration(ctx, tx, migrationsFs, dbIdentifier, "00005_zero_size_object_health", log)
				},
			},
			{
				ID: "00006_idx_objects_created_at",
				Migrate: func(tx Tx) error {
					return performMigration(ctx, tx, migrationsFs, dbIdentifier, "00006_idx_objects_created_at", log)
				},
			},
			{
				ID: "00007_host_checks",
				Migrate: func(tx Tx) error {
					return performMigration(ctx, tx, migrationsFs, dbIdentifier, "00007_host_checks", log)
				},
			},
			{
				ID: "00008_directories",
				Migrate: func(tx Tx) error {
					if err := performMigration(ctx, tx, migrationsFs, dbIdentifier, "00008_directories_1", log); err != nil {
						return fmt.Errorf("failed to migrate: %v", err)
					}
					// helper type
					type obj struct {
						ID       uint
						ObjectID string
					}
					// loop over all objects and deduplicate dirs to create
					log.Info("beginning post-migration directory creation, this might take a while")
					batchSize := 10000
					processedDirs := make(map[string]struct{})
					for offset := 0; ; offset += batchSize {
						if offset > 0 && offset%batchSize == 0 {
							log.Infof("processed %v objects", offset)
						}
						var objBatch []obj
						rows, err := tx.Query(ctx, "SELECT id, object_id FROM objects ORDER BY id LIMIT ? OFFSET ?", batchSize, offset)
						if err != nil {
							return fmt.Errorf("failed to fetch objects: %v", err)
						}
						for rows.Next() {
							var o obj
							if err := rows.Scan(&o.ID, &o.ObjectID); err != nil {
								_ = rows.Close()
								return fmt.Errorf("failed to scan object: %v", err)
							}
							objBatch = append(objBatch, o)
						}
						if err := rows.Close(); err != nil {
							return fmt.Errorf("failed to close rows: %v", err)
						}
						if len(objBatch) == 0 {
							break // done
						}
						for _, obj := range objBatch {
							// check if dir was processed
							dir := "" // root
							if i := strings.LastIndex(obj.ObjectID, "/"); i > -1 {
								dir = obj.ObjectID[:i+1]
							}
							_, exists := processedDirs[dir]
							if exists {
								continue // already processed
							}
							processedDirs[dir] = struct{}{}

							// process
							dirID, err := m.MakeDirsForPath(ctx, tx, obj.ObjectID)
							if err != nil {
								return fmt.Errorf("failed to create directory %s: %w", obj.ObjectID, err)
							}

							if _, err := tx.Exec(ctx, `
							UPDATE objects
							SET db_directory_id = ?
							WHERE object_id LIKE ? AND
							SUBSTR(object_id, 1, ?) = ? AND
							INSTR(SUBSTR(object_id, ?), '/') = 0
						`,
								dirID,
								dir+"%",
								utf8.RuneCountInString(dir), dir,
								utf8.RuneCountInString(dir)+1); err != nil {
								return fmt.Errorf("failed to update object %s: %w", obj.ObjectID, err)
							}
						}
					}
					log.Info("post-migration directory creation complete")
					if err := performMigration(ctx, tx, migrationsFs, dbIdentifier, "00008_directories_2", log); err != nil {
						return fmt.Errorf("failed to migrate: %v", err)
					}
					return nil
				},
			},
			{
				ID: "00009_json_settings",
				Migrate: func(tx Tx) error {
					return performMigration(ctx, tx, migrationsFs, dbIdentifier, "00009_json_settings", log)
				},
			},
			{
				ID: "00010_webhook_headers",
				Migrate: func(tx Tx) error {
					return performMigration(ctx, tx, migrationsFs, dbIdentifier, "00010_webhook_headers", log)
				},
			},
			{
				ID: "00011_host_subnets",
				Migrate: func(tx Tx) error {
					return performMigration(ctx, tx, migrationsFs, dbIdentifier, "00011_host_subnets", log)
				},
			},
			{
				ID: "00012_peer_store",
				Migrate: func(tx Tx) error {
					return performMigration(ctx, tx, migrationsFs, dbIdentifier, "00012_peer_store", log)
				},
			},
			{
				ID: "00013_coreutils_wallet",
				Migrate: func(tx Tx) error {
					return performMigration(ctx, tx, migrationsFs, dbIdentifier, "00013_coreutils_wallet", log)
				},
			},
			{
				ID: "00014_hosts_resolvedaddresses",
				Migrate: func(tx Tx) error {
					return performMigration(ctx, tx, migrationsFs, dbIdentifier, "00014_hosts_resolvedaddresses", log)
				},
			},
			{
				ID: "00015_reset_drift",
				Migrate: func(tx Tx) error {
					return performMigration(ctx, tx, migrationsFs, dbIdentifier, "00015_reset_drift", log)
				},
			},
			{
				ID: "00016_account_owner",
				Migrate: func(tx Tx) error {
					return performMigration(ctx, tx, migrationsFs, dbIdentifier, "00016_account_owner", log)
				},
			},
			{
				ID: "00017_unix_ms",
				Migrate: func(tx Tx) error {
					return performMigration(ctx, tx, migrationsFs, dbIdentifier, "00017_unix_ms", log)
				},
			},
			{
				ID: "00018_gouging_units",
				Migrate: func(tx Tx) error {
					return performMigration(ctx, tx, migrationsFs, dbIdentifier, "00018_gouging_units", log)
				},
			},
			{
				ID: "00019_settings",
				Migrate: func(tx Tx) error {
					return performMigration(ctx, tx, migrationsFs, dbIdentifier, "00019_settings", log)
				},
			},
			{
				ID: "00020_idx_db_directory",
				Migrate: func(tx Tx) error {
					return performMigration(ctx, tx, migrationsFs, dbIdentifier, "00020_idx_db_directory", log)
				},
			},
			{
				ID: "00021_archived_contracts",
				Migrate: func(tx Tx) error {
					return performMigration(ctx, tx, migrationsFs, dbIdentifier, "00021_archived_contracts", log)
				},
			},
			{
				ID: "00022_remove_triggers",
				Migrate: func(tx Tx) error {
					return performMigration(ctx, tx, migrationsFs, dbIdentifier, "00022_remove_triggers", log)
				},
			},
			{
				ID: "00023_key_prefix",
				Migrate: func(tx Tx) error {
					return performMigration(ctx, tx, migrationsFs, dbIdentifier, "00023_key_prefix", log)
				},
			},
			{
<<<<<<< HEAD
				ID: "00025_latest_host",
				Migrate: func(tx Tx) error {
					return performMigration(ctx, tx, migrationsFs, dbIdentifier, "00025_latest_host", log)
=======
				ID: "00024_contract_v2",
				Migrate: func(tx Tx) error {
					return performMigration(ctx, tx, migrationsFs, dbIdentifier, "00024_contract_v2", log)
>>>>>>> e4fe42de
				},
			},
		}
	}
	MetricsMigrations = func(ctx context.Context, migrationsFs embed.FS, log *zap.SugaredLogger) []Migration {
		dbIdentifier := "metrics"
		return []Migration{
			{
				ID:      "00001_init",
				Migrate: func(tx Tx) error { return ErrRunV072 },
			},
			{
				ID: "00001_idx_contracts_fcid_timestamp",
				Migrate: func(tx Tx) error {
					return performMigration(ctx, tx, migrationsFs, dbIdentifier, "00001_idx_contracts_fcid_timestamp", log)
				},
			},
			{
				ID: "00002_idx_wallet_metrics_immature",
				Migrate: func(tx Tx) error {
					return performMigration(ctx, tx, migrationsFs, dbIdentifier, "00002_idx_wallet_metrics_immature", log)
				},
			},
			{
				ID: "00003_unix_ms",
				Migrate: func(tx Tx) error {
					return performMigration(ctx, tx, migrationsFs, dbIdentifier, "00003_unix_ms", log)
				},
			},
			{
				ID: "00004_contract_spending",
				Migrate: func(tx Tx) error {
					return performMigration(ctx, tx, migrationsFs, dbIdentifier, "00004_contract_spending", log)
				},
			},
		}
	}
)

func PerformMigrations(ctx context.Context, m Migrator, fs embed.FS, identifier string, migrations []Migration) error {
	// try to create migrations table
	err := m.CreateMigrationTable(ctx)
	if err != nil {
		return fmt.Errorf("failed to create migrations table: %w", err)
	}

	// check if the migrations table is empty
	var isEmpty bool
	if err := m.DB().QueryRow(ctx, "SELECT COUNT(*) = 0 FROM migrations").Scan(&isEmpty); err != nil {
		return fmt.Errorf("failed to count rows in migrations table: %w", err)
	} else if isEmpty {
		// table is empty, init schema
		return initSchema(ctx, m.DB(), fs, identifier, migrations)
	}

	// apply missing migrations
	for _, migration := range migrations {
		if err := m.ApplyMigration(ctx, func(tx Tx) (bool, error) {
			// check if migration was already applied
			var applied bool
			if err := tx.QueryRow(ctx, "SELECT EXISTS (SELECT 1 FROM migrations WHERE id = ?)", migration.ID).Scan(&applied); err != nil {
				return false, fmt.Errorf("failed to check if migration '%s' was already applied: %w", migration.ID, err)
			} else if applied {
				return false, nil
			}
			// run migration
			if err := migration.Migrate(tx); err != nil {
				return false, fmt.Errorf("migration '%s' failed: %w", migration.ID, err)
			}
			// insert migration
			if _, err := tx.Exec(ctx, "INSERT INTO migrations (id) VALUES (?)", migration.ID); err != nil {
				return false, fmt.Errorf("failed to insert migration '%s': %w", migration.ID, err)
			}
			return true, nil
		}); err != nil {
			return fmt.Errorf("migration '%s' failed: %w", migration.ID, err)
		}
	}
	return nil
}

func execSQLFile(ctx context.Context, tx Tx, fs embed.FS, folder, filename string) error {
	path := fmt.Sprintf("migrations/%s/%s.sql", folder, filename)

	// read file
	file, err := fs.ReadFile(path)
	if err != nil {
		return fmt.Errorf("failed to read %s: %w", path, err)
	} else if len(bytes.TrimSpace(file)) == 0 {
		return nil
	}

	// execute it
	if _, err := tx.Exec(ctx, string(file)); err != nil {
		return fmt.Errorf("failed to execute %s: %w", path, err)
	}
	return nil
}

func initSchema(ctx context.Context, db *DB, fs embed.FS, identifier string, migrations []Migration) error {
	return db.Transaction(ctx, func(tx Tx) error {
		// init schema
		if err := execSQLFile(ctx, tx, fs, identifier, "schema"); err != nil {
			return fmt.Errorf("failed to execute schema: %w", err)
		}
		// insert migration ids
		for _, migration := range migrations {
			if _, err := tx.Exec(ctx, "INSERT INTO migrations (id) VALUES (?)", migration.ID); err != nil {
				return fmt.Errorf("failed to insert migration '%s': %w", migration.ID, err)
			}
		}
		return nil
	})
}

func performMigration(ctx context.Context, tx Tx, fs embed.FS, kind, migration string, logger *zap.SugaredLogger) error {
	logger.Infof("performing %s migration '%s'", kind, migration)
	if err := execSQLFile(ctx, tx, fs, kind, fmt.Sprintf("migration_%s", migration)); err != nil {
		return err
	}
	logger.Infof("migration '%s' complete", migration)
	return nil
}<|MERGE_RESOLUTION|>--- conflicted
+++ resolved
@@ -256,15 +256,15 @@
 				},
 			},
 			{
-<<<<<<< HEAD
+				ID: "00024_contract_v2",
+				Migrate: func(tx Tx) error {
+					return performMigration(ctx, tx, migrationsFs, dbIdentifier, "00024_contract_v2", log)
+				},
+			},
+			{
 				ID: "00025_latest_host",
 				Migrate: func(tx Tx) error {
 					return performMigration(ctx, tx, migrationsFs, dbIdentifier, "00025_latest_host", log)
-=======
-				ID: "00024_contract_v2",
-				Migrate: func(tx Tx) error {
-					return performMigration(ctx, tx, migrationsFs, dbIdentifier, "00024_contract_v2", log)
->>>>>>> e4fe42de
 				},
 			},
 		}
