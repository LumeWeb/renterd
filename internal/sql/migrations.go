--- conflicted
+++ resolved
@@ -363,11 +363,16 @@
 				},
 			},
 			{
-<<<<<<< HEAD
-				ID: "00028_autopilot",
+				ID: "00028_contract_usability",
+				Migrate: func(tx Tx) error {
+					return performMigration(ctx, tx, migrationsFs, dbIdentifier, "00028_contract_usability", log)
+				},
+			},
+			{
+				ID: "00029_autopilot",
 				Migrate: func(tx Tx) error {
 					// remove all references to the autopilots table, without dropping the table
-					if err := performMigration(ctx, tx, migrationsFs, dbIdentifier, "00028_autopilot_1", log); err != nil {
+					if err := performMigration(ctx, tx, migrationsFs, dbIdentifier, "00029_autopilot_1", log); err != nil {
 						return fmt.Errorf("failed to migrate: %v", err)
 					}
 
@@ -420,12 +425,7 @@
 					}
 
 					// drop autopilots table
-					return performMigration(ctx, tx, migrationsFs, dbIdentifier, "00028_autopilot_2", log)
-=======
-				ID: "00028_contract_usability",
-				Migrate: func(tx Tx) error {
-					return performMigration(ctx, tx, migrationsFs, dbIdentifier, "00028_contract_usability", log)
->>>>>>> 6a1d30fc
+					return performMigration(ctx, tx, migrationsFs, dbIdentifier, "00029_autopilot_2", log)
 				},
 			},
 		}
