--- conflicted
+++ resolved
@@ -339,15 +339,15 @@
 				},
 			},
 			{
-<<<<<<< HEAD
+				ID: "00019_scan_reset",
+				Migrate: func(tx Tx) error {
+					return performMigration(ctx, tx, migrationsFs, dbIdentifier, "00019_scan_reset", log)
+				},
+			},
+			{
 				ID: "00026_key_prefix",
 				Migrate: func(tx Tx) error {
 					return performMigration(ctx, tx, migrationsFs, dbIdentifier, "00026_key_prefix", log)
-=======
-				ID: "00019_scan_reset",
-				Migrate: func(tx Tx) error {
-					return performMigration(ctx, tx, migrationsFs, dbIdentifier, "00019_scan_reset", log)
->>>>>>> c77dcc25
 				},
 			},
 		}
