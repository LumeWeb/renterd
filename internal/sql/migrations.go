--- conflicted
+++ resolved
@@ -212,15 +212,15 @@
 				},
 			},
 			{
-<<<<<<< HEAD
-				ID: "00017_archived_contracts",
-				Migrate: func(tx Tx) error {
-					return performMigration(ctx, tx, migrationsFs, dbIdentifier, "00017_archived_contracts", log)
-=======
 				ID: "00017_unix_ms",
 				Migrate: func(tx Tx) error {
 					return performMigration(ctx, tx, migrationsFs, dbIdentifier, "00017_unix_ms", log)
->>>>>>> 128fe18a
+				},
+			},
+			{
+				ID: "00018_archived_contracts",
+				Migrate: func(tx Tx) error {
+					return performMigration(ctx, tx, migrationsFs, dbIdentifier, "00018_archived_contracts", log)
 				},
 			},
 		}
