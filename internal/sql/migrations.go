--- conflicted
+++ resolved
@@ -374,15 +374,15 @@
 				},
 			},
 			{
-<<<<<<< HEAD
-				ID: "00029_host_sectors",
-				Migrate: func(tx Tx) error {
-					return performMigration(ctx, tx, migrationsFs, dbIdentifier, "00029_host_sectors", log)
-=======
 				ID: "00029_contract_elements",
 				Migrate: func(tx Tx) error {
 					return performMigration(ctx, tx, migrationsFs, dbIdentifier, "00029_contract_elements", log)
->>>>>>> 6536815d
+				},
+			},
+			{
+				ID: "00030_host_sectors",
+				Migrate: func(tx Tx) error {
+					return performMigration(ctx, tx, migrationsFs, dbIdentifier, "00030_host_sectors", log)
 				},
 			},
 		}
