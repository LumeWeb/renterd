--- conflicted
+++ resolved
@@ -31,7 +31,6 @@
 	MainMigrator interface {
 		Migrator
 		MakeDirsForPath(ctx context.Context, tx Tx, path string) (int64, error)
-		Network() string
 	}
 )
 
@@ -216,10 +215,15 @@
 				},
 			},
 			{
-<<<<<<< HEAD
-				ID: "00017_settings",
-				Migrate: func(tx Tx) error {
-					log.Infof("performing %s migration '00017_settings'", dbIdentifier)
+				ID: "00017_unix_ms",
+				Migrate: func(tx Tx) error {
+					return performMigration(ctx, tx, migrationsFs, dbIdentifier, "00017_unix_ms", log)
+				},
+			},
+			{
+				ID: "00018_settings",
+				Migrate: func(tx Tx) error {
+					log.Infof("performing %s migration '00018_settings'", dbIdentifier)
 
 					// fetch all settings
 					rows, err := tx.Query(ctx, "SELECT key, value FROM settings")
@@ -252,12 +256,12 @@
 							}
 						}
 					} else {
-						log.Warn("no pricepinning settings found")
+						log.Warn("no gouging settings found")
 					}
 
 					// migrate pinning settings
 					if v, ok := settings["pricepinning"]; ok {
-						var ps api.PinningSettings
+						var ps api.PinnedSettings
 						err := json.Unmarshal([]byte(v), &ps)
 						if err == nil {
 							err = ps.Validate()
@@ -269,8 +273,9 @@
 							}
 						} else {
 							b, _ := json.Marshal(ps)
-							if _, err := tx.Exec(ctx, "UPDATE settings SET value = ? WHERE `key` = ?", string(b), "pricepinning"); err != nil {
-								return fmt.Errorf("failed to update pricepinning settings: %v", err)
+							if _, err := tx.Exec(ctx, "INSERT INTO settings (created_at, `key`, value) VALUES (?, ?, ?) ON DUPLICATE KEY UPDATE value = VALUES(value)",
+								time.Now(), "pinned", string(b)); err != nil {
+								return fmt.Errorf("failed to insert pinned settings: %v", err)
 							}
 						}
 					} else {
@@ -301,7 +306,7 @@
 					}
 
 					// migrate upload settings
-					us := api.DefaultUploadSettings(m.Network())
+					us := api.DefaultUploadSettings("mainnet")
 
 					if v, ok := settings["contractset"]; ok {
 						var css struct {
@@ -357,13 +362,8 @@
 						}
 					}
 
-					log.Info("migration '00017_settings' complete")
+					log.Info("migration '00018_settings' complete")
 					return nil
-=======
-				ID: "00017_unix_ms",
-				Migrate: func(tx Tx) error {
-					return performMigration(ctx, tx, migrationsFs, dbIdentifier, "00017_unix_ms", log)
->>>>>>> 7fd0986d
 				},
 			},
 		}
