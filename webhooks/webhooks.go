package webhooks

import (
	"bytes"
	"context"
	"encoding/base64"
	"encoding/json"
	"errors"
	"fmt"
	"io"
	"net/http"
	"sync"
	"time"

	"go.uber.org/zap"
	"gorm.io/gorm"
)

var ErrWebhookNotFound = errors.New("Webhook not found")

type (
	WebhookStore interface {
		DeleteWebhook(ctx context.Context, wh Webhook) error
		AddWebhook(ctx context.Context, wh Webhook) error
		Webhooks(ctx context.Context) ([]Webhook, error)
	}

	Broadcaster interface {
		BroadcastAction(ctx context.Context, action Event) error
	}
)

type HeaderOption func(headers map[string]string)

func WithBasicAuth(username, password string) HeaderOption {
	return func(headers map[string]string) {
		headers["Authorization"] = "Basic " + base64.StdEncoding.EncodeToString([]byte(username+":"+password))
	}
}

type NoopBroadcaster struct{}

func (NoopBroadcaster) BroadcastAction(_ context.Context, _ Event) error { return nil }

const (
	webhookTimeout   = 10 * time.Second
	WebhookEventPing = "ping"
)

type (
	Webhook struct {
		Module  string            `json:"module"`
		Event   string            `json:"event"`
		URL     string            `json:"url"`
		Headers map[string]string `json:"headers,omitempty"`
	}

	WebhookQueueInfo struct {
		URL  string `json:"url"`
		Size int    `json:"size"`
	}

	// Event describes an event that has been triggered.
	Event struct {
		Module  string      `json:"module"`
		Event   string      `json:"event"`
		Payload interface{} `json:"payload,omitempty"`
	}
)

type Manager struct {
	logger *zap.SugaredLogger
	wg     sync.WaitGroup
	store  WebhookStore

	shutdownCtx       context.Context
	shutdownCtxCancel context.CancelFunc

	mu       sync.Mutex
	queues   map[string]*eventQueue // URL -> queue
	webhooks map[string]Webhook
}

type eventQueue struct {
	ctx     context.Context
	logger  *zap.SugaredLogger
	headers map[string]string
	url     string

	mu           sync.Mutex
	isDequeueing bool
	events       []Event
}

func (m *Manager) BroadcastAction(_ context.Context, event Event) error {
	m.mu.Lock()
	defer m.mu.Unlock()
	for _, hook := range m.webhooks {
		if !hook.Matches(event) {
			continue
		}

		// Find queue or create one.
		queue, exists := m.queues[hook.URL]
		if !exists {
			queue = &eventQueue{
				ctx:     m.shutdownCtx,
				logger:  m.logger,
				headers: hook.Headers,
				url:     hook.URL,
			}
			m.queues[hook.URL] = queue
		}

		// Add event and launch goroutine to start dequeueing if necessary.
		queue.mu.Lock()
		queue.events = append(queue.events, event)
		if !queue.isDequeueing {
			queue.isDequeueing = true
			m.wg.Add(1)
			go func() {
				queue.dequeue()
				m.wg.Done()
			}()
		}
		queue.mu.Unlock()
	}
	return nil
}

<<<<<<< HEAD
func (m *Manager) Close(ctx context.Context) error {
	m.shutdownCtxCancel()
	waitChan := make(chan struct{})
	go func() {
		m.wg.Wait()
		close(waitChan)
	}()
	select {
	case <-ctx.Done():
		return ctx.Err()
	case <-waitChan:
	}
	return nil
}

=======
>>>>>>> 88c5b41d
func (m *Manager) Delete(ctx context.Context, wh Webhook) error {
	m.mu.Lock()
	defer m.mu.Unlock()
	if err := m.store.DeleteWebhook(ctx, wh); errors.Is(err, gorm.ErrRecordNotFound) {
		return ErrWebhookNotFound
	} else if err != nil {
		return err
	}
	delete(m.webhooks, wh.String())
	return nil
}

func (m *Manager) Info() ([]Webhook, []WebhookQueueInfo) {
	m.mu.Lock()
	defer m.mu.Unlock()
	var hooks []Webhook
	for _, hook := range m.webhooks {
		hooks = append(hooks, Webhook{
			Event:  hook.Event,
			Module: hook.Module,
			URL:    hook.URL,
		})
	}
	var queueInfos []WebhookQueueInfo
	for _, queue := range m.queues {
		queue.mu.Lock()
		queueInfos = append(queueInfos, WebhookQueueInfo{
			URL:  queue.url,
			Size: len(queue.events),
		})
		queue.mu.Unlock()
	}
	return hooks, queueInfos
}

func (m *Manager) Register(ctx context.Context, wh Webhook) error {
	ctx, cancel := context.WithTimeout(m.shutdownCtx, webhookTimeout)
	defer cancel()

	// Test URL.
	err := sendEvent(ctx, wh.URL, wh.Headers, Event{
		Event: WebhookEventPing,
	})
	if err != nil {
		return err
	}

	// Add Webhook.
	if err := m.store.AddWebhook(ctx, wh); err != nil {
		return err
	}
	m.mu.Lock()
	defer m.mu.Unlock()
	m.webhooks[wh.String()] = wh
	return nil
}

func (m *Manager) Shutdown(ctx context.Context) error {
	m.shutdownCtxCancel()

	waitChan := make(chan struct{})
	go func() {
		m.wg.Wait()
		close(waitChan)
	}()

	select {
	case <-ctx.Done():
		return ctx.Err()
	case <-waitChan:
	}
	return nil
}

func (a Event) String() string {
	return a.Module + "." + a.Event
}

func (q *eventQueue) dequeue() {
	for {
		q.mu.Lock()
		if len(q.events) == 0 {
			q.isDequeueing = false
			q.mu.Unlock()
			return
		}
		next := q.events[0]
		q.events = q.events[1:]
		q.mu.Unlock()

		err := sendEvent(q.ctx, q.url, q.headers, next)
		if err != nil {
			q.logger.Errorf("failed to send Webhook event %v to %v: %v", next.String(), q.url, err)
		}
	}
}

func (w Webhook) Matches(action Event) bool {
	if w.Module != action.Module {
		return false
	}
	return w.Event == "" || w.Event == action.Event
}

func (w Webhook) String() string {
	return fmt.Sprintf("%v.%v.%v", w.URL, w.Module, w.Event)
}

func NewManager(store WebhookStore, logger *zap.Logger) (*Manager, error) {
	shutdownCtx, shutdownCtxCancel := context.WithCancel(context.Background())
	m := &Manager{
		logger: logger.Named("webhooks").Sugar(),
		store:  store,

		shutdownCtx:       shutdownCtx,
		shutdownCtxCancel: shutdownCtxCancel,

		queues:   make(map[string]*eventQueue),
		webhooks: make(map[string]Webhook),
	}
	hooks, err := store.Webhooks(shutdownCtx)
	if err != nil {
		return nil, err
	}
	for _, hook := range hooks {
		m.webhooks[hook.String()] = hook
	}
	return m, nil
}

func sendEvent(ctx context.Context, url string, headers map[string]string, action Event) error {
	body, err := json.Marshal(action)
	if err != nil {
		return err
	}

	req, err := http.NewRequestWithContext(ctx, "POST", url, bytes.NewReader(body))
	if err != nil {
		return err
	}
	for k, v := range headers {
		req.Header.Set(k, v)
	}
	defer io.ReadAll(req.Body) // always drain body

	resp, err := http.DefaultClient.Do(req)
	if err != nil {
		return err
	}
	if resp.StatusCode != http.StatusOK && resp.StatusCode != http.StatusNoContent {
		errStr, err := io.ReadAll(req.Body)
		if err != nil {
			return fmt.Errorf("failed to read response body: %w", err)
		}
		return fmt.Errorf("Webhook returned unexpected status %v: %v", resp.StatusCode, string(errStr))
	}
	return nil
}<|MERGE_RESOLUTION|>--- conflicted
+++ resolved
@@ -128,24 +128,6 @@
 	return nil
 }
 
-<<<<<<< HEAD
-func (m *Manager) Close(ctx context.Context) error {
-	m.shutdownCtxCancel()
-	waitChan := make(chan struct{})
-	go func() {
-		m.wg.Wait()
-		close(waitChan)
-	}()
-	select {
-	case <-ctx.Done():
-		return ctx.Err()
-	case <-waitChan:
-	}
-	return nil
-}
-
-=======
->>>>>>> 88c5b41d
 func (m *Manager) Delete(ctx context.Context, wh Webhook) error {
 	m.mu.Lock()
 	defer m.mu.Unlock()
