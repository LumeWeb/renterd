--- conflicted
+++ resolved
@@ -501,27 +501,19 @@
 		return
 	}
 
-<<<<<<< HEAD
 	cs, err := b.consensusState(jc.Request.Context())
 	if jc.Check("couldn't fetch consensus state", err) != nil {
 		return
 	}
 	minWindowStart := cs.BlockHeight + b.revisionSubmissionBuffer
 
-	hosts, err := b.store.UsableHosts(jc.Request.Context(), minWindowStart, offset, limit)
-	if jc.Check("couldn't fetch hosts", err) != nil {
-		return
-	}
-
-=======
->>>>>>> f7c14e47
 	gp, err := b.gougingParams(jc.Request.Context())
 	if jc.Check("could not get gouging parameters", err) != nil {
 		return
 	}
 	gc := gouging.NewChecker(gp.GougingSettings, gp.ConsensusState, nil, nil)
 
-	hosts, err := b.store.UsableHosts(jc.Request.Context(), gc, offset, limit)
+	hosts, err := b.store.UsableHosts(jc.Request.Context(), gc, minWindowStart, offset, limit)
 	if jc.Check("couldn't fetch hosts", err) != nil {
 		return
 	}
