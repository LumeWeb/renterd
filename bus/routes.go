--- conflicted
+++ resolved
@@ -333,10 +333,7 @@
 	})
 }
 
-<<<<<<< HEAD
-func (b *Bus) walletSignHandler(jc jape.Context) {
-=======
-func (b *bus) walletSendSiacoinsHandler(jc jape.Context) {
+func (b *Bus) walletSendSiacoinsHandler(jc jape.Context) {
 	var req api.WalletSendRequest
 	if jc.Decode(&req) != nil {
 		return
@@ -409,8 +406,7 @@
 	}
 }
 
-func (b *bus) walletSignHandler(jc jape.Context) {
->>>>>>> c805de65
+func (b *Bus) walletSignHandler(jc jape.Context) {
 	var wsr api.WalletSignRequest
 	if jc.Decode(&wsr) != nil {
 		return
