package bus

import (
	"context"
	"encoding/json"
	"errors"
	"fmt"
	"io"
	"math"
	"net/http"
	"runtime"
	"sort"
	"strings"
	"time"

	rhpv2 "go.sia.tech/core/rhp/v2"
	rhpv3 "go.sia.tech/core/rhp/v3"
	rhpv4 "go.sia.tech/core/rhp/v4"

	rhp4utils "go.sia.tech/coreutils/rhp/v4"
	ibus "go.sia.tech/renterd/internal/bus"
	"go.sia.tech/renterd/internal/prometheus"
	rhp3 "go.sia.tech/renterd/internal/rhp/v3"
	rhp4 "go.sia.tech/renterd/internal/rhp/v4"
	"go.sia.tech/renterd/stores/sql"

	"go.sia.tech/renterd/internal/gouging"

	"go.sia.tech/core/gateway"
	"go.sia.tech/core/types"
	"go.sia.tech/gofakes3"
	"go.sia.tech/jape"
	"go.sia.tech/renterd/alerts"
	"go.sia.tech/renterd/api"
	"go.sia.tech/renterd/build"
	"go.sia.tech/renterd/internal/utils"
	"go.sia.tech/renterd/object"
	"go.sia.tech/renterd/webhooks"
	"go.uber.org/zap"
)

func (b *Bus) accountsFundHandler(jc jape.Context) {
	var req api.AccountsFundRequest
	if jc.Decode(&req) != nil {
		return
	}

	// fetch contract
	cm, err := b.store.Contract(jc.Request.Context(), req.ContractID)
	if errors.Is(err, api.ErrContractNotFound) {
		jc.Error(err, http.StatusNotFound)
		return
	} else if jc.Check("failed to fetch contract metadata", err) != nil {
		return
	}

	// fetch host
	host, err := b.store.Host(jc.Request.Context(), cm.HostKey)
	if jc.Check("failed to fetch host for contract", err) != nil {
		return
	}

	rk := b.masterKey.DeriveContractKey(cm.HostKey)

	// acquire contract
	lockID, err := b.contractLocker.Acquire(jc.Request.Context(), lockingPriorityFunding, req.ContractID, math.MaxInt64)
	if jc.Check("failed to acquire lock", err) != nil {
		return
	}
	defer b.contractLocker.Release(req.ContractID, lockID)

	var deposit types.Currency
	var spending api.ContractSpendingRecord
	if b.isPassedV2AllowHeight() {
		// latest revision
		rev, err := b.rhp4Client.LatestRevision(jc.Request.Context(), cm.HostKey, host.V2SiamuxAddr(), req.ContractID)
		if jc.Check("failed to fetch contract revision", err) != nil {
			return
		}
		// cap the deposit by what's left in the contract
		renterFunds := rev.RenterOutput.Value
		if renterFunds.IsZero() {
			jc.Error(errors.New("contract is out of funds"), http.StatusBadRequest)
			return
		} else if req.Amount.Cmp(renterFunds) > 0 {
			req.Amount = renterFunds
		}
		deposit = req.Amount
		// fund the account
		signer := ibus.NewFormContractSigner(b.w, rk)
		res, err := b.rhp4Client.FundAccounts(jc.Request.Context(), host.PublicKey, host.V2SiamuxAddr(), b.cm.TipState(), signer, rhp4utils.ContractRevision{ID: req.ContractID, Revision: rev}, []rhpv4.AccountDeposit{
			{
				Account: rhpv4.Account(req.AccountID),
				Amount:  deposit,
			},
		})
		if jc.Check("failed to fund v2 account", err) != nil {
			return
		}

		rev = res.Revision
		spending = api.ContractSpendingRecord{
			ContractSpending: api.ContractSpending{
				FundAccount: deposit,
			},
			ContractID:     req.ContractID,
			RevisionNumber: rev.RevisionNumber,
			Size:           rev.Filesize,

			MissedHostPayout:  rev.MissedHostValue,
			ValidRenterPayout: rev.RenterOutput.Value,
		}
	} else {
		// latest revision
		rev, err := b.rhp3Client.Revision(jc.Request.Context(), req.ContractID, cm.HostKey, host.Settings.SiamuxAddr())
		if jc.Check("failed to fetch contract revision", err) != nil {
			return
		}

		// ensure we have at least 2H in the contract to cover the costs
		if types.NewCurrency64(2).Cmp(rev.ValidRenterPayout()) >= 0 {
			jc.Error(fmt.Errorf("insufficient funds to fund account: %v <= %v", rev.ValidRenterPayout(), types.NewCurrency64(2)), http.StatusBadRequest)
			return
		}

		// price table
		pt, err := b.rhp3Client.PriceTable(jc.Request.Context(), cm.HostKey, host.Settings.SiamuxAddr(), rhp3.PreparePriceTableContractPayment(&rev, req.AccountID, rk))
		if jc.Check("failed to fetch price table", err) != nil {
			return
		}

		// check only the FundAccountCost
		if types.NewCurrency64(1).Cmp(pt.FundAccountCost) < 0 {
			jc.Error(fmt.Errorf("%w: host is gouging on FundAccountCost", gouging.ErrPriceTableGouging), http.StatusServiceUnavailable)
			return
		}

		// cap the deposit by what's left in the contract
		deposit = req.Amount
		cost := pt.FundAccountCost
		availableFunds := rev.ValidRenterPayout().Sub(cost)
		if deposit.Cmp(availableFunds) > 0 {
			deposit = availableFunds
		}

		// fund the account
		err = b.rhp3Client.FundAccount(jc.Request.Context(), &rev, cm.HostKey, host.Settings.SiamuxAddr(), deposit, req.AccountID, pt.HostPriceTable, rk)
		if jc.Check("failed to fund account", err) != nil {
			return
		}
		spending = api.ContractSpendingRecord{
			ContractSpending: api.ContractSpending{
				FundAccount: deposit.Add(cost),
			},
			ContractID:     rev.ParentID,
			RevisionNumber: rev.RevisionNumber,
			Size:           rev.Filesize,

			MissedHostPayout:  rev.MissedHostPayout(),
			ValidRenterPayout: rev.ValidRenterPayout(),
		}
	}

	// record spending
	err = b.store.RecordContractSpending(jc.Request.Context(), []api.ContractSpendingRecord{
		spending,
	})
	if err != nil {
		b.logger.Error("failed to record contract spending", zap.Error(err))
	}
	jc.Encode(api.AccountsFundResponse{
		Deposit: deposit,
	})
}

func (b *Bus) consensusAcceptBlock(jc jape.Context) {
	var block types.Block
	if jc.Decode(&block) != nil {
		return
	}

	if jc.Check("failed to accept block", b.cm.AddBlocks([]types.Block{block})) != nil {
		return
	}

	if block.V2 == nil {
		b.s.BroadcastHeader(block.Header())
	} else {
		b.s.BroadcastV2BlockOutline(gateway.OutlineBlock(block, b.cm.PoolTransactions(), b.cm.V2PoolTransactions()))
	}
}

func (b *Bus) syncerAddrHandler(jc jape.Context) {
	api.WriteResponse(jc, api.SyncerAddrResp(b.s.Addr()))
}

func (b *Bus) syncerPeersHandler(jc jape.Context) {
	var peers []string
	for _, p := range b.s.Peers() {
		peers = append(peers, p.String())
	}
	api.WriteResponse(jc, api.SyncerPeersResp(peers))
}

func (b *Bus) syncerConnectHandler(jc jape.Context) {
	var addr string
	if jc.Decode(&addr) == nil {
		_, err := b.s.Connect(jc.Request.Context(), addr)
		jc.Check("couldn't connect to peer", err)
	}
}

func (b *Bus) consensusStateHandler(jc jape.Context) {
	cs, err := b.consensusState(jc.Request.Context())
	if jc.Check("couldn't fetch consensus state", err) != nil {
		return
	}
	api.WriteResponse(jc, cs)
}

func (b *Bus) consensusNetworkHandler(jc jape.Context) {
	jc.Encode(*b.cm.TipState().Network)
}

func (b *Bus) postSystemSQLite3BackupHandler(jc jape.Context) {
	var req api.BackupRequest
	if jc.Decode(&req) != nil {
		return
	}
	switch req.Database {
	case "main", "metrics":
	default:
		jc.Error(fmt.Errorf("%w: valid values are 'main' and 'metrics'", api.ErrInvalidDatabase), http.StatusBadRequest)
		return
	}
	err := b.store.Backup(jc.Request.Context(), req.Database, req.Path)
	if errors.Is(err, api.ErrBackupNotSupported) {
		jc.Error(err, http.StatusNotFound)
		return
	} else if jc.Check("failed to backup", err) != nil {
		return
	}
}

func (b *Bus) txpoolFeeHandler(jc jape.Context) {
	api.WriteResponse(jc, api.TxPoolFeeResp{Currency: b.cm.RecommendedFee()})
}

func (b *Bus) txpoolTransactionsHandler(jc jape.Context) {
	api.WriteResponse(jc, api.TxPoolTxResp(b.cm.PoolTransactions()))
}

func (b *Bus) txpoolBroadcastHandler(jc jape.Context) {
	var txnSet []types.Transaction
	if jc.Decode(&txnSet) != nil {
		return
	}

	_, err := b.cm.AddPoolTransactions(txnSet)
	if jc.Check("couldn't broadcast transaction set", err) != nil {
		return
	}

	b.s.BroadcastTransactionSet(txnSet)
}

func (b *Bus) bucketsHandlerGET(jc jape.Context) {
	resp, err := b.store.Buckets(jc.Request.Context())
	if jc.Check("couldn't list buckets", err) != nil {
		return
	}
	api.WriteResponse(jc, prometheus.Slice(resp))
}

func (b *Bus) bucketsHandlerPOST(jc jape.Context) {
	var req api.BucketCreateRequest
	if jc.Decode(&req) != nil {
		return
	} else if err := req.Validate(); err != nil {
		jc.Error(err, http.StatusBadRequest)
		return
<<<<<<< HEAD
	}
	err := b.store.CreateBucket(jc.Request.Context(), bucket.Name, bucket.Policy)
	if errors.Is(err, api.ErrBucketExists) {
		jc.Error(err, http.StatusBadRequest)
=======
	} else if jc.Check("failed to create bucket", b.store.CreateBucket(jc.Request.Context(), req.Name, req.Policy)) != nil {
>>>>>>> 69ef9f3d
		return
	}
	jc.Check("failed to create bucket", err)
}

func (b *Bus) bucketsHandlerPolicyPUT(jc jape.Context) {
	var req api.BucketUpdatePolicyRequest
	if jc.Decode(&req) != nil {
		return
	}
	bucket := jc.PathParam("name")
	if bucket == "" {
		jc.Error(errors.New("no bucket name provided"), http.StatusBadRequest)
		return
	}

	err := b.store.UpdateBucketPolicy(jc.Request.Context(), bucket, req.Policy)
	if errors.Is(err, api.ErrBucketNotFound) {
		jc.Error(err, http.StatusNotFound)
		return
	}
	jc.Check("failed to create bucket", err)
}

func (b *Bus) bucketHandlerDELETE(jc jape.Context) {
	var name string
	if jc.DecodeParam("name", &name) != nil {
		return
	} else if name == "" {
		jc.Error(errors.New("no name provided"), http.StatusBadRequest)
		return
	}

	err := b.store.DeleteBucket(jc.Request.Context(), name)
	if errors.Is(err, api.ErrBucketNotFound) {
		jc.Error(err, http.StatusNotFound)
		return
	} else if errors.Is(err, api.ErrBucketNotEmpty) {
		jc.Error(err, http.StatusConflict)
		return
	}

	jc.Check("failed to delete bucket", err)
}

func (b *Bus) bucketHandlerGET(jc jape.Context) {
	var name string
	if jc.DecodeParam("name", &name) != nil {
		return
	} else if name == "" {
		jc.Error(errors.New("parameter 'name' is required"), http.StatusBadRequest)
		return
	}
	bucket, err := b.store.Bucket(jc.Request.Context(), name)
	if errors.Is(err, api.ErrBucketNotFound) {
		jc.Error(err, http.StatusNotFound)
		return
	} else if jc.Check("failed to fetch bucket", err) != nil {
		return
	}
	jc.Encode(bucket)
}

func (b *Bus) walletHandler(jc jape.Context) {
	address := b.w.Address()
	balance, err := b.w.Balance()
	if jc.Check("couldn't fetch wallet balance", err) != nil {
		return
	}

	api.WriteResponse(jc, api.WalletResponse{
		Balance:    balance,
		Address:    address,
		ScanHeight: b.w.Tip().Height,
	})
}

func (b *Bus) walletEventsHandler(jc jape.Context) {
	var offset int
	if jc.DecodeForm("offset", &offset) != nil {
		return
	} else if offset < 0 {
		jc.Error(api.ErrInvalidOffset, http.StatusBadRequest)
		return
	}

	limit := -1
	if jc.DecodeForm("limit", &limit) != nil {
		return
	} else if limit < -1 {
		jc.Error(api.ErrInvalidLimit, http.StatusBadRequest)
		return
	}

	events, err := b.w.Events(offset, limit)
	if jc.Check("couldn't load events", err) != nil {
		return
	}
	relevant := []types.Address{b.w.Address()}
	for i := range events {
		// NOTE: add the wallet's address to every event. Theoretically,
		// this information should be persisted next to the event but
		// using a SingleAddress the address should always be set because
		// only relevant events are persisted and because the wallet only
		// has one address.
		events[i].Relevant = relevant
	}
	jc.Encode(events)
}

func (b *Bus) walletSendSiacoinsHandler(jc jape.Context) {
	var req api.WalletSendRequest
	if jc.Decode(&req) != nil {
		return
	} else if req.Address == types.VoidAddress {
		jc.Error(errors.New("cannot send to void address"), http.StatusBadRequest)
		return
	}

	// estimate miner fee
	feePerByte := b.cm.RecommendedFee()
	minerFee := feePerByte.Mul64(stdTxnSize)
	if req.SubtractMinerFee {
		var underflow bool
		req.Amount, underflow = req.Amount.SubWithUnderflow(minerFee)
		if underflow {
			jc.Error(fmt.Errorf("amount must be greater than miner fee: %s", minerFee), http.StatusBadRequest)
			return
		}
	}

	// send V2 transaction if we're passed the V2 hardfork allow height
	if b.isPassedV2AllowHeight() {
		txn := types.V2Transaction{
			MinerFee: minerFee,
			SiacoinOutputs: []types.SiacoinOutput{
				{Address: req.Address, Value: req.Amount},
			},
		}
		// fund and sign transaction
		basis, toSign, err := b.w.FundV2Transaction(&txn, req.Amount.Add(minerFee), req.UseUnconfirmed)
		if jc.Check("failed to fund transaction", err) != nil {
			return
		}
		b.w.SignV2Inputs(&txn, toSign)
		basis, txnset, err := b.cm.V2TransactionSet(basis, txn)
		if jc.Check("failed to get parents for funded transaction", err) != nil {
			b.w.ReleaseInputs(nil, []types.V2Transaction{txn})
			return
		}
		// verify the transaction and add it to the transaction pool
		if _, err := b.cm.AddV2PoolTransactions(basis, txnset); jc.Check("failed to add v2 transaction set", err) != nil {
			b.w.ReleaseInputs(nil, []types.V2Transaction{txn})
			return
		}
		// broadcast the transaction
		b.s.BroadcastV2TransactionSet(basis, txnset)
		jc.Encode(txn.ID())
	} else {
		// build transaction
		txn := types.Transaction{
			MinerFees: []types.Currency{minerFee},
			SiacoinOutputs: []types.SiacoinOutput{
				{Address: req.Address, Value: req.Amount},
			},
		}
		toSign, err := b.w.FundTransaction(&txn, req.Amount.Add(minerFee), req.UseUnconfirmed)
		if jc.Check("failed to fund transaction", err) != nil {
			return
		}
		b.w.SignTransaction(&txn, toSign, types.CoveredFields{WholeTransaction: true})
		// shouldn't be necessary to get parents since the transaction is
		// not using unconfirmed outputs, but good practice
		txnset := append(b.cm.UnconfirmedParents(txn), txn)
		// verify the transaction and add it to the transaction pool
		if _, err := b.cm.AddPoolTransactions(txnset); jc.Check("failed to add transaction set", err) != nil {
			b.w.ReleaseInputs([]types.Transaction{txn}, nil)
			return
		}
		// broadcast the transaction
		b.s.BroadcastTransactionSet(txnset)
		jc.Encode(txn.ID())
	}
}

func (b *Bus) walletRedistributeHandler(jc jape.Context) {
	var wfr api.WalletRedistributeRequest
	if jc.Decode(&wfr) != nil {
		return
	}
	if wfr.Outputs == 0 {
		jc.Error(errors.New("'outputs' has to be greater than zero"), http.StatusBadRequest)
		return
	}

	spendableOutputs, err := b.w.SpendableOutputs()
	if jc.Check("couldn't fetch spendable outputs", err) != nil {
		return
	}
	var available int
	for _, so := range spendableOutputs {
		if so.SiacoinOutput.Value.Cmp(wfr.Amount) >= 0 {
			available++
		}
	}
	if available >= wfr.Outputs {
		b.logger.Debugf("no wallet maintenance needed, plenty of outputs available (%v>=%v)", available, wfr.Outputs)
		jc.Encode([]types.TransactionID{})
		return
	}
	wantedOutputs := wfr.Outputs - available

	var ids []types.TransactionID
	if state := b.cm.TipState(); state.Index.Height < state.Network.HardforkV2.AllowHeight {
		// v1 redistribution
		txns, toSign, err := b.w.Redistribute(wantedOutputs, wfr.Amount, b.cm.RecommendedFee())
		if jc.Check("couldn't redistribute money in the wallet into the desired outputs", err) != nil {
			return
		}

		if len(txns) == 0 {
			jc.Encode(ids)
			return
		}

		for i := 0; i < len(txns); i++ {
			b.w.SignTransaction(&txns[i], toSign, types.CoveredFields{WholeTransaction: true})
			ids = append(ids, txns[i].ID())
		}

		_, err = b.cm.AddPoolTransactions(txns)
		if jc.Check("couldn't broadcast the transaction", err) != nil {
			b.w.ReleaseInputs(txns, nil)
			return
		}
	} else {
		// v2 redistribution
		txns, toSign, err := b.w.RedistributeV2(wantedOutputs, wfr.Amount, b.cm.RecommendedFee())
		if jc.Check("couldn't redistribute money in the wallet into the desired outputs", err) != nil {
			return
		}

		if len(txns) == 0 {
			jc.Encode(ids)
			return
		}

		for i := 0; i < len(txns); i++ {
			b.w.SignV2Inputs(&txns[i], toSign[i])
			ids = append(ids, txns[i].ID())
		}

		_, err = b.cm.AddV2PoolTransactions(state.Index, txns)
		if jc.Check("couldn't broadcast the transaction", err) != nil {
			b.w.ReleaseInputs(nil, txns)
			return
		}
	}

	jc.Encode(ids)
}

func (b *Bus) walletPendingHandler(jc jape.Context) {
	events, err := b.w.UnconfirmedEvents()
	if jc.Check("couldn't fetch unconfirmed events", err) != nil {
		return
	}
	jc.Encode(events)
}

func (b *Bus) hostsHandlerGET(jc jape.Context) {
	hosts, err := b.store.UsableHosts(jc.Request.Context())
	if jc.Check("couldn't fetch hosts", err) != nil {
		return
	}

	gp, err := b.gougingParams(jc.Request.Context())
	if jc.Check("could not get gouging parameters", err) != nil {
		return
	}
	gc := gouging.NewChecker(gp.GougingSettings, gp.ConsensusState)

	var infos []api.HostInfo
	for _, h := range hosts {
		if (len(h.V2SiamuxAddresses) > 0 && !gc.CheckV2(h.V2HS).Gouging()) ||
			(len(h.V2SiamuxAddresses) == 0 && !gc.CheckV1(&h.HS, &h.PT).Gouging()) {
			infos = append(infos, h.HostInfo)
		}
	}
	jc.Encode(infos)
}

func (b *Bus) hostsHandlerPOST(jc jape.Context) {
	var req api.HostsRequest
	if jc.Decode(&req) != nil {
		return
	}

	// validate the usability mode
	switch req.UsabilityMode {
	case api.UsabilityFilterModeUsable:
	case api.UsabilityFilterModeUnusable:
	case api.UsabilityFilterModeAll:
	case "":
		req.UsabilityMode = api.UsabilityFilterModeAll
	default:
		jc.Error(fmt.Errorf("invalid usability mode: '%v', options are 'usable', 'unusable' or an empty string for no filter", req.UsabilityMode), http.StatusBadRequest)
		return
	}

	// validate the filter mode
	switch req.FilterMode {
	case api.HostFilterModeAllowed:
	case api.HostFilterModeBlocked:
	case api.HostFilterModeAll:
	case "":
		req.FilterMode = api.HostFilterModeAllowed
	default:
		jc.Error(fmt.Errorf("invalid filter mode: '%v', options are 'allowed', 'blocked' or an empty string for 'allowed' filter", req.FilterMode), http.StatusBadRequest)
		return
	}

	// validate the offset and limit
	if req.Offset < 0 {
		jc.Error(errors.New("offset must be non-negative"), http.StatusBadRequest)
		return
	}
	if req.Limit < 0 && req.Limit != -1 {
		jc.Error(errors.New("limit must be non-negative or equal to -1 to indicate no limit"), http.StatusBadRequest)
		return
	} else if req.Limit == 0 {
		req.Limit = -1
	}

	hosts, err := b.store.Hosts(jc.Request.Context(), api.HostOptions{
		FilterMode:      req.FilterMode,
		UsabilityMode:   req.UsabilityMode,
		AddressContains: req.AddressContains,
		KeyIn:           req.KeyIn,
		Offset:          req.Offset,
		Limit:           req.Limit,
		MaxLastScan:     req.MaxLastScan,
	})
	if jc.Check(fmt.Sprintf("couldn't fetch hosts %d-%d", req.Offset, req.Offset+req.Limit), err) != nil {
		return
	}
	api.WriteResponse(jc, prometheus.Slice(hosts))
}

func (b *Bus) hostsRemoveHandlerPOST(jc jape.Context) {
	var hrr api.HostsRemoveRequest
	if jc.Decode(&hrr) != nil {
		return
	}
	if hrr.MaxDowntimeHours == 0 {
		jc.Error(errors.New("maxDowntime must be non-zero"), http.StatusBadRequest)
		return
	}
	if hrr.MaxConsecutiveScanFailures == 0 {
		jc.Error(errors.New("maxConsecutiveScanFailures must be non-zero"), http.StatusBadRequest)
		return
	}
	removed, err := b.store.RemoveOfflineHosts(jc.Request.Context(), hrr.MaxConsecutiveScanFailures, time.Duration(hrr.MaxDowntimeHours))
	if jc.Check("couldn't remove offline hosts", err) != nil {
		return
	}
	jc.Encode(removed)
}

func (b *Bus) hostsPubkeyHandlerGET(jc jape.Context) {
	var hostKey types.PublicKey
	if jc.DecodeParam("hostkey", &hostKey) != nil {
		return
	}
	host, err := b.store.Host(jc.Request.Context(), hostKey)
	if errors.Is(err, api.ErrHostNotFound) {
		jc.Error(err, http.StatusNotFound)
		return
	} else if jc.Check("couldn't load host", err) == nil {
		jc.Encode(host)
	}
}

func (b *Bus) hostsScanHandlerPOST(jc jape.Context) {
	// only scan hosts if we are online
	if len(b.s.Peers()) == 0 {
		jc.Error(errors.New("not connected to the internet"), http.StatusServiceUnavailable)
		return
	}

	// decode the request
	var hk types.PublicKey
	if jc.DecodeParam("hostkey", &hk) != nil {
		return
	}
	var rsr api.HostScanRequest
	if jc.Decode(&rsr) != nil {
		return
	}

	// fetch host
	h, err := b.store.Host(jc.Request.Context(), hk)
	if jc.Check("failed to fetch host", err) != nil {
		return
	}

	// scan host, prefer v2
	var pt rhpv3.HostPriceTable
	var settings rhpv2.HostSettings
	var ping time.Duration
	var v2Settings rhp4.HostSettings
	if h.V2SiamuxAddr() != "" {
		v2Settings, ping, err = b.scanHostV2(jc.Request.Context(), time.Duration(rsr.Timeout), hk, h.V2SiamuxAddr())
	} else {
		settings, pt, ping, err = b.scanHostV1(jc.Request.Context(), time.Duration(rsr.Timeout), hk, h.NetAddress)
	}
	var errStr string
	if err != nil {
		errStr = err.Error()
	}

	jc.Encode(api.HostScanResponse{
		Ping:       api.DurationMS(ping),
		PriceTable: pt,
		ScanError:  errStr,
		Settings:   settings,
		V2Settings: v2Settings,
	})
}

func (b *Bus) hostsResetLostSectorsPOST(jc jape.Context) {
	var hostKey types.PublicKey
	if jc.DecodeParam("hostkey", &hostKey) != nil {
		return
	}
	err := b.store.ResetLostSectors(jc.Request.Context(), hostKey)
	if jc.Check("couldn't reset lost sectors", err) != nil {
		return
	}
}

func (b *Bus) contractsSpendingHandlerPOST(jc jape.Context) {
	var records []api.ContractSpendingRecord
	if jc.Decode(&records) != nil {
		return
	}
	if jc.Check("failed to record spending metrics for contract", b.store.RecordContractSpending(jc.Request.Context(), records)) != nil {
		return
	}
}

func (b *Bus) hostsAllowlistHandlerGET(jc jape.Context) {
	allowlist, err := b.store.HostAllowlist(jc.Request.Context())
	if jc.Check("couldn't load allowlist", err) == nil {
		api.WriteResponse(jc, api.AllowListResp(allowlist))
	}
}

func (b *Bus) hostsAllowlistHandlerPUT(jc jape.Context) {
	ctx := jc.Request.Context()
	var req api.UpdateAllowlistRequest
	if jc.Decode(&req) == nil {
		if len(req.Add)+len(req.Remove) > 0 && req.Clear {
			jc.Error(errors.New("cannot add or remove entries while clearing the allowlist"), http.StatusBadRequest)
			return
		} else if jc.Check("couldn't update allowlist entries", b.store.UpdateHostAllowlistEntries(ctx, req.Add, req.Remove, req.Clear)) != nil {
			return
		}
	}
}

func (b *Bus) hostsBlocklistHandlerGET(jc jape.Context) {
	blocklist, err := b.store.HostBlocklist(jc.Request.Context())
	if jc.Check("couldn't load blocklist", err) == nil {
		api.WriteResponse(jc, api.BlockListResp(blocklist))
	}
}

func (b *Bus) hostsBlocklistHandlerPUT(jc jape.Context) {
	ctx := jc.Request.Context()
	var req api.UpdateBlocklistRequest
	if jc.Decode(&req) == nil {
		if len(req.Add)+len(req.Remove) > 0 && req.Clear {
			jc.Error(errors.New("cannot add or remove entries while clearing the blocklist"), http.StatusBadRequest)
			return
		} else if jc.Check("couldn't update blocklist entries", b.store.UpdateHostBlocklistEntries(ctx, req.Add, req.Remove, req.Clear)) != nil {
			return
		}
	}
}

func (b *Bus) contractsHandlerGET(jc jape.Context) {
	filterMode := api.ContractFilterModeActive
	if jc.DecodeForm("filtermode", &filterMode) != nil {
		return
	}

	switch filterMode {
	case api.ContractFilterModeAll:
	case api.ContractFilterModeActive:
	case api.ContractFilterModeArchived:
	case api.ContractFilterModeGood:
	default:
		jc.Error(fmt.Errorf("invalid filter mode: '%v'", filterMode), http.StatusBadRequest)
		return
	}

	contracts, err := b.store.Contracts(jc.Request.Context(), api.ContractsOpts{
		FilterMode: filterMode,
	})
	if jc.Check("couldn't load contracts", err) == nil {
		api.WriteResponse(jc, prometheus.Slice(contracts))
	}
}

func (b *Bus) contractsRenewedIDHandlerGET(jc jape.Context) {
	var id types.FileContractID
	if jc.DecodeParam("id", &id) != nil {
		return
	}

	md, err := b.store.RenewedContract(jc.Request.Context(), id)
	if jc.Check("faild to fetch renewed contract", err) == nil {
		jc.Encode(md)
	}
}

func (b *Bus) contractsArchiveHandlerPOST(jc jape.Context) {
	var toArchive api.ContractsArchiveRequest
	if jc.Decode(&toArchive) != nil {
		return
	}

	jc.Check("failed to archive contracts", b.store.ArchiveContracts(jc.Request.Context(), toArchive))
}

func (b *Bus) contractAcquireHandlerPOST(jc jape.Context) {
	var id types.FileContractID
	if jc.DecodeParam("id", &id) != nil {
		return
	}
	var req api.ContractAcquireRequest
	if jc.Decode(&req) != nil {
		return
	}

	lockID, err := b.contractLocker.Acquire(jc.Request.Context(), req.Priority, id, time.Duration(req.Duration))
	if jc.Check("failed to acquire contract", err) != nil {
		return
	}
	jc.Encode(api.ContractAcquireResponse{
		LockID: lockID,
	})
}

func (b *Bus) contractKeepaliveHandlerPOST(jc jape.Context) {
	var id types.FileContractID
	if jc.DecodeParam("id", &id) != nil {
		return
	}
	var req api.ContractKeepaliveRequest
	if jc.Decode(&req) != nil {
		return
	}

	err := b.contractLocker.KeepAlive(id, req.LockID, time.Duration(req.Duration))
	if jc.Check("failed to extend lock duration", err) != nil {
		return
	}
}

func (b *Bus) contractLatestRevisionHandlerGET(jc jape.Context) {
	var fcid types.FileContractID
	if jc.DecodeParam("id", &fcid) != nil {
		return
	}
	contract, err := b.store.Contract(jc.Request.Context(), fcid)
	if errors.Is(err, api.ErrContractNotFound) {
		jc.Error(err, http.StatusNotFound)
		return
	} else if jc.Check("failed to fetch contract", err) != nil {
		return
	}
	host, err := b.store.Host(jc.Request.Context(), contract.HostKey)
	if jc.Check("failed to fetch host for contract", err) != nil {
		return
	}

	if host.IsV2() {
		revision, err := b.rhp4Client.LatestRevision(jc.Request.Context(), contract.HostKey, host.V2SiamuxAddr(), fcid)
		if jc.Check("failed to fetch revision", err) != nil {
			return
		}
		jc.Encode(api.Revision{
			ContractID:      fcid,
			MissedHostValue: revision.MissedHostValue,
			RenterFunds:     revision.RenterOutput.Value,
			RevisionNumber:  revision.RevisionNumber,
			Size:            revision.Filesize,
		})
	} else {
		revision, err := b.rhp3Client.Revision(jc.Request.Context(), fcid, contract.HostKey, host.Settings.SiamuxAddr())
		if jc.Check("failed to fetch revision", err) != nil {
			return
		}
		jc.Encode(api.Revision{
			ContractID:      fcid,
			MissedHostValue: revision.MissedHostPayout(),
			RenterFunds:     revision.ValidRenterPayout(),
			RevisionNumber:  revision.RevisionNumber,
			Size:            revision.Filesize,
		})
	}
}

func (b *Bus) contractPruneHandlerPOST(jc jape.Context) {
	ctx := jc.Request.Context()

	// decode fcid
	var fcid types.FileContractID
	if jc.DecodeParam("id", &fcid) != nil {
		return
	}

	// decode timeout
	var req api.ContractPruneRequest
	if jc.Decode(&req) != nil {
		return
	}

	// create gouging checker
	gp, err := b.gougingParams(ctx)
	if jc.Check("couldn't fetch gouging parameters", err) != nil {
		return
	}
	gc := gouging.NewChecker(gp.GougingSettings, gp.ConsensusState)

	// apply timeout
	pruneCtx := ctx
	if req.Timeout > 0 {
		var cancel context.CancelFunc
		pruneCtx, cancel = context.WithTimeout(ctx, time.Duration(req.Timeout))
		defer cancel()
	}

	// acquire contract lock indefinitely and defer the release
	lockID, err := b.contractLocker.Acquire(pruneCtx, lockingPriorityPruning, fcid, time.Duration(math.MaxInt64))
	if jc.Check("couldn't acquire contract lock", err) != nil {
		return
	}
	defer func() {
		if err := b.contractLocker.Release(fcid, lockID); err != nil {
			b.logger.Error("failed to release contract lock", zap.Error(err))
		}
	}()

	// fetch the contract from the bus
	c, err := b.store.Contract(ctx, fcid)
	if errors.Is(err, api.ErrContractNotFound) {
		jc.Error(err, http.StatusNotFound)
		return
	} else if jc.Check("couldn't fetch contract", err) != nil {
		return
	}

	// fetch the corresponding host
	host, err := b.store.Host(ctx, c.HostKey)
	if jc.Check("failed to fetch host for pruning", err) != nil {
		return
	}

	// build map of uploading sectors
	pending := make(map[types.Hash256]struct{})
	for _, root := range b.sectors.Sectors() {
		pending[root] = struct{}{}
	}

	// prune the contract
	rk := b.masterKey.DeriveContractKey(c.HostKey)
	var res api.ContractPruneResponse
	if b.isPassedV2AllowHeight() {
		res, err = b.pruneContractV2(pruneCtx, rk, c, host.V2SiamuxAddr(), gc, pending)
	} else {
		res, err = b.pruneContractV1(pruneCtx, rk, c, host.NetAddress, gc, pending)
	}
	if jc.Check("failed to prune contract", err) != nil {
		return
	}
	jc.Encode(res)
}

func (b *Bus) contractsPrunableDataHandlerGET(jc jape.Context) {
	sizes, err := b.store.ContractSizes(jc.Request.Context())
	if jc.Check("failed to fetch contract sizes", err) != nil {
		return
	}

	// prepare the response
	var contracts []api.ContractPrunableData
	var totalPrunable, totalSize uint64

	// build the response
	for fcid, size := range sizes {
		contracts = append(contracts, api.ContractPrunableData{
			ID:           fcid,
			ContractSize: size,
		})
		totalPrunable += size.Prunable
		totalSize += size.Size
	}

	// sort contracts by the amount of prunable data
	sort.Slice(contracts, func(i, j int) bool {
		if contracts[i].Prunable == contracts[j].Prunable {
			return contracts[i].Size > contracts[j].Size
		}
		return contracts[i].Prunable > contracts[j].Prunable
	})

	api.WriteResponse(jc, api.ContractsPrunableDataResponse{
		Contracts:     contracts,
		TotalPrunable: totalPrunable,
		TotalSize:     totalSize,
	})
}

func (b *Bus) contractSizeHandlerGET(jc jape.Context) {
	var id types.FileContractID
	if jc.DecodeParam("id", &id) != nil {
		return
	}

	size, err := b.store.ContractSize(jc.Request.Context(), id)
	if errors.Is(err, api.ErrContractNotFound) {
		jc.Error(err, http.StatusNotFound)
		return
	} else if jc.Check("failed to fetch contract size", err) != nil {
		return
	}
	jc.Encode(size)
}

func (b *Bus) contractUsabilityHandlerPUT(jc jape.Context) {
	var id types.FileContractID
	if jc.DecodeParam("id", &id) != nil {
		return
	}

	var usability string
	if jc.Decode(&usability) != nil {
		return
	}

	err := b.store.UpdateContractUsability(jc.Request.Context(), id, usability)
	if errors.Is(err, api.ErrContractNotFound) {
		jc.Error(err, http.StatusNotFound)
		return
	} else if errors.Is(err, sql.ErrInvalidContractUsability) {
		jc.Error(err, http.StatusBadRequest)
		return
	}

	jc.Check("failed to update contract usability", err)
}

func (b *Bus) contractReleaseHandlerPOST(jc jape.Context) {
	var id types.FileContractID
	if jc.DecodeParam("id", &id) != nil {
		return
	}
	var req api.ContractReleaseRequest
	if jc.Decode(&req) != nil {
		return
	}
	if jc.Check("failed to release contract", b.contractLocker.Release(id, req.LockID)) != nil {
		return
	}
}

func (b *Bus) contractIDHandlerGET(jc jape.Context) {
	var id types.FileContractID
	if jc.DecodeParam("id", &id) != nil {
		return
	}
	c, err := b.store.Contract(jc.Request.Context(), id)
	if jc.Check("couldn't load contract", err) == nil {
		jc.Encode(c)
	}
}

func (b *Bus) contractsHandlerPUT(jc jape.Context) {
	// decode request
	var c api.ContractMetadata
	if jc.Decode(&c) != nil {
		return
	}

	// upsert the contract
	jc.Check("failed to add contract", b.store.PutContract(jc.Request.Context(), c))
}

func (b *Bus) contractIDRenewHandlerPOST(jc jape.Context) {
	// apply pessimistic timeout
	ctx, cancel := context.WithTimeout(jc.Request.Context(), 15*time.Minute)
	defer cancel()

	// decode contract id
	var fcid types.FileContractID
	if jc.DecodeParam("id", &fcid) != nil {
		return
	}

	// decode request
	var rrr api.ContractRenewRequest
	if jc.Decode(&rrr) != nil {
		return
	}

	// validate the request
	if rrr.EndHeight == 0 {
		http.Error(jc.ResponseWriter, "EndHeight can not be zero", http.StatusBadRequest)
		return
	} else if rrr.ExpectedNewStorage == 0 {
		http.Error(jc.ResponseWriter, "ExpectedNewStorage can not be zero", http.StatusBadRequest)
		return
	} else if rrr.RenterFunds.IsZero() {
		http.Error(jc.ResponseWriter, "RenterFunds can not be zero", http.StatusBadRequest)
		return
	}

	// fetch the contract
	c, err := b.store.Contract(ctx, fcid)
	if errors.Is(err, api.ErrContractNotFound) {
		jc.Error(err, http.StatusNotFound)
		return
	} else if jc.Check("couldn't fetch contract", err) != nil {
		return
	}

	// fetch the host
	h, err := b.store.Host(ctx, c.HostKey)
	if jc.Check("couldn't fetch host", err) != nil {
		return
	}

	// fetch consensus state
	cs := b.cm.TipState()

	// fetch gouging parameters
	gp, err := b.gougingParams(ctx)
	if jc.Check("could not get gouging parameters", err) != nil {
		return
	}

	// acquire contract lock indefinitely and defer the release
	lockID, err := b.contractLocker.Acquire(ctx, lockingPriorityRenew, c.ID, time.Duration(math.MaxInt64))
	if jc.Check("failed to acquire contract for renewal", err) != nil {
		return
	}
	defer func() {
		if err := b.contractLocker.Release(c.ID, lockID); err != nil {
			b.logger.Error("failed to release contract lock", zap.Error(err))
		}
	}()

	// use RHP4 if we're passed the V2 hardfork allow height
	var contract api.ContractMetadata
	if b.isPassedV2AllowHeight() {
		contract, err = b.renewContractV2(ctx, cs, h, gp, c, rrr.RenterFunds, rrr.MinNewCollateral, rrr.EndHeight, rrr.ExpectedNewStorage)
	} else {
		contract, err = b.renewContractV1(ctx, cs, gp, c, h.Settings, rrr.RenterFunds, rrr.MinNewCollateral, rrr.EndHeight, rrr.ExpectedNewStorage)
		if errors.Is(err, api.ErrMaxFundAmountExceeded) {
			jc.Error(err, http.StatusBadRequest)
			return
		}
	}
	if jc.Check("couldn't renew/refresh contract", err) != nil {
		return
	}

	// add the renewal
	metadata, err := b.addRenewal(ctx, contract)
	if jc.Check("couldn't add renewal", err) == nil {
		jc.Encode(metadata)
	}
}

func (b *Bus) contractIDRootsHandlerGET(jc jape.Context) {
	var id types.FileContractID
	if jc.DecodeParam("id", &id) != nil {
		return
	}

	roots, err := b.store.ContractRoots(jc.Request.Context(), id)
	if jc.Check("couldn't fetch contract sectors", err) == nil {
		jc.Encode(roots)
	}
}

func (b *Bus) contractIDHandlerDELETE(jc jape.Context) {
	var id types.FileContractID
	if jc.DecodeParam("id", &id) != nil {
		return
	}
	jc.Check("couldn't remove contract", b.store.ArchiveContract(jc.Request.Context(), id, api.ContractArchivalReasonRemoved))
}

func (b *Bus) contractsAllHandlerDELETE(jc jape.Context) {
	jc.Check("couldn't remove contracts", b.store.ArchiveAllContracts(jc.Request.Context(), api.ContractArchivalReasonRemoved))
}

func (b *Bus) objectHandlerGET(jc jape.Context) {
	key := jc.PathParam("key")
	var bucket string
	if jc.DecodeForm("bucket", &bucket) != nil {
		return
	} else if bucket == "" {
		jc.Error(api.ErrBucketMissing, http.StatusBadRequest)
		return
	}

	var onlymetadata bool
	if jc.DecodeForm("onlymetadata", &onlymetadata) != nil {
		return
	}

	var o api.Object
	var err error

	if onlymetadata {
		o, err = b.store.ObjectMetadata(jc.Request.Context(), bucket, key)
	} else {
		o, err = b.store.Object(jc.Request.Context(), bucket, key)
	}
	if errors.Is(err, api.ErrObjectNotFound) {
		jc.Error(err, http.StatusNotFound)
		return
	} else if jc.Check("couldn't load object", err) != nil {
		return
	}
	jc.Encode(o)
}

func (b *Bus) objectsHandlerGET(jc jape.Context) {
	var bucket, marker, delim, sortBy, sortDir, substring string
	if jc.DecodeForm("bucket", &bucket) != nil {
		return
	}

	if jc.DecodeForm("delimiter", &delim) != nil {
		return
	}
	limit := -1
	if jc.DecodeForm("limit", &limit) != nil {
		return
	}
	if jc.DecodeForm("marker", &marker) != nil {
		return
	}
	if jc.DecodeForm("sortby", &sortBy) != nil {
		return
	}
	if jc.DecodeForm("sortdir", &sortDir) != nil {
		return
	}
	if jc.DecodeForm("substring", &substring) != nil {
		return
	}
	var slabEncryptionKey object.EncryptionKey
	if jc.DecodeForm("slabencryptionkey", &slabEncryptionKey) != nil {
		return
	}

	resp, err := b.store.Objects(jc.Request.Context(), bucket, jc.PathParam("prefix"), substring, delim, sortBy, sortDir, marker, limit, slabEncryptionKey)
	if errors.Is(err, api.ErrUnsupportedDelimiter) {
		jc.Error(err, http.StatusBadRequest)
		return
	} else if jc.Check("failed to query objects", err) != nil {
		return
	}
	api.WriteResponse(jc, resp)
}

func (b *Bus) objectHandlerPUT(jc jape.Context) {
	var aor api.AddObjectRequest
	if jc.Decode(&aor) != nil {
		return
	} else if aor.Bucket == "" {
		jc.Error(api.ErrBucketMissing, http.StatusBadRequest)
		return
	}
	jc.Check("couldn't store object", b.store.UpdateObject(jc.Request.Context(), aor.Bucket, jc.PathParam("key"), aor.ETag, aor.MimeType, aor.Metadata, aor.Object))
}

func (b *Bus) objectsCopyHandlerPOST(jc jape.Context) {
	var orr api.CopyObjectsRequest
	if jc.Decode(&orr) != nil {
		return
	}
	om, err := b.store.CopyObject(jc.Request.Context(), orr.SourceBucket, orr.DestinationBucket, orr.SourceKey, orr.DestinationKey, orr.MimeType, orr.Metadata)
	if jc.Check("couldn't copy object", err) != nil {
		return
	}

	jc.ResponseWriter.Header().Set("Last-Modified", om.ModTime.Std().Format(http.TimeFormat))
	jc.ResponseWriter.Header().Set("ETag", api.FormatETag(om.ETag))
	jc.Encode(om)
}

func (b *Bus) objectsRemoveHandlerPOST(jc jape.Context) {
	var orr api.ObjectsRemoveRequest
	if jc.Decode(&orr) != nil {
		return
	} else if orr.Bucket == "" {
		jc.Error(api.ErrBucketMissing, http.StatusBadRequest)
		return
	}

	if orr.Prefix == "" {
		jc.Error(errors.New("prefix cannot be empty"), http.StatusBadRequest)
		return
	}

	jc.Check("failed to remove objects", b.store.RemoveObjects(jc.Request.Context(), orr.Bucket, orr.Prefix))
}

func (b *Bus) objectsRenameHandlerPOST(jc jape.Context) {
	var orr api.ObjectsRenameRequest
	if jc.Decode(&orr) != nil {
		return
	} else if orr.Bucket == "" {
		jc.Error(api.ErrBucketMissing, http.StatusBadRequest)
		return
	}
	if orr.Mode == api.ObjectsRenameModeSingle {
		// Single object rename.
		if strings.HasSuffix(orr.From, "/") || strings.HasSuffix(orr.To, "/") {
			jc.Error(fmt.Errorf("can't rename dirs with mode %v", orr.Mode), http.StatusBadRequest)
			return
		}
		jc.Check("couldn't rename object", b.store.RenameObject(jc.Request.Context(), orr.Bucket, orr.From, orr.To, orr.Force))
		return
	} else if orr.Mode == api.ObjectsRenameModeMulti {
		// Multi object rename.
		if !strings.HasSuffix(orr.From, "/") || !strings.HasSuffix(orr.To, "/") {
			jc.Error(fmt.Errorf("can't rename file with mode %v", orr.Mode), http.StatusBadRequest)
			return
		}
		jc.Check("couldn't rename objects", b.store.RenameObjects(jc.Request.Context(), orr.Bucket, orr.From, orr.To, orr.Force))
		return
	} else {
		// Invalid mode.
		jc.Error(fmt.Errorf("invalid mode: %v", orr.Mode), http.StatusBadRequest)
		return
	}
}

func (b *Bus) objectHandlerDELETE(jc jape.Context) {
	var bucket string
	if jc.DecodeForm("bucket", &bucket) != nil {
		return
	} else if bucket == "" {
		jc.Error(api.ErrBucketMissing, http.StatusBadRequest)
		return
	}
	err := b.store.RemoveObject(jc.Request.Context(), bucket, jc.PathParam("key"))
	if errors.Is(err, api.ErrObjectNotFound) {
		jc.Error(err, http.StatusNotFound)
		return
	}
	jc.Check("couldn't delete object", err)
}

func (b *Bus) slabbuffersHandlerGET(jc jape.Context) {
	buffers, err := b.store.SlabBuffers(jc.Request.Context())
	if jc.Check("couldn't get slab buffers info", err) != nil {
		return
	}
	api.WriteResponse(jc, api.SlabBuffersResp(buffers))
}

func (b *Bus) objectsStatshandlerGET(jc jape.Context) {
	opts := api.ObjectsStatsOpts{}
	if jc.DecodeForm("bucket", &opts.Bucket) != nil {
		return
	}
	info, err := b.store.ObjectsStats(jc.Request.Context(), opts)
	if jc.Check("couldn't get objects stats", err) != nil {
		return
	}
	jc.Encode(info)
}

func (b *Bus) packedSlabsHandlerFetchPOST(jc jape.Context) {
	var psrg api.PackedSlabsRequestGET
	if jc.Decode(&psrg) != nil {
		return
	}
	if psrg.MinShards == 0 || psrg.TotalShards == 0 {
		jc.Error(fmt.Errorf("min_shards and total_shards must be non-zero"), http.StatusBadRequest)
		return
	}
	if psrg.LockingDuration == 0 {
		jc.Error(fmt.Errorf("locking_duration must be non-zero"), http.StatusBadRequest)
		return
	}
	slabs, err := b.store.PackedSlabsForUpload(jc.Request.Context(), time.Duration(psrg.LockingDuration), psrg.MinShards, psrg.TotalShards, psrg.Limit)
	if jc.Check("couldn't get packed slabs", err) != nil {
		return
	}
	jc.Encode(slabs)
}

func (b *Bus) packedSlabsHandlerDonePOST(jc jape.Context) {
	var psrp api.PackedSlabsRequestPOST
	if jc.Decode(&psrp) != nil {
		return
	}
	jc.Check("failed to mark packed slab(s) as uploaded", b.store.MarkPackedSlabsUploaded(jc.Request.Context(), psrp.Slabs))
}

func (b *Bus) settingsGougingHandlerGET(jc jape.Context) {
	gs, err := b.store.GougingSettings(jc.Request.Context())
	if errors.Is(err, sql.ErrSettingNotFound) {
		gs = api.DefaultGougingSettings
	} else if err != nil {
		jc.Error(err, http.StatusInternalServerError)
		return
	}
	jc.Encode(gs)
}

func (b *Bus) settingsGougingHandlerPUT(jc jape.Context) {
	var gs api.GougingSettings
	if jc.Decode(&gs) != nil {
		return
	}
	if err := gs.Validate(); err != nil {
		jc.Error(fmt.Errorf("couldn't update gouging settings, error: %v", err), http.StatusBadRequest)
		return
	}

	if jc.Check("failed to update gouging settings", b.store.UpdateGougingSettings(jc.Request.Context(), gs)) == nil {
		b.pinMgr.TriggerUpdate()
	}
}

func (b *Bus) settingsPinnedHandlerGET(jc jape.Context) {
	ps, err := b.store.PinnedSettings(jc.Request.Context())
	if errors.Is(err, sql.ErrSettingNotFound) {
		ps = api.DefaultPinnedSettings
	} else if err != nil {
		jc.Error(err, http.StatusInternalServerError)
		return
	}
	jc.Encode(ps)
}

func (b *Bus) settingsPinnedHandlerPUT(jc jape.Context) {
	var ps api.PinnedSettings
	if jc.Decode(&ps) != nil {
		return
	}
	if err := ps.Validate(); err != nil {
		jc.Error(fmt.Errorf("couldn't update pinned settings, error: %v", err), http.StatusBadRequest)
		return
	} else if ps.Enabled() && !b.explorer.Enabled() {
		jc.Error(fmt.Errorf("can't enable price pinning, %w", api.ErrExplorerDisabled), http.StatusBadRequest)
		return
	}

	if jc.Check("failed to update pinned settings", b.store.UpdatePinnedSettings(jc.Request.Context(), ps)) == nil {
		b.pinMgr.TriggerUpdate()
	}
}

func (b *Bus) settingsUploadHandlerGET(jc jape.Context) {
	us, err := b.store.UploadSettings(jc.Request.Context())
	if errors.Is(err, sql.ErrSettingNotFound) {
		us = api.DefaultUploadSettings(b.cm.TipState().Network.Name)
	} else if err != nil {
		jc.Error(err, http.StatusInternalServerError)
		return
	}
	jc.Encode(us)
}

func (b *Bus) settingsUploadHandlerPUT(jc jape.Context) {
	var us api.UploadSettings
	if jc.Decode(&us) != nil {
		return
	}
	if err := us.Validate(); err != nil {
		jc.Error(fmt.Errorf("couldn't update upload settings, error: %v", err), http.StatusBadRequest)
		return
	}

	jc.Check("failed to update upload settings", b.store.UpdateUploadSettings(jc.Request.Context(), us))
}

func (b *Bus) settingsS3HandlerGET(jc jape.Context) {
	s3s, err := b.store.S3Settings(jc.Request.Context())
	if errors.Is(err, sql.ErrSettingNotFound) {
		s3s = api.DefaultS3Settings
	} else if err != nil {
		jc.Error(err, http.StatusInternalServerError)
		return
	}
	jc.Encode(s3s)
}

func (b *Bus) settingsS3HandlerPUT(jc jape.Context) {
	var s3s api.S3Settings
	if jc.Decode(&s3s) != nil {
		return
	}
	if err := s3s.Validate(); err != nil {
		jc.Error(fmt.Errorf("couldn't update S3 settings, error: %v", err), http.StatusBadRequest)
		return
	}

	jc.Check("failed to update S3 settings", b.store.UpdateS3Settings(jc.Request.Context(), s3s))
}

func (b *Bus) sectorsHostRootHandlerDELETE(jc jape.Context) {
	var hk types.PublicKey
	var root types.Hash256
	if jc.DecodeParam("hk", &hk) != nil {
		return
	} else if jc.DecodeParam("root", &root) != nil {
		return
	}
	n, err := b.store.DeleteHostSector(jc.Request.Context(), hk, root)
	if jc.Check("failed to mark sector as lost", err) != nil {
		return
	} else if n > 0 {
		b.logger.Infow("successfully marked sector as lost", "hk", hk, "root", root)
	}
}

func (b *Bus) slabHandlerGET(jc jape.Context) {
	var key object.EncryptionKey
	if jc.DecodeParam("key", &key) != nil {
		return
	}
	slab, err := b.store.Slab(jc.Request.Context(), key)
	if errors.Is(err, api.ErrSlabNotFound) {
		jc.Error(err, http.StatusNotFound)
		return
	} else if err != nil {
		jc.Error(err, http.StatusInternalServerError)
		return
	}
	jc.Encode(slab)
}

func (b *Bus) slabHandlerPUT(jc jape.Context) {
	var key object.EncryptionKey
	if jc.DecodeParam("key", &key) != nil {
		return
	}

	var sectors []api.UploadedSector
	if jc.Decode(&sectors) != nil {
		return
	}

	// validate the sectors
	for _, s := range sectors {
		if s.Root == (types.Hash256{}) {
			jc.Error(errors.New("root can not be empty"), http.StatusBadRequest)
			return
		} else if s.ContractID == (types.FileContractID{}) {
			jc.Error(errors.New("contractID can not be empty"), http.StatusBadRequest)
			return
		}
	}

	err := b.store.UpdateSlab(jc.Request.Context(), key, sectors)
	if errors.Is(err, api.ErrSlabNotFound) {
		jc.Error(err, http.StatusNotFound)
		return
	} else if errors.Is(err, api.ErrUnknownSector) {
		jc.Error(err, http.StatusBadRequest)
		return
	} else if errors.Is(err, api.ErrContractNotFound) {
		jc.Error(err, http.StatusBadRequest)
		return
	} else if err != nil {
		jc.Error(fmt.Errorf("%v: %w", "couldn't update slab", err), http.StatusInternalServerError)
		return
	}
}

func (b *Bus) slabsRefreshHealthHandlerPOST(jc jape.Context) {
	jc.Check("failed to recompute health", b.store.RefreshHealth(jc.Request.Context()))
}

func (b *Bus) slabsMigrationHandlerPOST(jc jape.Context) {
	var msr api.MigrationSlabsRequest
	if jc.Decode(&msr) == nil {
		if slabs, err := b.store.UnhealthySlabs(jc.Request.Context(), msr.HealthCutoff, msr.Limit); jc.Check("couldn't fetch slabs for migration", err) == nil {
			jc.Encode(api.UnhealthySlabsResponse{
				Slabs: slabs,
			})
		}
	}
}

func (b *Bus) slabsPartialHandlerGET(jc jape.Context) {
	jc.Custom(nil, []byte{})

	var key object.EncryptionKey
	if jc.DecodeParam("key", &key) != nil {
		return
	}

	var offset int
	if jc.DecodeForm("offset", &offset) != nil {
		return
	} else if offset < 0 {
		jc.Error(api.ErrInvalidOffset, http.StatusBadRequest)
		return
	}

	var length int
	if jc.DecodeForm("length", &length) != nil {
		return
	} else if length <= 0 {
		jc.Error(api.ErrInvalidLength, http.StatusBadRequest)
		return
	}

	data, err := b.store.FetchPartialSlab(jc.Request.Context(), key, uint32(offset), uint32(length))
	if errors.Is(err, api.ErrObjectNotFound) {
		jc.Error(err, http.StatusNotFound)
		return
	} else if err != nil {
		jc.Error(err, http.StatusInternalServerError)
		return
	}
	jc.ResponseWriter.Write(data)
}

func (b *Bus) slabsPartialHandlerPOST(jc jape.Context) {
	var minShards int
	if jc.DecodeForm("minshards", &minShards) != nil {
		return
	}
	var totalShards int
	if jc.DecodeForm("totalshards", &totalShards) != nil {
		return
	}
	if minShards <= 0 || totalShards <= minShards {
		jc.Error(errors.New("minShards must be positive and totalShards must be greater than minShards"), http.StatusBadRequest)
		return
	}
	if totalShards > math.MaxUint8 {
		jc.Error(fmt.Errorf("totalShards must be less than or equal to %d", math.MaxUint8), http.StatusBadRequest)
		return
	}
	data, err := io.ReadAll(jc.Request.Body)
	if jc.Check("failed to read request body", err) != nil {
		return
	}
	slabs, bufferSize, err := b.store.AddPartialSlab(jc.Request.Context(), data, uint8(minShards), uint8(totalShards))
	if jc.Check("failed to add partial slab", err) != nil {
		return
	}
	us, err := b.store.UploadSettings(jc.Request.Context())
	if err != nil {
		jc.Error(fmt.Errorf("could not get upload packing settings: %w", err), http.StatusInternalServerError)
		return
	}
	jc.Encode(api.AddPartialSlabResponse{
		Slabs:                        slabs,
		SlabBufferMaxSizeSoftReached: bufferSize >= us.Packing.SlabBufferMaxSizeSoft,
	})
}

func (b *Bus) autopilotHandlerGET(jc jape.Context) {
	ap, err := b.store.AutopilotConfig(jc.Request.Context())
	if jc.Check("failed to fetch autopilot config", err) != nil {
		return
	}
	jc.Encode(ap)
}

func (b *Bus) autopilotHandlerPUT(jc jape.Context) {
	// decode request
	var req api.UpdateAutopilotRequest
	if jc.Decode(&req) != nil {
		return
	} else if req == (api.UpdateAutopilotRequest{}) {
		jc.Error(errors.New("request body is empty"), http.StatusBadRequest)
		return
	}

	// fetch current config
	cfg, err := b.store.AutopilotConfig(jc.Request.Context())
	if jc.Check("failed to fetch current configuration", err) != nil {
		return
	}

	// update the contracts config
	if req.Contracts != nil {
		if err := req.Contracts.Validate(); err != nil {
			jc.Error(fmt.Errorf("failed to update autopilot, contracts config is invalid: %w", err), http.StatusBadRequest)
			return
		}
		cfg.Contracts = *req.Contracts
	}

	// update the hosts config
	if req.Hosts != nil {
		if err := req.Hosts.Validate(); err != nil {
			jc.Error(fmt.Errorf("failed to update autopilot, hosts config is invalid: %w", err), http.StatusBadRequest)
			return
		}
		cfg.Hosts = *req.Hosts
	}

	// enable/disable the autopilot
	if req.Enabled != nil {
		cfg.Enabled = *req.Enabled
	}

	jc.Check("failed to update autopilot config", b.store.UpdateAutopilotConfig(jc.Request.Context(), cfg))
}

func (b *Bus) contractIDAncestorsHandler(jc jape.Context) {
	var fcid types.FileContractID
	if jc.DecodeParam("id", &fcid) != nil {
		return
	}
	var minStartHeight uint64
	if jc.DecodeForm("minstartheight", &minStartHeight) != nil {
		return
	}
	ancestors, err := b.store.AncestorContracts(jc.Request.Context(), fcid, uint64(minStartHeight))
	if jc.Check("failed to fetch ancestor contracts", err) != nil {
		return
	}
	jc.Encode(ancestors)
}

func (b *Bus) contractIDBroadcastHandler(jc jape.Context) {
	var fcid types.FileContractID
	if jc.DecodeParam("id", &fcid) != nil {
		return
	}

	txnID, err := b.broadcastContract(jc.Request.Context(), fcid)
	if jc.Check("failed to broadcast contract revision", err) == nil {
		jc.Encode(txnID)
	}
}

func (b *Bus) paramsHandlerUploadGET(jc jape.Context) {
	gp, err := b.gougingParams(jc.Request.Context())
	if jc.Check("could not get gouging parameters", err) != nil {
		return
	}

	var uploadPacking bool
	us, err := b.store.UploadSettings(jc.Request.Context())
	if jc.Check("could not get upload settings", err) == nil {
		uploadPacking = us.Packing.Enabled
	}

	api.WriteResponse(jc, api.UploadParams{
		CurrentHeight: b.cm.TipState().Index.Height,
		GougingParams: gp,
		UploadPacking: uploadPacking,
	})
}

func (b *Bus) consensusState(ctx context.Context) (api.ConsensusState, error) {
	index, err := b.cs.ChainIndex(ctx)
	if err != nil {
		return api.ConsensusState{}, err
	}

	var synced bool
	block, found := b.cm.Block(index.ID)
	if found {
		synced = utils.IsSynced(block)
	}

	return api.ConsensusState{
		BlockHeight:   index.Height,
		LastBlockTime: api.TimeRFC3339(block.Timestamp),
		Synced:        synced,
	}, nil
}

func (b *Bus) paramsHandlerGougingGET(jc jape.Context) {
	gp, err := b.gougingParams(jc.Request.Context())
	if jc.Check("could not get gouging parameters", err) != nil {
		return
	}
	api.WriteResponse(jc, gp)
}

func (b *Bus) gougingParams(ctx context.Context) (api.GougingParams, error) {
	gs, err := b.store.GougingSettings(ctx)
	if errors.Is(err, sql.ErrSettingNotFound) {
		gs = api.DefaultGougingSettings
	} else if err != nil {
		return api.GougingParams{}, err
	}

	us, err := b.store.UploadSettings(ctx)
	if errors.Is(err, sql.ErrSettingNotFound) {
		us = api.DefaultUploadSettings(b.cm.TipState().Network.Name)
	} else if err != nil {
		return api.GougingParams{}, err
	}

	cs, err := b.consensusState(ctx)
	if err != nil {
		return api.GougingParams{}, err
	}

	return api.GougingParams{
		ConsensusState:     cs,
		GougingSettings:    gs,
		RedundancySettings: us.Redundancy,
	}, nil
}

func (b *Bus) handleGETAlerts(jc jape.Context) {
	var severity alerts.Severity
	if jc.DecodeForm("severity", &severity) != nil {
		return
	}

	var offset int
	if jc.DecodeForm("offset", &offset) != nil {
		return
	} else if offset < 0 {
		jc.Error(api.ErrInvalidOffset, http.StatusBadRequest)
		return
	}

	limit := -1
	if jc.DecodeForm("limit", &limit) != nil {
		return
	} else if limit < -1 {
		jc.Error(api.ErrInvalidLimit, http.StatusBadRequest)
		return
	}

	ar, err := b.alertMgr.Alerts(jc.Request.Context(), alerts.AlertsOpts{
		Offset:   offset,
		Limit:    limit,
		Severity: severity,
	})
	if jc.Check("failed to fetch alerts", err) != nil {
		return
	}
	api.WriteResponse(jc, ar)
}

func (b *Bus) handlePOSTAlertsDismiss(jc jape.Context) {
	var ids []types.Hash256
	if jc.Decode(&ids) != nil {
		return
	}
	jc.Check("failed to dismiss alerts", b.alertMgr.DismissAlerts(jc.Request.Context(), ids...))
}

func (b *Bus) handlePOSTAlertsRegister(jc jape.Context) {
	var alert alerts.Alert
	if jc.Decode(&alert) != nil {
		return
	}
	jc.Check("failed to register alert", b.alertMgr.RegisterAlert(jc.Request.Context(), alert))
}

func (b *Bus) accountsHandlerGET(jc jape.Context) {
	var owner string
	if jc.DecodeForm("owner", &owner) != nil {
		return
	}
	accounts, err := b.store.Accounts(jc.Request.Context(), owner)
	if err != nil {
		jc.Error(err, http.StatusInternalServerError)
		return
	}
	jc.Encode(accounts)
}

func (b *Bus) accountsHandlerPOST(jc jape.Context) {
	var req api.AccountsSaveRequest
	if jc.Decode(&req) != nil {
		return
	}
	for _, acc := range req.Accounts {
		if acc.Owner == "" {
			jc.Error(errors.New("acocunts need to have a valid 'Owner'"), http.StatusBadRequest)
			return
		}
	}
	jc.Check("failed to save accounts", b.store.SaveAccounts(jc.Request.Context(), req.Accounts))
}

func (b *Bus) hostsCheckHandlerPUT(jc jape.Context) {
	var hk types.PublicKey
	if jc.DecodeParam("hostkey", &hk) != nil {
		return
	}
	var hc api.HostChecks
	if jc.Check("failed to decode host check", jc.Decode(&hc)) != nil {
		return
	}

	err := b.store.UpdateHostCheck(jc.Request.Context(), hk, hc)
	if jc.Check("failed to update host check", err) != nil {
		return
	}
}

func (b *Bus) broadcastAction(e webhooks.Event) {
	log := b.logger.With("event", e.Event).With("module", e.Module)
	err := b.webhooksMgr.BroadcastAction(context.Background(), e)
	if err != nil {
		log.With(zap.Error(err)).Error("failed to broadcast action")
	} else {
		log.Debug("successfully broadcast action")
	}
}

func (b *Bus) contractTaxHandlerGET(jc jape.Context) {
	var payout types.Currency
	if jc.DecodeParam("payout", (*api.ParamCurrency)(&payout)) != nil {
		return
	}
	cs := b.cm.TipState()
	jc.Encode(cs.FileContractTax(types.FileContract{Payout: payout}))
}

func (b *Bus) stateHandlerGET(jc jape.Context) {
	api.WriteResponse(jc, api.BusStateResponse{
		StartTime: api.TimeRFC3339(b.startTime),
		BuildState: api.BuildState{
			Version:   build.Version(),
			Commit:    build.Commit(),
			OS:        runtime.GOOS,
			BuildTime: api.TimeRFC3339(build.BuildTime()),
		},
		Explorer: api.ExplorerState{
			Enabled: b.explorer.Enabled(),
			URL:     b.explorer.BaseURL(),
		},
		Network: b.cm.TipState().Network.Name,
	})
}

func (b *Bus) uploadTrackHandlerPOST(jc jape.Context) {
	var id api.UploadID
	if jc.DecodeParam("id", &id) == nil {
		jc.Check("failed to track upload", b.sectors.StartUpload(id))
	}
}

func (b *Bus) uploadAddSectorHandlerPOST(jc jape.Context) {
	var id api.UploadID
	if jc.DecodeParam("id", &id) != nil {
		return
	}
	var roots []types.Hash256
	if jc.Decode(&roots) != nil {
		return
	}
	jc.Check("failed to add sectors", b.sectors.AddSectors(id, roots...))
}

func (b *Bus) uploadFinishedHandlerDELETE(jc jape.Context) {
	var id api.UploadID
	if jc.DecodeParam("id", &id) == nil {
		b.sectors.FinishUpload(id)
	}
}

func (b *Bus) webhookActionHandlerPost(jc jape.Context) {
	var action webhooks.Event
	if jc.Check("failed to decode action", jc.Decode(&action)) != nil {
		return
	}
	b.broadcastAction(action)
}

func (b *Bus) webhookHandlerDelete(jc jape.Context) {
	var wh webhooks.Webhook
	if jc.Decode(&wh) != nil {
		return
	}
	err := b.webhooksMgr.Delete(jc.Request.Context(), wh)
	if errors.Is(err, webhooks.ErrWebhookNotFound) {
		jc.Error(fmt.Errorf("webhook for URL %v and event %v.%v not found", wh.URL, wh.Module, wh.Event), http.StatusNotFound)
		return
	} else if jc.Check("failed to delete webhook", err) != nil {
		return
	}
}

func (b *Bus) webhookHandlerGet(jc jape.Context) {
	webhooks, queueInfos := b.webhooksMgr.Info()
	jc.Encode(api.WebhookResponse{
		Queues:   queueInfos,
		Webhooks: webhooks,
	})
}

func (b *Bus) webhookHandlerPost(jc jape.Context) {
	var req webhooks.Webhook
	if jc.Decode(&req) != nil {
		return
	}

	err := b.webhooksMgr.Register(jc.Request.Context(), webhooks.Webhook{
		Event:   req.Event,
		Module:  req.Module,
		URL:     req.URL,
		Headers: req.Headers,
	})
	if err != nil {
		jc.Error(fmt.Errorf("failed to add Webhook: %w", err), http.StatusInternalServerError)
		return
	}
}

func (b *Bus) metricsHandlerDELETE(jc jape.Context) {
	metric := jc.PathParam("key")
	if metric == "" {
		jc.Error(errors.New("parameter 'metric' is required"), http.StatusBadRequest)
		return
	}

	var cutoff time.Time
	if jc.DecodeForm("cutoff", (*api.TimeRFC3339)(&cutoff)) != nil {
		return
	} else if cutoff.IsZero() {
		jc.Error(errors.New("parameter 'cutoff' is required"), http.StatusBadRequest)
		return
	}

	err := b.store.PruneMetrics(jc.Request.Context(), metric, cutoff)
	if jc.Check("failed to prune metrics", err) != nil {
		return
	}
}

func (b *Bus) metricsHandlerPUT(jc jape.Context) {
	jc.Custom((*interface{})(nil), nil)

	key := jc.PathParam("key")
	if key != api.MetricContractPrune {
		jc.Error(fmt.Errorf("unknown metric key '%s'", key), http.StatusBadRequest)
		return
	}

	// TODO: jape hack - remove once jape can handle decoding multiple different request types
	var req api.ContractPruneMetricRequestPUT
	if err := json.NewDecoder(jc.Request.Body).Decode(&req); err != nil {
		jc.Error(fmt.Errorf("couldn't decode request type (%T): %w", req, err), http.StatusBadRequest)
		return
	}

	jc.Check("failed to record contract prune metric", b.store.RecordContractPruneMetric(jc.Request.Context(), req.Metrics...))
}

func (b *Bus) metricsHandlerGET(jc jape.Context) {
	// parse mandatory query parameters
	var start time.Time
	if jc.DecodeForm("start", (*api.TimeRFC3339)(&start)) != nil {
		return
	} else if start.IsZero() {
		jc.Error(errors.New("parameter 'start' is required"), http.StatusBadRequest)
		return
	}

	var n uint64
	if jc.DecodeForm("n", &n) != nil {
		return
	} else if n == 0 {
		if jc.Request.FormValue("n") == "" {
			jc.Error(errors.New("parameter 'n' is required"), http.StatusBadRequest)
		} else {
			jc.Error(errors.New("'n' has to be greater than zero"), http.StatusBadRequest)
		}
		return
	}

	var interval time.Duration
	if jc.DecodeForm("interval", (*api.DurationMS)(&interval)) != nil {
		return
	} else if interval == 0 {
		jc.Error(errors.New("parameter 'interval' is required"), http.StatusBadRequest)
		return
	}

	// parse optional query parameters
	var metrics interface{}
	var err error
	key := jc.PathParam("key")
	switch key {
	case api.MetricContract:
		var opts api.ContractMetricsQueryOpts
		if jc.DecodeForm("contractid", &opts.ContractID) != nil {
			return
		} else if jc.DecodeForm("hostkey", &opts.HostKey) != nil {
			return
		}
		metrics, err = b.metrics(jc.Request.Context(), key, start, n, interval, opts)
	case api.MetricContractPrune:
		var opts api.ContractPruneMetricsQueryOpts
		if jc.DecodeForm("contractid", &opts.ContractID) != nil {
			return
		} else if jc.DecodeForm("hostkey", &opts.HostKey) != nil {
			return
		} else if jc.DecodeForm("hostversion", &opts.HostVersion) != nil {
			return
		}
		metrics, err = b.metrics(jc.Request.Context(), key, start, n, interval, opts)
	case api.MetricWallet:
		var opts api.WalletMetricsQueryOpts
		metrics, err = b.metrics(jc.Request.Context(), key, start, n, interval, opts)
	default:
		jc.Error(fmt.Errorf("unknown metric '%s'", key), http.StatusBadRequest)
		return
	}
	if errors.Is(err, api.ErrMaxIntervalsExceeded) {
		jc.Error(err, http.StatusBadRequest)
		return
	} else if jc.Check(fmt.Sprintf("failed to fetch '%s' metrics", key), err) != nil {
		return
	}
	jc.Encode(metrics)
}

func (b *Bus) metrics(ctx context.Context, key string, start time.Time, n uint64, interval time.Duration, opts interface{}) (interface{}, error) {
	switch key {
	case api.MetricContract:
		return b.store.ContractMetrics(ctx, start, n, interval, opts.(api.ContractMetricsQueryOpts))
	case api.MetricContractPrune:
		return b.store.ContractPruneMetrics(ctx, start, n, interval, opts.(api.ContractPruneMetricsQueryOpts))
	case api.MetricWallet:
		return b.store.WalletMetrics(ctx, start, n, interval, opts.(api.WalletMetricsQueryOpts))
	}
	return nil, fmt.Errorf("unknown metric '%s'", key)
}

func (b *Bus) multipartHandlerCreatePOST(jc jape.Context) {
	var req api.MultipartCreateRequest
	if jc.Decode(&req) != nil {
		return
	}

	var key object.EncryptionKey
	if req.DisableClientSideEncryption {
		key = object.NoOpKey
	} else {
		key = object.GenerateEncryptionKey(object.EncryptionKeyTypeSalted)
	}

	resp, err := b.store.CreateMultipartUpload(jc.Request.Context(), req.Bucket, req.Key, key, req.MimeType, req.Metadata)
	if jc.Check("failed to create multipart upload", err) != nil {
		return
	}
	jc.Encode(resp)
}

func (b *Bus) multipartHandlerAbortPOST(jc jape.Context) {
	var req api.MultipartAbortRequest
	if jc.Decode(&req) != nil {
		return
	}
	err := b.store.AbortMultipartUpload(jc.Request.Context(), req.Bucket, req.Key, req.UploadID)
	if jc.Check("failed to abort multipart upload", err) != nil {
		return
	}
}

func (b *Bus) multipartHandlerCompletePOST(jc jape.Context) {
	var req api.MultipartCompleteRequest
	if jc.Decode(&req) != nil {
		return
	}
	resp, err := b.store.CompleteMultipartUpload(jc.Request.Context(), req.Bucket, req.Key, req.UploadID, req.Parts, api.CompleteMultipartOptions{
		Metadata: req.Metadata,
	})
	if jc.Check("failed to complete multipart upload", err) != nil {
		return
	}
	jc.Encode(resp)
}

func (b *Bus) multipartHandlerUploadPartPUT(jc jape.Context) {
	var req api.MultipartAddPartRequest
	if jc.Decode(&req) != nil {
		return
	}
	if req.Bucket == "" {
		jc.Error(api.ErrBucketMissing, http.StatusBadRequest)
		return
	} else if req.ETag == "" {
		jc.Error(errors.New("etag must be non-empty"), http.StatusBadRequest)
		return
	} else if req.PartNumber <= 0 || req.PartNumber > gofakes3.MaxUploadPartNumber {
		jc.Error(fmt.Errorf("part_number must be between 1 and %d", gofakes3.MaxUploadPartNumber), http.StatusBadRequest)
		return
	} else if req.UploadID == "" {
		jc.Error(errors.New("upload_id must be non-empty"), http.StatusBadRequest)
		return
	}
	err := b.store.AddMultipartPart(jc.Request.Context(), req.Bucket, req.Key, req.ETag, req.UploadID, req.PartNumber, req.Slices)
	if jc.Check("failed to upload part", err) != nil {
		return
	}
}

func (b *Bus) multipartHandlerUploadGET(jc jape.Context) {
	resp, err := b.store.MultipartUpload(jc.Request.Context(), jc.PathParam("id"))
	if jc.Check("failed to get multipart upload", err) != nil {
		return
	}
	jc.Encode(resp)
}

func (b *Bus) multipartHandlerListUploadsPOST(jc jape.Context) {
	var req api.MultipartListUploadsRequest
	if jc.Decode(&req) != nil {
		return
	}
	resp, err := b.store.MultipartUploads(jc.Request.Context(), req.Bucket, req.Prefix, req.KeyMarker, req.UploadIDMarker, req.Limit)
	if jc.Check("failed to list multipart uploads", err) != nil {
		return
	}
	jc.Encode(resp)
}

func (b *Bus) multipartHandlerListPartsPOST(jc jape.Context) {
	var req api.MultipartListPartsRequest
	if jc.Decode(&req) != nil {
		return
	}
	resp, err := b.store.MultipartUploadParts(jc.Request.Context(), req.Bucket, req.Key, req.UploadID, req.PartNumberMarker, int64(req.Limit))
	if jc.Check("failed to list multipart upload parts", err) != nil {
		return
	}
	jc.Encode(resp)
}

func (b *Bus) contractsFormHandler(jc jape.Context) {
	// apply pessimistic timeout
	ctx, cancel := context.WithTimeout(jc.Request.Context(), 15*time.Minute)
	defer cancel()

	// decode the request
	var rfr api.ContractFormRequest
	if jc.Decode(&rfr) != nil {
		return
	}

	// validate the request
	if rfr.EndHeight == 0 {
		http.Error(jc.ResponseWriter, "EndHeight can not be zero", http.StatusBadRequest)
		return
	} else if rfr.HostKey == (types.PublicKey{}) {
		http.Error(jc.ResponseWriter, "HostKey must be provided", http.StatusBadRequest)
		return
	} else if rfr.HostCollateral.IsZero() {
		http.Error(jc.ResponseWriter, "HostCollateral can not be zero", http.StatusBadRequest)
		return
	} else if rfr.RenterFunds.IsZero() {
		http.Error(jc.ResponseWriter, "RenterFunds can not be zero", http.StatusBadRequest)
		return
	} else if rfr.RenterAddress == (types.Address{}) {
		http.Error(jc.ResponseWriter, "RenterAddress must be provided", http.StatusBadRequest)
		return
	}

	// fetch host to form a contract with to get its netaddress
	h, err := b.store.Host(jc.Request.Context(), rfr.HostKey)
	if errors.Is(err, api.ErrHostNotFound) {
		jc.Error(err, http.StatusNotFound)
		return
	} else if jc.Check("failed to fetch host for contract formation", err) != nil {
		return
	}

	// fetch gouging parameters
	gp, err := b.gougingParams(ctx)
	if jc.Check("could not get gouging parameters", err) != nil {
		return
	}
	gc := gouging.NewChecker(gp.GougingSettings, gp.ConsensusState)

	// use RHP4 if we're passed the V2 hardfork allow height
	var contract api.ContractMetadata
	if b.isPassedV2AllowHeight() {
		// fetch host settings
		settings, err := b.rhp4Client.Settings(ctx, rfr.HostKey, h.V2SiamuxAddr())
		if jc.Check("couldn't fetch host settings", err) != nil {
			return
		}

		// check gouging
		breakdown := gc.CheckV2(settings)
		if breakdown.Gouging() {
			jc.Error(fmt.Errorf("failed to form v2 contract, gouging check failed: %v", breakdown), http.StatusBadRequest)
			return
		}
		contract, err = b.formContractV2(
			ctx,
			rfr.HostKey,
			h.V2SiamuxAddr(),
			settings.WalletAddress,
			rfr.RenterAddress,
			settings.Prices,
			rfr.RenterFunds,
			rfr.HostCollateral,
			rfr.EndHeight,
		)
		if jc.Check("couldn't form v2 contract", err) != nil {
			return
		}
	} else {
		// fetch host settings
		settings, err := b.rhp2Client.Settings(ctx, rfr.HostKey, h.NetAddress)
		if jc.Check("couldn't fetch host settings", err) != nil {
			return
		}

		// check gouging
		breakdown := gc.CheckSettings(settings)
		if breakdown.Gouging() {
			jc.Error(fmt.Errorf("failed to form contract, gouging check failed: %v", breakdown), http.StatusBadRequest)
			return
		}

		// form contract
		contract, err = b.formContract(
			ctx,
			settings,
			rfr.RenterAddress,
			rfr.RenterFunds,
			rfr.HostCollateral,
			rfr.HostKey,
			h.NetAddress,
			rfr.EndHeight,
		)
		if jc.Check("couldn't form contract", err) != nil {
			return
		}
	}

	// add the contract
	metadata, err := b.addContract(ctx, contract)
	if jc.Check("couldn't add contract", err) != nil {
		return
	}

	// return the contract
	jc.Encode(metadata)
}<|MERGE_RESOLUTION|>--- conflicted
+++ resolved
@@ -279,14 +279,11 @@
 	} else if err := req.Validate(); err != nil {
 		jc.Error(err, http.StatusBadRequest)
 		return
-<<<<<<< HEAD
-	}
-	err := b.store.CreateBucket(jc.Request.Context(), bucket.Name, bucket.Policy)
+	}
+
+	err := b.store.CreateBucket(jc.Request.Context(), req.Name, req.Policy)
 	if errors.Is(err, api.ErrBucketExists) {
-		jc.Error(err, http.StatusBadRequest)
-=======
-	} else if jc.Check("failed to create bucket", b.store.CreateBucket(jc.Request.Context(), req.Name, req.Policy)) != nil {
->>>>>>> 69ef9f3d
+		jc.Error(err, http.StatusConflict)
 		return
 	}
 	jc.Check("failed to create bucket", err)
