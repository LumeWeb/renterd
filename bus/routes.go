package bus

import (
	"context"
	"encoding/json"
	"errors"
	"fmt"
	"io"
	"math"
	"net/http"
	"runtime"
	"sort"
	"strings"
	"time"

	rhpv2 "go.sia.tech/core/rhp/v2"

	"go.sia.tech/renterd/internal/prometheus"
	rhp3 "go.sia.tech/renterd/internal/rhp/v3"
	"go.sia.tech/renterd/stores"
	"go.sia.tech/renterd/stores/sql"

	"go.sia.tech/renterd/internal/gouging"
	rhp2 "go.sia.tech/renterd/internal/rhp/v2"

	"go.sia.tech/core/gateway"
	"go.sia.tech/core/types"
	"go.sia.tech/gofakes3"
	"go.sia.tech/jape"
	"go.sia.tech/renterd/alerts"
	"go.sia.tech/renterd/api"
	"go.sia.tech/renterd/build"
	"go.sia.tech/renterd/internal/utils"
	"go.sia.tech/renterd/object"
	"go.sia.tech/renterd/webhooks"
	"go.uber.org/zap"
)

<<<<<<< HEAD
func (b *Bus) fetchSetting(ctx context.Context, key string, value interface{}) error {
	if val, err := b.store.Setting(ctx, key); err != nil {
		return fmt.Errorf("could not get contract set settings: %w", err)
	} else if err := json.Unmarshal([]byte(val), &value); err != nil {
		b.logger.Panicf("failed to unmarshal %v settings '%s': %v", key, val, err)
	}
	return nil
}
=======
var ErrSettingFieldNotFound = errors.New("setting field not found")
>>>>>>> b86432db

func (b *Bus) accountsFundHandler(jc jape.Context) {
	var req api.AccountsFundRequest
	if jc.Decode(&req) != nil {
		return
	}

	// contract metadata
	cm, err := b.store.Contract(jc.Request.Context(), req.ContractID)
	if jc.Check("failed to fetch contract metadata", err) != nil {
		return
	}

	rk := b.masterKey.DeriveContractKey(cm.HostKey)

	// acquire contract
	lockID, err := b.contractLocker.Acquire(jc.Request.Context(), lockingPriorityFunding, req.ContractID, math.MaxInt64)
	if jc.Check("failed to acquire lock", err) != nil {
		return
	}
	defer b.contractLocker.Release(req.ContractID, lockID)

	// latest revision
	rev, err := b.rhp3.Revision(jc.Request.Context(), req.ContractID, cm.HostKey, cm.SiamuxAddr)
	if jc.Check("failed to fetch contract revision", err) != nil {
		return
	}

	// ensure we have at least 2H in the contract to cover the costs
	if types.NewCurrency64(2).Cmp(rev.ValidRenterPayout()) >= 0 {
		jc.Error(fmt.Errorf("insufficient funds to fund account: %v <= %v", rev.ValidRenterPayout(), types.NewCurrency64(2)), http.StatusBadRequest)
		return
	}

	// price table
	pt, err := b.rhp3.PriceTable(jc.Request.Context(), cm.HostKey, cm.SiamuxAddr, rhp3.PreparePriceTableContractPayment(&rev, req.AccountID, rk))
	if jc.Check("failed to fetch price table", err) != nil {
		return
	}

	// check only the FundAccountCost
	if types.NewCurrency64(1).Cmp(pt.FundAccountCost) < 0 {
		jc.Error(fmt.Errorf("%w: host is gouging on FundAccountCost", gouging.ErrPriceTableGouging), http.StatusServiceUnavailable)
		return
	}

	// cap the deposit by what's left in the contract
	deposit := req.Amount
	cost := pt.FundAccountCost
	availableFunds := rev.ValidRenterPayout().Sub(cost)
	if deposit.Cmp(availableFunds) > 0 {
		deposit = availableFunds
	}

	// fund the account
	err = b.rhp3.FundAccount(jc.Request.Context(), &rev, cm.HostKey, cm.SiamuxAddr, deposit, req.AccountID, pt.HostPriceTable, rk)
	if jc.Check("failed to fund account", err) != nil {
		return
	}

	// record spending
	err = b.store.RecordContractSpending(jc.Request.Context(), []api.ContractSpendingRecord{
		{
			ContractSpending: api.ContractSpending{
				FundAccount: deposit.Add(cost),
			},
			ContractID:     rev.ParentID,
			RevisionNumber: rev.RevisionNumber,
			Size:           rev.Filesize,

			MissedHostPayout:  rev.MissedHostPayout(),
			ValidRenterPayout: rev.ValidRenterPayout(),
		},
	})
	if err != nil {
		b.logger.Error("failed to record contract spending", zap.Error(err))
	}
	jc.Encode(api.AccountsFundResponse{
		Deposit: deposit,
	})
}

func (b *Bus) consensusAcceptBlock(jc jape.Context) {
	var block types.Block
	if jc.Decode(&block) != nil {
		return
	}

	if jc.Check("failed to accept block", b.cm.AddBlocks([]types.Block{block})) != nil {
		return
	}

	if block.V2 == nil {
		b.s.BroadcastHeader(gateway.BlockHeader{
			ParentID:   block.ParentID,
			Nonce:      block.Nonce,
			Timestamp:  block.Timestamp,
			MerkleRoot: block.MerkleRoot(),
		})
	} else {
		b.s.BroadcastV2BlockOutline(gateway.OutlineBlock(block, b.cm.PoolTransactions(), b.cm.V2PoolTransactions()))
	}
}

func (b *Bus) syncerAddrHandler(jc jape.Context) {
	api.WriteResponse(jc, api.SyncerAddrResp(b.s.Addr()))
}

func (b *Bus) syncerPeersHandler(jc jape.Context) {
	var peers []string
	for _, p := range b.s.Peers() {
		peers = append(peers, p.String())
	}
	api.WriteResponse(jc, api.SyncerPeersResp(peers))
}

func (b *Bus) syncerConnectHandler(jc jape.Context) {
	var addr string
	if jc.Decode(&addr) == nil {
		_, err := b.s.Connect(jc.Request.Context(), addr)
		jc.Check("couldn't connect to peer", err)
	}
}

func (b *Bus) consensusStateHandler(jc jape.Context) {
	cs, err := b.consensusState(jc.Request.Context())
	if jc.Check("couldn't fetch consensus state", err) != nil {
		return
	}
	api.WriteResponse(jc, cs)
}

func (b *Bus) consensusNetworkHandler(jc jape.Context) {
	jc.Encode(api.ConsensusNetwork{
		Name: b.cm.TipState().Network.Name,
	})
}

func (b *Bus) postSystemSQLite3BackupHandler(jc jape.Context) {
	var req api.BackupRequest
	if jc.Decode(&req) != nil {
		return
	}
	switch req.Database {
	case "main", "metrics":
	default:
		jc.Error(fmt.Errorf("%w: valid values are 'main' and 'metrics'", api.ErrInvalidDatabase), http.StatusBadRequest)
		return
	}
	err := b.store.Backup(jc.Request.Context(), req.Database, req.Path)
	if errors.Is(err, api.ErrBackupNotSupported) {
		jc.Error(err, http.StatusNotFound)
		return
	} else if jc.Check("failed to backup", err) != nil {
		return
	}
}

func (b *Bus) txpoolFeeHandler(jc jape.Context) {
	api.WriteResponse(jc, api.TxPoolFeeResp{Currency: b.cm.RecommendedFee()})
}

func (b *Bus) txpoolTransactionsHandler(jc jape.Context) {
	api.WriteResponse(jc, api.TxPoolTxResp(b.cm.PoolTransactions()))
}

func (b *Bus) txpoolBroadcastHandler(jc jape.Context) {
	var txnSet []types.Transaction
	if jc.Decode(&txnSet) != nil {
		return
	}

	_, err := b.cm.AddPoolTransactions(txnSet)
	if jc.Check("couldn't broadcast transaction set", err) != nil {
		return
	}

	b.s.BroadcastTransactionSet(txnSet)
}

func (b *Bus) bucketsHandlerGET(jc jape.Context) {
<<<<<<< HEAD
	resp, err := b.store.ListBuckets(jc.Request.Context())
=======
	resp, err := b.ms.Buckets(jc.Request.Context())
>>>>>>> b86432db
	if jc.Check("couldn't list buckets", err) != nil {
		return
	}
	api.WriteResponse(jc, prometheus.Slice(resp))
}

func (b *Bus) bucketsHandlerPOST(jc jape.Context) {
	var bucket api.BucketCreateRequest
	if jc.Decode(&bucket) != nil {
		return
	} else if bucket.Name == "" {
		jc.Error(errors.New("no name provided"), http.StatusBadRequest)
		return
	} else if jc.Check("failed to create bucket", b.store.CreateBucket(jc.Request.Context(), bucket.Name, bucket.Policy)) != nil {
		return
	}
}

func (b *Bus) bucketsHandlerPolicyPUT(jc jape.Context) {
	var req api.BucketUpdatePolicyRequest
	if jc.Decode(&req) != nil {
		return
	} else if bucket := jc.PathParam("name"); bucket == "" {
		jc.Error(errors.New("no bucket name provided"), http.StatusBadRequest)
		return
	} else if jc.Check("failed to create bucket", b.store.UpdateBucketPolicy(jc.Request.Context(), bucket, req.Policy)) != nil {
		return
	}
}

func (b *Bus) bucketHandlerDELETE(jc jape.Context) {
	var name string
	if jc.DecodeParam("name", &name) != nil {
		return
	} else if name == "" {
		jc.Error(errors.New("no name provided"), http.StatusBadRequest)
		return
	} else if jc.Check("failed to delete bucket", b.store.DeleteBucket(jc.Request.Context(), name)) != nil {
		return
	}
}

func (b *Bus) bucketHandlerGET(jc jape.Context) {
	var name string
	if jc.DecodeParam("name", &name) != nil {
		return
	} else if name == "" {
		jc.Error(errors.New("parameter 'name' is required"), http.StatusBadRequest)
		return
	}
	bucket, err := b.store.Bucket(jc.Request.Context(), name)
	if errors.Is(err, api.ErrBucketNotFound) {
		jc.Error(err, http.StatusNotFound)
		return
	} else if jc.Check("failed to fetch bucket", err) != nil {
		return
	}
	jc.Encode(bucket)
}

func (b *Bus) walletHandler(jc jape.Context) {
	address := b.w.Address()
	balance, err := b.w.Balance()
	if jc.Check("couldn't fetch wallet balance", err) != nil {
		return
	}

	api.WriteResponse(jc, api.WalletResponse{
		Balance:    balance,
		Address:    address,
		ScanHeight: b.w.Tip().Height,
	})
}

func (b *Bus) walletEventsHandler(jc jape.Context) {
	var offset int
	if jc.DecodeForm("offset", &offset) != nil {
		return
	} else if offset < 0 {
		jc.Error(api.ErrInvalidOffset, http.StatusBadRequest)
		return
	}

	limit := -1
	if jc.DecodeForm("limit", &limit) != nil {
		return
	} else if limit < -1 {
		jc.Error(api.ErrInvalidLimit, http.StatusBadRequest)
		return
	}

	events, err := b.w.Events(offset, limit)
	if jc.Check("couldn't load events", err) != nil {
		return
	}
	relevant := []types.Address{b.w.Address()}
	for i := range events {
		// NOTE: add the wallet's address to every event. Theoretically,
		// this information should be persisted next to the event but
		// using a SingleAddress the address should always be set because
		// only relevant events are persisted and because the wallet only
		// has one address.
		events[i].Relevant = relevant
	}
	jc.Encode(events)
}

func (b *Bus) walletSendSiacoinsHandler(jc jape.Context) {
	var req api.WalletSendRequest
	if jc.Decode(&req) != nil {
		return
	} else if req.Address == types.VoidAddress {
		jc.Error(errors.New("cannot send to void address"), http.StatusBadRequest)
		return
	}

	// estimate miner fee
	feePerByte := b.cm.RecommendedFee()
	minerFee := feePerByte.Mul64(stdTxnSize)
	if req.SubtractMinerFee {
		var underflow bool
		req.Amount, underflow = req.Amount.SubWithUnderflow(minerFee)
		if underflow {
			jc.Error(fmt.Errorf("amount must be greater than miner fee: %s", minerFee), http.StatusBadRequest)
			return
		}
	}

	// send V2 transaction if we're passed the V2 hardfork allow height
	if b.isPassedV2AllowHeight() {
		txn := types.V2Transaction{
			MinerFee: minerFee,
			SiacoinOutputs: []types.SiacoinOutput{
				{Address: req.Address, Value: req.Amount},
			},
		}
		// fund and sign transaction
		basis, toSign, err := b.w.FundV2Transaction(&txn, req.Amount.Add(minerFee), req.UseUnconfirmed)
		if jc.Check("failed to fund transaction", err) != nil {
			return
		}
		b.w.SignV2Inputs(&txn, toSign)
		basis, txnset, err := b.cm.V2TransactionSet(basis, txn)
		if jc.Check("failed to get parents for funded transaction", err) != nil {
			b.w.ReleaseInputs(nil, []types.V2Transaction{txn})
			return
		}
		// verify the transaction and add it to the transaction pool
		if _, err := b.cm.AddV2PoolTransactions(basis, txnset); jc.Check("failed to add v2 transaction set", err) != nil {
			b.w.ReleaseInputs(nil, []types.V2Transaction{txn})
			return
		}
		// broadcast the transaction
		b.s.BroadcastV2TransactionSet(basis, txnset)
		jc.Encode(txn.ID())
	} else {
		// build transaction
		txn := types.Transaction{
			MinerFees: []types.Currency{minerFee},
			SiacoinOutputs: []types.SiacoinOutput{
				{Address: req.Address, Value: req.Amount},
			},
		}
		toSign, err := b.w.FundTransaction(&txn, req.Amount.Add(minerFee), req.UseUnconfirmed)
		if jc.Check("failed to fund transaction", err) != nil {
			return
		}
		b.w.SignTransaction(&txn, toSign, types.CoveredFields{WholeTransaction: true})
		// shouldn't be necessary to get parents since the transaction is
		// not using unconfirmed outputs, but good practice
		txnset := append(b.cm.UnconfirmedParents(txn), txn)
		// verify the transaction and add it to the transaction pool
		if _, err := b.cm.AddPoolTransactions(txnset); jc.Check("failed to add transaction set", err) != nil {
			b.w.ReleaseInputs([]types.Transaction{txn}, nil)
			return
		}
		// broadcast the transaction
		b.s.BroadcastTransactionSet(txnset)
		jc.Encode(txn.ID())
	}
}

func (b *Bus) walletRedistributeHandler(jc jape.Context) {
	var wfr api.WalletRedistributeRequest
	if jc.Decode(&wfr) != nil {
		return
	}
	if wfr.Outputs == 0 {
		jc.Error(errors.New("'outputs' has to be greater than zero"), http.StatusBadRequest)
		return
	}

	spendableOutputs, err := b.w.SpendableOutputs()
	if jc.Check("couldn't fetch spendable outputs", err) != nil {
		return
	}
	var available int
	for _, so := range spendableOutputs {
		if so.SiacoinOutput.Value.Cmp(wfr.Amount) >= 0 {
			available++
		}
	}
	if available >= wfr.Outputs {
		b.logger.Debugf("no wallet maintenance needed, plenty of outputs available (%v>=%v)", available, wfr.Outputs)
		jc.Encode([]types.TransactionID{})
		return
	}
	wantedOutputs := wfr.Outputs - available

	var ids []types.TransactionID
	if state := b.cm.TipState(); state.Index.Height < state.Network.HardforkV2.AllowHeight {
		// v1 redistribution
		txns, toSign, err := b.w.Redistribute(wantedOutputs, wfr.Amount, b.cm.RecommendedFee())
		if jc.Check("couldn't redistribute money in the wallet into the desired outputs", err) != nil {
			return
		}

		if len(txns) == 0 {
			jc.Encode(ids)
			return
		}

		for i := 0; i < len(txns); i++ {
			b.w.SignTransaction(&txns[i], toSign, types.CoveredFields{WholeTransaction: true})
			ids = append(ids, txns[i].ID())
		}

		_, err = b.cm.AddPoolTransactions(txns)
		if jc.Check("couldn't broadcast the transaction", err) != nil {
			b.w.ReleaseInputs(txns, nil)
			return
		}
	} else {
		// v2 redistribution
		txns, toSign, err := b.w.RedistributeV2(wantedOutputs, wfr.Amount, b.cm.RecommendedFee())
		if jc.Check("couldn't redistribute money in the wallet into the desired outputs", err) != nil {
			return
		}

		if len(txns) == 0 {
			jc.Encode(ids)
			return
		}

		for i := 0; i < len(txns); i++ {
			b.w.SignV2Inputs(&txns[i], toSign[i])
			ids = append(ids, txns[i].ID())
		}

		_, err = b.cm.AddV2PoolTransactions(state.Index, txns)
		if jc.Check("couldn't broadcast the transaction", err) != nil {
			b.w.ReleaseInputs(nil, txns)
			return
		}
	}

	jc.Encode(ids)
}

func (b *Bus) walletPendingHandler(jc jape.Context) {
	events, err := b.w.UnconfirmedEvents()
	if jc.Check("couldn't fetch unconfirmed events", err) != nil {
		return
	}
	jc.Encode(events)
}

func (b *Bus) hostsHandlerPOST(jc jape.Context) {
	var req api.HostsRequest
	if jc.Decode(&req) != nil {
		return
	}

	// validate the usability mode
	switch req.UsabilityMode {
	case api.UsabilityFilterModeUsable:
	case api.UsabilityFilterModeUnusable:
	case api.UsabilityFilterModeAll:
	case "":
		req.UsabilityMode = api.UsabilityFilterModeAll
	default:
		jc.Error(fmt.Errorf("invalid usability mode: '%v', options are 'usable', 'unusable' or an empty string for no filter", req.UsabilityMode), http.StatusBadRequest)
		return
	}

	if req.AutopilotID == "" && req.UsabilityMode != api.UsabilityFilterModeAll {
		jc.Error(errors.New("need to specify autopilot id when usability mode isn't 'all'"), http.StatusBadRequest)
		return
	}

<<<<<<< HEAD
	// fetch hosts
	hosts, err := b.store.SearchHosts(jc.Request.Context(), "", api.HostFilterModeAllowed, api.UsabilityFilterModeAll, "", nil, offset, limit)
	if jc.Check(fmt.Sprintf("couldn't fetch hosts %d-%d", offset, offset+limit), err) != nil {
=======
	// validate the filter mode
	switch req.FilterMode {
	case api.HostFilterModeAllowed:
	case api.HostFilterModeBlocked:
	case api.HostFilterModeAll:
	case "":
		req.FilterMode = api.HostFilterModeAllowed
	default:
		jc.Error(fmt.Errorf("invalid filter mode: '%v', options are 'allowed', 'blocked' or an empty string for 'allowed' filter", req.FilterMode), http.StatusBadRequest)
>>>>>>> b86432db
		return
	}

	// validate the offset and limit
	if req.Offset < 0 {
		jc.Error(errors.New("offset must be non-negative"), http.StatusBadRequest)
		return
	}
	if req.Limit < 0 && req.Limit != -1 {
		jc.Error(errors.New("limit must be non-negative or equal to -1 to indicate no limit"), http.StatusBadRequest)
		return
	} else if req.Limit == 0 {
		req.Limit = -1
	}

<<<<<<< HEAD
	// TODO: on the next major release:
	// - properly default search params (currently no defaults are set)
	// - properly validate and return 400 (currently validation is done in autopilot and the store)

	hosts, err := b.store.SearchHosts(jc.Request.Context(), req.AutopilotID, req.FilterMode, req.UsabilityMode, req.AddressContains, req.KeyIn, req.Offset, req.Limit)
=======
	hosts, err := b.hs.Hosts(jc.Request.Context(), api.HostOptions{
		AutopilotID:     req.AutopilotID,
		FilterMode:      req.FilterMode,
		UsabilityMode:   req.UsabilityMode,
		AddressContains: req.AddressContains,
		KeyIn:           req.KeyIn,
		Offset:          req.Offset,
		Limit:           req.Limit,
		MaxLastScan:     req.MaxLastScan,
	})
>>>>>>> b86432db
	if jc.Check(fmt.Sprintf("couldn't fetch hosts %d-%d", req.Offset, req.Offset+req.Limit), err) != nil {
		return
	}
	api.WriteResponse(jc, prometheus.Slice(hosts))
}

func (b *Bus) hostsRemoveHandlerPOST(jc jape.Context) {
	var hrr api.HostsRemoveRequest
	if jc.Decode(&hrr) != nil {
		return
	}
	if hrr.MaxDowntimeHours == 0 {
		jc.Error(errors.New("maxDowntime must be non-zero"), http.StatusBadRequest)
		return
	}
	if hrr.MaxConsecutiveScanFailures == 0 {
		jc.Error(errors.New("maxConsecutiveScanFailures must be non-zero"), http.StatusBadRequest)
		return
	}
	removed, err := b.store.RemoveOfflineHosts(jc.Request.Context(), hrr.MaxConsecutiveScanFailures, time.Duration(hrr.MaxDowntimeHours))
	if jc.Check("couldn't remove offline hosts", err) != nil {
		return
	}
	jc.Encode(removed)
}

<<<<<<< HEAD
func (b *Bus) hostsScanningHandlerGET(jc jape.Context) {
	offset := 0
	limit := -1
	maxLastScan := time.Now()
	if jc.DecodeForm("offset", &offset) != nil || jc.DecodeForm("limit", &limit) != nil || jc.DecodeForm("lastScan", (*api.TimeRFC3339)(&maxLastScan)) != nil {
		return
	}
	hosts, err := b.store.HostsForScanning(jc.Request.Context(), maxLastScan, offset, limit)
	if jc.Check(fmt.Sprintf("couldn't fetch hosts %d-%d", offset, offset+limit), err) != nil {
		return
	}
	jc.Encode(hosts)
}

=======
>>>>>>> b86432db
func (b *Bus) hostsPubkeyHandlerGET(jc jape.Context) {
	var hostKey types.PublicKey
	if jc.DecodeParam("hostkey", &hostKey) != nil {
		return
	}
<<<<<<< HEAD
	host, err := b.store.Host(jc.Request.Context(), hostKey)
	if jc.Check("couldn't load host", err) == nil {
=======
	host, err := b.hs.Host(jc.Request.Context(), hostKey)
	if errors.Is(err, api.ErrHostNotFound) {
		jc.Error(err, http.StatusNotFound)
		return
	} else if jc.Check("couldn't load host", err) == nil {
>>>>>>> b86432db
		jc.Encode(host)
	}
}

func (b *Bus) hostsResetLostSectorsPOST(jc jape.Context) {
	var hostKey types.PublicKey
	if jc.DecodeParam("hostkey", &hostKey) != nil {
		return
	}
	err := b.store.ResetLostSectors(jc.Request.Context(), hostKey)
	if jc.Check("couldn't reset lost sectors", err) != nil {
		return
	}
}

func (b *Bus) hostsScanHandlerPOST(jc jape.Context) {
	var req api.HostsScanRequest
	if jc.Decode(&req) != nil {
		return
	}
	if jc.Check("failed to record scans", b.store.RecordHostScans(jc.Request.Context(), req.Scans)) != nil {
		return
	}
}

func (b *Bus) hostsPricetableHandlerPOST(jc jape.Context) {
	var req api.HostsPriceTablesRequest
	if jc.Decode(&req) != nil {
		return
	}
	if jc.Check("failed to record interactions", b.store.RecordPriceTables(jc.Request.Context(), req.PriceTableUpdates)) != nil {
		return
	}
}

func (b *Bus) contractsSpendingHandlerPOST(jc jape.Context) {
	var records []api.ContractSpendingRecord
	if jc.Decode(&records) != nil {
		return
	}
	if jc.Check("failed to record spending metrics for contract", b.store.RecordContractSpending(jc.Request.Context(), records)) != nil {
		return
	}
}

func (b *Bus) hostsAllowlistHandlerGET(jc jape.Context) {
	allowlist, err := b.store.HostAllowlist(jc.Request.Context())
	if jc.Check("couldn't load allowlist", err) == nil {
		api.WriteResponse(jc, api.AllowListResp(allowlist))
	}
}

func (b *Bus) hostsAllowlistHandlerPUT(jc jape.Context) {
	ctx := jc.Request.Context()
	var req api.UpdateAllowlistRequest
	if jc.Decode(&req) == nil {
		if len(req.Add)+len(req.Remove) > 0 && req.Clear {
			jc.Error(errors.New("cannot add or remove entries while clearing the allowlist"), http.StatusBadRequest)
			return
		} else if jc.Check("couldn't update allowlist entries", b.store.UpdateHostAllowlistEntries(ctx, req.Add, req.Remove, req.Clear)) != nil {
			return
		}
	}
}

func (b *Bus) hostsBlocklistHandlerGET(jc jape.Context) {
	blocklist, err := b.store.HostBlocklist(jc.Request.Context())
	if jc.Check("couldn't load blocklist", err) == nil {
		api.WriteResponse(jc, api.BlockListResp(blocklist))
	}
}

func (b *Bus) hostsBlocklistHandlerPUT(jc jape.Context) {
	ctx := jc.Request.Context()
	var req api.UpdateBlocklistRequest
	if jc.Decode(&req) == nil {
		if len(req.Add)+len(req.Remove) > 0 && req.Clear {
			jc.Error(errors.New("cannot add or remove entries while clearing the blocklist"), http.StatusBadRequest)
			return
		} else if jc.Check("couldn't update blocklist entries", b.store.UpdateHostBlocklistEntries(ctx, req.Add, req.Remove, req.Clear)) != nil {
			return
		}
	}
}

func (b *Bus) contractsHandlerGET(jc jape.Context) {
	var cs string
	if jc.DecodeForm("contractset", &cs) != nil {
		return
	}
<<<<<<< HEAD
	contracts, err := b.store.Contracts(jc.Request.Context(), api.ContractsOpts{
=======
	filterMode := api.ContractFilterModeActive
	if jc.DecodeForm("filtermode", &filterMode) != nil {
		return
	}

	switch filterMode {
	case api.ContractFilterModeAll:
	case api.ContractFilterModeActive:
	case api.ContractFilterModeArchived:
	default:
		jc.Error(fmt.Errorf("invalid filter mode: '%v'", filterMode), http.StatusBadRequest)
		return
	}

	contracts, err := b.ms.Contracts(jc.Request.Context(), api.ContractsOpts{
>>>>>>> b86432db
		ContractSet: cs,
		FilterMode:  filterMode,
	})
	if jc.Check("couldn't load contracts", err) == nil {
		api.WriteResponse(jc, prometheus.Slice(contracts))
	}
}

func (b *Bus) contractsRenewedIDHandlerGET(jc jape.Context) {
	var id types.FileContractID
	if jc.DecodeParam("id", &id) != nil {
		return
	}

	md, err := b.store.RenewedContract(jc.Request.Context(), id)
	if jc.Check("faild to fetch renewed contract", err) == nil {
		jc.Encode(md)
	}
}

func (b *Bus) contractsArchiveHandlerPOST(jc jape.Context) {
	var toArchive api.ContractsArchiveRequest
	if jc.Decode(&toArchive) != nil {
		return
	}

	if jc.Check("failed to archive contracts", b.store.ArchiveContracts(jc.Request.Context(), toArchive)) == nil {
		for fcid, reason := range toArchive {
			b.broadcastAction(webhooks.Event{
				Module: api.ModuleContract,
				Event:  api.EventArchive,
				Payload: api.EventContractArchive{
					ContractID: fcid,
					Reason:     reason,
					Timestamp:  time.Now().UTC(),
				},
			})
		}
	}
}

func (b *Bus) contractsSetsHandlerGET(jc jape.Context) {
	sets, err := b.store.ContractSets(jc.Request.Context())
	if jc.Check("couldn't fetch contract sets", err) == nil {
		jc.Encode(sets)
	}
}

func (b *Bus) contractsSetHandlerPUT(jc jape.Context) {
	var req api.ContractSetUpdateRequest
	if set := jc.PathParam("set"); set == "" {
		jc.Error(errors.New("path parameter 'set' can not be empty"), http.StatusBadRequest)
		return
	} else if jc.Decode(&req) != nil {
		return
	} else if jc.Check("could not add contracts to set", b.store.UpdateContractSet(jc.Request.Context(), set, req.ToAdd, req.ToRemove)) != nil {
		return
	} else {
		b.broadcastAction(webhooks.Event{
			Module: api.ModuleContractSet,
			Event:  api.EventUpdate,
			Payload: api.EventContractSetUpdate{
				Name:      set,
				ToAdd:     req.ToAdd,
				ToRemove:  req.ToRemove,
				Timestamp: time.Now().UTC(),
			},
		})
	}
}

func (b *Bus) contractsSetHandlerDELETE(jc jape.Context) {
	if set := jc.PathParam("set"); set != "" {
		jc.Check("could not remove contract set", b.store.RemoveContractSet(jc.Request.Context(), set))
	}
}

func (b *Bus) contractAcquireHandlerPOST(jc jape.Context) {
	var id types.FileContractID
	if jc.DecodeParam("id", &id) != nil {
		return
	}
	var req api.ContractAcquireRequest
	if jc.Decode(&req) != nil {
		return
	}

	lockID, err := b.contractLocker.Acquire(jc.Request.Context(), req.Priority, id, time.Duration(req.Duration))
	if jc.Check("failed to acquire contract", err) != nil {
		return
	}
	jc.Encode(api.ContractAcquireResponse{
		LockID: lockID,
	})
}

func (b *Bus) contractKeepaliveHandlerPOST(jc jape.Context) {
	var id types.FileContractID
	if jc.DecodeParam("id", &id) != nil {
		return
	}
	var req api.ContractKeepaliveRequest
	if jc.Decode(&req) != nil {
		return
	}

	err := b.contractLocker.KeepAlive(id, req.LockID, time.Duration(req.Duration))
	if jc.Check("failed to extend lock duration", err) != nil {
		return
	}
}

func (b *Bus) contractPruneHandlerPOST(jc jape.Context) {
	ctx := jc.Request.Context()

	// decode fcid
	var fcid types.FileContractID
	if jc.DecodeParam("id", &fcid) != nil {
		return
	}

	// decode timeout
	var req api.ContractPruneRequest
	if jc.Decode(&req) != nil {
		return
	}

	// create gouging checker
	gp, err := b.gougingParams(ctx)
	if jc.Check("couldn't fetch gouging parameters", err) != nil {
		return
	}
	gc := gouging.NewChecker(gp.GougingSettings, gp.ConsensusState, nil, nil)

	// apply timeout
	pruneCtx := ctx
	if req.Timeout > 0 {
		var cancel context.CancelFunc
		pruneCtx, cancel = context.WithTimeout(ctx, time.Duration(req.Timeout))
		defer cancel()
	}

	// acquire contract lock indefinitely and defer the release
	lockID, err := b.contractLocker.Acquire(pruneCtx, lockingPriorityPruning, fcid, time.Duration(math.MaxInt64))
	if jc.Check("couldn't acquire contract lock", err) != nil {
		return
	}
	defer func() {
		if err := b.contractLocker.Release(fcid, lockID); err != nil {
			b.logger.Error("failed to release contract lock", zap.Error(err))
		}
	}()

	// fetch the contract from the bus
	c, err := b.store.Contract(ctx, fcid)
	if errors.Is(err, api.ErrContractNotFound) {
		jc.Error(err, http.StatusNotFound)
		return
	} else if jc.Check("couldn't fetch contract", err) != nil {
		return
	}

	// build map of uploading sectors
	pending := make(map[types.Hash256]struct{})
	for _, root := range b.sectors.Sectors(fcid) {
		pending[root] = struct{}{}
	}

	// prune the contract
<<<<<<< HEAD
	rev, spending, pruned, remaining, err := b.rhp2.PruneContract(pruneCtx, b.deriveRenterKey(c.HostKey), gc, c.HostIP, c.HostKey, fcid, c.RevisionNumber, func(fcid types.FileContractID, roots []types.Hash256) ([]uint64, error) {
		indices, err := b.store.PrunableContractRoots(ctx, fcid, roots)
=======
	rk := b.masterKey.DeriveContractKey(c.HostKey)
	rev, spending, pruned, remaining, err := b.rhp2.PruneContract(pruneCtx, rk, gc, c.HostIP, c.HostKey, fcid, c.RevisionNumber, func(fcid types.FileContractID, roots []types.Hash256) ([]uint64, error) {
		indices, err := b.ms.PrunableContractRoots(ctx, fcid, roots)
>>>>>>> b86432db
		if err != nil {
			return nil, err
		} else if len(indices) > len(roots) {
			return nil, fmt.Errorf("selected %d prunable roots but only %d were provided", len(indices), len(roots))
		}

		filtered := indices[:0]
		for _, index := range indices {
			_, ok := pending[roots[index]]
			if !ok {
				filtered = append(filtered, index)
			}
		}
		indices = filtered
		return indices, nil
	})

	if errors.Is(err, rhp2.ErrNoSectorsToPrune) {
		err = nil // ignore error
	} else if !errors.Is(err, context.Canceled) {
		if jc.Check("couldn't prune contract", err) != nil {
			return
		}
	}

	// record spending
	if !spending.Total().IsZero() {
		b.store.RecordContractSpending(jc.Request.Context(), []api.ContractSpendingRecord{
			{
				ContractSpending: spending,
				ContractID:       fcid,
				RevisionNumber:   rev.RevisionNumber,
				Size:             rev.Filesize,

				MissedHostPayout:  rev.MissedHostPayout(),
				ValidRenterPayout: rev.ValidRenterPayout(),
			},
		})
	}

	// return response
	res := api.ContractPruneResponse{
		ContractSize: rev.Filesize,
		Pruned:       pruned,
		Remaining:    remaining,
	}
	if err != nil {
		res.Error = err.Error()
	}
	jc.Encode(res)
}

func (b *Bus) contractsPrunableDataHandlerGET(jc jape.Context) {
	sizes, err := b.store.ContractSizes(jc.Request.Context())
	if jc.Check("failed to fetch contract sizes", err) != nil {
		return
	}

	// prepare the response
	var contracts []api.ContractPrunableData
	var totalPrunable, totalSize uint64

	// build the response
	for fcid, size := range sizes {
		// adjust the amount of prunable data with the pending uploads, due to
		// how we record contract spending a contract's size might already
		// include pending sectors
		pending := b.sectors.Pending(fcid)
		if pending > size.Prunable {
			size.Prunable = 0
		} else {
			size.Prunable -= pending
		}

		contracts = append(contracts, api.ContractPrunableData{
			ID:           fcid,
			ContractSize: size,
		})
		totalPrunable += size.Prunable
		totalSize += size.Size
	}

	// sort contracts by the amount of prunable data
	sort.Slice(contracts, func(i, j int) bool {
		if contracts[i].Prunable == contracts[j].Prunable {
			return contracts[i].Size > contracts[j].Size
		}
		return contracts[i].Prunable > contracts[j].Prunable
	})

	api.WriteResponse(jc, api.ContractsPrunableDataResponse{
		Contracts:     contracts,
		TotalPrunable: totalPrunable,
		TotalSize:     totalSize,
	})
}

func (b *Bus) contractSizeHandlerGET(jc jape.Context) {
	var id types.FileContractID
	if jc.DecodeParam("id", &id) != nil {
		return
	}

	size, err := b.store.ContractSize(jc.Request.Context(), id)
	if errors.Is(err, api.ErrContractNotFound) {
		jc.Error(err, http.StatusNotFound)
		return
	} else if jc.Check("failed to fetch contract size", err) != nil {
		return
	}

	// adjust the amount of prunable data with the pending uploads, due to how
	// we record contract spending a contract's size might already include
	// pending sectors
	pending := b.sectors.Pending(id)
	if pending > size.Prunable {
		size.Prunable = 0
	} else {
		size.Prunable -= pending
	}

	jc.Encode(size)
}

func (b *Bus) contractReleaseHandlerPOST(jc jape.Context) {
	var id types.FileContractID
	if jc.DecodeParam("id", &id) != nil {
		return
	}
	var req api.ContractReleaseRequest
	if jc.Decode(&req) != nil {
		return
	}
	if jc.Check("failed to release contract", b.contractLocker.Release(id, req.LockID)) != nil {
		return
	}
}

func (b *Bus) contractIDHandlerGET(jc jape.Context) {
	var id types.FileContractID
	if jc.DecodeParam("id", &id) != nil {
		return
	}
	c, err := b.store.Contract(jc.Request.Context(), id)
	if jc.Check("couldn't load contract", err) == nil {
		jc.Encode(c)
	}
}

func (b *Bus) contractsHandlerPUT(jc jape.Context) {
	// decode request
	var c api.ContractMetadata
	if jc.Decode(&c) != nil {
		return
	}

	// upsert the contract
	if jc.Check("failed to add contract", b.ms.PutContract(jc.Request.Context(), c)) == nil {
		b.broadcastAction(webhooks.Event{
			Module: api.ModuleContract,
			Event:  api.EventAdd,
			Payload: api.EventContractAdd{
				Added:     c,
				Timestamp: time.Now().UTC(),
			},
		})
	}
}

func (b *Bus) contractIDRenewHandlerPOST(jc jape.Context) {
	// apply pessimistic timeout
	ctx, cancel := context.WithTimeout(jc.Request.Context(), 15*time.Minute)
	defer cancel()

	// decode contract id
	var fcid types.FileContractID
	if jc.DecodeParam("id", &fcid) != nil {
		return
	}

	// decode request
	var rrr api.ContractRenewRequest
	if jc.Decode(&rrr) != nil {
		return
	}

	// validate the request
	if rrr.EndHeight == 0 {
		http.Error(jc.ResponseWriter, "EndHeight can not be zero", http.StatusBadRequest)
		return
	} else if rrr.ExpectedNewStorage == 0 {
		http.Error(jc.ResponseWriter, "ExpectedNewStorage can not be zero", http.StatusBadRequest)
		return
	} else if rrr.MaxFundAmount.IsZero() {
		http.Error(jc.ResponseWriter, "MaxFundAmount can not be zero", http.StatusBadRequest)
		return
	} else if rrr.RenterFunds.IsZero() {
		http.Error(jc.ResponseWriter, "RenterFunds can not be zero", http.StatusBadRequest)
		return
	}

	// fetch the contract
	c, err := b.store.Contract(ctx, fcid)
	if errors.Is(err, api.ErrContractNotFound) {
		jc.Error(err, http.StatusNotFound)
		return
	} else if jc.Check("couldn't fetch contract", err) != nil {
		return
	}

	// fetch the host
	h, err := b.store.Host(ctx, c.HostKey)
	if jc.Check("couldn't fetch host", err) != nil {
		return
	}

	// fetch consensus state
	cs := b.cm.TipState()

	// fetch gouging parameters
	gp, err := b.gougingParams(ctx)
	if jc.Check("could not get gouging parameters", err) != nil {
		return
	}

	// send V2 transaction if we're passed the V2 hardfork allow height
	var newRevision rhpv2.ContractRevision
	var contractPrice, initialRenterFunds types.Currency
	if b.isPassedV2AllowHeight() {
		panic("not implemented")
	} else {
		newRevision, contractPrice, initialRenterFunds, err = b.renewContract(ctx, cs, gp, c, h.Settings, rrr.RenterFunds, rrr.MinNewCollateral, rrr.MaxFundAmount, rrr.EndHeight, rrr.ExpectedNewStorage)
		if errors.Is(err, api.ErrMaxFundAmountExceeded) {
			jc.Error(err, http.StatusBadRequest)
			return
		} else if jc.Check("couldn't renew contract", err) != nil {
			return
		}
	}

	// add the renewal
	metadata, err := b.addRenewal(ctx, fcid, newRevision, contractPrice, initialRenterFunds, cs.Index.Height, api.ContractStatePending)
	if jc.Check("couldn't add renewal", err) == nil {
		jc.Encode(metadata)
	}
}

func (b *Bus) contractIDRootsHandlerGET(jc jape.Context) {
	var id types.FileContractID
	if jc.DecodeParam("id", &id) != nil {
		return
	}

	roots, err := b.store.ContractRoots(jc.Request.Context(), id)
	if jc.Check("couldn't fetch contract sectors", err) == nil {
		jc.Encode(api.ContractRootsResponse{
			Roots:     roots,
			Uploading: b.sectors.Sectors(id),
		})
	}
}

func (b *Bus) contractIDHandlerDELETE(jc jape.Context) {
	var id types.FileContractID
	if jc.DecodeParam("id", &id) != nil {
		return
	}
	jc.Check("couldn't remove contract", b.store.ArchiveContract(jc.Request.Context(), id, api.ContractArchivalReasonRemoved))
}

func (b *Bus) contractsAllHandlerDELETE(jc jape.Context) {
	jc.Check("couldn't remove contracts", b.store.ArchiveAllContracts(jc.Request.Context(), api.ContractArchivalReasonRemoved))
}

func (b *Bus) objectHandlerGET(jc jape.Context) {
	key := jc.PathParam("key")
	var bucket string
	if jc.DecodeForm("bucket", &bucket) != nil {
		return
<<<<<<< HEAD
	}
	keys, err := b.store.SearchObjects(jc.Request.Context(), bucket, key, offset, limit)
	if jc.Check("couldn't list objects", err) != nil {
=======
	} else if bucket == "" {
		jc.Error(api.ErrBucketMissing, http.StatusBadRequest)
>>>>>>> b86432db
		return
	}

	var onlymetadata bool
	if jc.DecodeForm("onlymetadata", &onlymetadata) != nil {
		return
	}

	var o api.Object
	var err error

	if onlymetadata {
<<<<<<< HEAD
		o, err = b.store.ObjectMetadata(jc.Request.Context(), bucket, path)
	} else {
		o, err = b.store.Object(jc.Request.Context(), bucket, path)
=======
		o, err = b.ms.ObjectMetadata(jc.Request.Context(), bucket, key)
	} else {
		o, err = b.ms.Object(jc.Request.Context(), bucket, key)
>>>>>>> b86432db
	}
	if errors.Is(err, api.ErrObjectNotFound) {
		jc.Error(err, http.StatusNotFound)
		return
	} else if jc.Check("couldn't load object", err) != nil {
		return
	}
	jc.Encode(o)
}

func (b *Bus) objectsHandlerGET(jc jape.Context) {
	var bucket, marker, delim, sortBy, sortDir, substring string
	if jc.DecodeForm("bucket", &bucket) != nil {
		return
	}

	if jc.DecodeForm("delimiter", &delim) != nil {
		return
	}
	limit := -1
	if jc.DecodeForm("limit", &limit) != nil {
		return
	}
	if jc.DecodeForm("marker", &marker) != nil {
		return
	}
	if jc.DecodeForm("sortby", &sortBy) != nil {
		return
	}
	if jc.DecodeForm("sortdir", &sortDir) != nil {
		return
	}
	if jc.DecodeForm("substring", &substring) != nil {
		return
	}
<<<<<<< HEAD

	// look for object entries
	entries, hasMore, err := b.store.ObjectEntries(jc.Request.Context(), bucket, path, prefix, sortBy, sortDir, marker, offset, limit)
	if jc.Check("couldn't list object entries", err) != nil {
=======
	var slabEncryptionKey object.EncryptionKey
	if jc.DecodeForm("slabencryptionkey", &slabEncryptionKey) != nil {
>>>>>>> b86432db
		return
	}

	resp, err := b.ms.Objects(jc.Request.Context(), bucket, jc.PathParam("prefix"), substring, delim, sortBy, sortDir, marker, limit, slabEncryptionKey)
	if errors.Is(err, api.ErrUnsupportedDelimiter) {
		jc.Error(err, http.StatusBadRequest)
		return
	} else if jc.Check("failed to query objects", err) != nil {
		return
	}
	api.WriteResponse(jc, resp)
}

func (b *Bus) objectHandlerPUT(jc jape.Context) {
	var aor api.AddObjectRequest
	if jc.Decode(&aor) != nil {
		return
	} else if aor.Bucket == "" {
		jc.Error(api.ErrBucketMissing, http.StatusBadRequest)
		return
	}
<<<<<<< HEAD
	jc.Check("couldn't store object", b.store.UpdateObject(jc.Request.Context(), aor.Bucket, jc.PathParam("path"), aor.ContractSet, aor.ETag, aor.MimeType, aor.Metadata, aor.Object))
=======
	jc.Check("couldn't store object", b.ms.UpdateObject(jc.Request.Context(), aor.Bucket, jc.PathParam("key"), aor.ContractSet, aor.ETag, aor.MimeType, aor.Metadata, aor.Object))
>>>>>>> b86432db
}

func (b *Bus) objectsCopyHandlerPOST(jc jape.Context) {
	var orr api.CopyObjectsRequest
	if jc.Decode(&orr) != nil {
		return
	}
<<<<<<< HEAD
	om, err := b.store.CopyObject(jc.Request.Context(), orr.SourceBucket, orr.DestinationBucket, orr.SourcePath, orr.DestinationPath, orr.MimeType, orr.Metadata)
=======
	om, err := b.ms.CopyObject(jc.Request.Context(), orr.SourceBucket, orr.DestinationBucket, orr.SourceKey, orr.DestinationKey, orr.MimeType, orr.Metadata)
>>>>>>> b86432db
	if jc.Check("couldn't copy object", err) != nil {
		return
	}

	jc.ResponseWriter.Header().Set("Last-Modified", om.ModTime.Std().Format(http.TimeFormat))
	jc.ResponseWriter.Header().Set("ETag", api.FormatETag(om.ETag))
	jc.Encode(om)
}

func (b *Bus) objectsRemoveHandlerPOST(jc jape.Context) {
	var orr api.ObjectsRemoveRequest
	if jc.Decode(&orr) != nil {
		return
<<<<<<< HEAD
	}
	if req.Bucket == "" {
		req.Bucket = api.DefaultBucketName
	}
	resp, err := b.store.ListObjects(jc.Request.Context(), req.Bucket, req.Prefix, req.SortBy, req.SortDir, req.Marker, req.Limit)
	if errors.Is(err, api.ErrMarkerNotFound) {
		jc.Error(err, http.StatusBadRequest)
=======
	} else if orr.Bucket == "" {
		jc.Error(api.ErrBucketMissing, http.StatusBadRequest)
>>>>>>> b86432db
		return
	}

	if orr.Prefix == "" {
		jc.Error(errors.New("prefix cannot be empty"), http.StatusBadRequest)
		return
	}

	jc.Check("failed to remove objects", b.ms.RemoveObjects(jc.Request.Context(), orr.Bucket, orr.Prefix))
}

func (b *Bus) objectsRenameHandlerPOST(jc jape.Context) {
	var orr api.ObjectsRenameRequest
	if jc.Decode(&orr) != nil {
		return
	} else if orr.Bucket == "" {
		jc.Error(api.ErrBucketMissing, http.StatusBadRequest)
		return
	}
	if orr.Mode == api.ObjectsRenameModeSingle {
		// Single object rename.
		if strings.HasSuffix(orr.From, "/") || strings.HasSuffix(orr.To, "/") {
			jc.Error(fmt.Errorf("can't rename dirs with mode %v", orr.Mode), http.StatusBadRequest)
			return
		}
		jc.Check("couldn't rename object", b.store.RenameObject(jc.Request.Context(), orr.Bucket, orr.From, orr.To, orr.Force))
		return
	} else if orr.Mode == api.ObjectsRenameModeMulti {
		// Multi object rename.
		if !strings.HasSuffix(orr.From, "/") || !strings.HasSuffix(orr.To, "/") {
			jc.Error(fmt.Errorf("can't rename file with mode %v", orr.Mode), http.StatusBadRequest)
			return
		}
		jc.Check("couldn't rename objects", b.store.RenameObjects(jc.Request.Context(), orr.Bucket, orr.From, orr.To, orr.Force))
		return
	} else {
		// Invalid mode.
		jc.Error(fmt.Errorf("invalid mode: %v", orr.Mode), http.StatusBadRequest)
		return
	}
}

func (b *Bus) objectHandlerDELETE(jc jape.Context) {
	var bucket string
	if jc.DecodeForm("bucket", &bucket) != nil {
		return
	} else if bucket == "" {
		jc.Error(api.ErrBucketMissing, http.StatusBadRequest)
		return
	}
<<<<<<< HEAD
	var err error
	if batch {
		err = b.store.RemoveObjects(jc.Request.Context(), bucket, jc.PathParam("path"))
	} else {
		err = b.store.RemoveObject(jc.Request.Context(), bucket, jc.PathParam("path"))
	}
=======
	err := b.ms.RemoveObject(jc.Request.Context(), bucket, jc.PathParam("key"))
>>>>>>> b86432db
	if errors.Is(err, api.ErrObjectNotFound) {
		jc.Error(err, http.StatusNotFound)
		return
	}
	jc.Check("couldn't delete object", err)
}

func (b *Bus) slabbuffersHandlerGET(jc jape.Context) {
	buffers, err := b.store.SlabBuffers(jc.Request.Context())
	if jc.Check("couldn't get slab buffers info", err) != nil {
		return
	}
	api.WriteResponse(jc, api.SlabBuffersResp(buffers))
}

func (b *Bus) objectsStatshandlerGET(jc jape.Context) {
	opts := api.ObjectsStatsOpts{}
	if jc.DecodeForm("bucket", &opts.Bucket) != nil {
		return
	}
	info, err := b.store.ObjectsStats(jc.Request.Context(), opts)
	if jc.Check("couldn't get objects stats", err) != nil {
		return
	}
	jc.Encode(info)
}

func (b *Bus) packedSlabsHandlerFetchPOST(jc jape.Context) {
	var psrg api.PackedSlabsRequestGET
	if jc.Decode(&psrg) != nil {
		return
	}
	if psrg.MinShards == 0 || psrg.TotalShards == 0 {
		jc.Error(fmt.Errorf("min_shards and total_shards must be non-zero"), http.StatusBadRequest)
		return
	}
	if psrg.LockingDuration == 0 {
		jc.Error(fmt.Errorf("locking_duration must be non-zero"), http.StatusBadRequest)
		return
	}
	if psrg.ContractSet == "" {
		jc.Error(fmt.Errorf("contract_set must be non-empty"), http.StatusBadRequest)
		return
	}
	slabs, err := b.store.PackedSlabsForUpload(jc.Request.Context(), time.Duration(psrg.LockingDuration), psrg.MinShards, psrg.TotalShards, psrg.ContractSet, psrg.Limit)
	if jc.Check("couldn't get packed slabs", err) != nil {
		return
	}
	jc.Encode(slabs)
}

func (b *Bus) packedSlabsHandlerDonePOST(jc jape.Context) {
	var psrp api.PackedSlabsRequestPOST
	if jc.Decode(&psrp) != nil {
		return
	}
	jc.Check("failed to mark packed slab(s) as uploaded", b.store.MarkPackedSlabsUploaded(jc.Request.Context(), psrp.Slabs))
}

func (b *Bus) settingsGougingHandlerGET(jc jape.Context) {
	if gs, err := b.fetchSetting(jc.Request.Context(), stores.SettingGouging); err != nil {
		jc.Error(err, http.StatusInternalServerError)
		return
	} else if gsc, ok := gs.(api.GougingSettings); !ok {
		panic("unexpected value") // developer error
	} else {
		jc.Encode(gsc)
	}
}

func (b *Bus) settingsGougingHandlerPATCH(jc jape.Context) {
	jc.Custom((*map[string]any)(nil), api.GougingSettings{})

	// decode patch
	var patch map[string]any
	if jc.Decode(&patch) != nil {
		return
	}

	// apply patch
	update, err := b.patchSetting(jc.Request.Context(), stores.SettingGouging, patch)
	if errors.Is(err, ErrSettingFieldNotFound) {
		jc.Error(err, http.StatusBadRequest)
	} else if err != nil {
		jc.Error(err, http.StatusInternalServerError)
		return
	} else if gs, ok := update.(api.GougingSettings); !ok {
		panic("unexpected setting") // developer error
	} else {
		jc.Encode(gs)
	}
}

func (b *Bus) settingsGougingHandlerPUT(jc jape.Context) {
	var gs api.GougingSettings
	if jc.Decode(&gs) != nil {
		return
	} else if err := gs.Validate(); err != nil {
		jc.Error(fmt.Errorf("couldn't update gouging settings, error: %v", err), http.StatusBadRequest)
		return
	} else if err := b.updateSetting(jc.Request.Context(), stores.SettingGouging, gs); err != nil {
		jc.Error(err, http.StatusInternalServerError)
		return
	}
}

func (b *Bus) settingsPinnedHandlerGET(jc jape.Context) {
	if ps, err := b.fetchSetting(jc.Request.Context(), stores.SettingPinned); err != nil {
		jc.Error(err, http.StatusInternalServerError)
		return
	} else if psc, ok := ps.(api.PinnedSettings); !ok {
		panic("unexpected value") // developer error
	} else {
		jc.Encode(psc)
	}
}

func (b *Bus) settingsPinnedHandlerPATCH(jc jape.Context) {
	jc.Custom((*map[string]any)(nil), api.PinnedSettings{})

	// decode patch
	var patch map[string]any
	if jc.Decode(&patch) != nil {
		return
	}

	// apply patch
	update, err := b.patchSetting(jc.Request.Context(), stores.SettingPinned, patch)
	if errors.Is(err, ErrSettingFieldNotFound) {
		jc.Error(err, http.StatusBadRequest)
		return
	} else if err != nil {
		jc.Error(err, http.StatusInternalServerError)
		return
	} else if gs, ok := update.(api.PinnedSettings); !ok {
		panic("unexpected setting") // developer error
	} else {
		jc.Encode(gs)
	}
}

func (b *Bus) settingsPinnedHandlerPUT(jc jape.Context) {
	var ps api.PinnedSettings
	if jc.Decode(&ps) != nil {
		return
	} else if err := ps.Validate(); err != nil {
		jc.Error(fmt.Errorf("couldn't update pinned settings, error: %v", err), http.StatusBadRequest)
		return
	} else if ps.Enabled() && !b.explorer.Enabled() {
		jc.Error(fmt.Errorf("can't enable price pinning, %w", api.ErrExplorerDisabled), http.StatusBadRequest)
		return
	} else if err := b.updateSetting(jc.Request.Context(), stores.SettingPinned, ps); err != nil {
		jc.Error(err, http.StatusInternalServerError)
	}
}

func (b *Bus) settingsUploadHandlerGET(jc jape.Context) {
	if us, err := b.fetchSetting(jc.Request.Context(), stores.SettingUpload); err != nil {
		jc.Error(err, http.StatusInternalServerError)
		return
	} else if usc, ok := us.(api.UploadSettings); !ok {
		panic("unexpected value") // developer error
	} else {
		jc.Encode(usc)
	}
}

func (b *Bus) settingsUploadHandlerPATCH(jc jape.Context) {
	jc.Custom((*map[string]any)(nil), api.UploadSettings{})

	// decode patch
	var patch map[string]any
	if jc.Decode(&patch) != nil {
		return
	}

	// apply patch
	update, err := b.patchSetting(jc.Request.Context(), stores.SettingUpload, patch)
	if errors.Is(err, ErrSettingFieldNotFound) {
		jc.Error(err, http.StatusBadRequest)
		return
	} else if err != nil {
		jc.Error(err, http.StatusInternalServerError)
		return
	} else if gs, ok := update.(api.UploadSettings); !ok {
		panic("unexpected setting") // developer error
	} else {
		jc.Encode(gs)
	}
}

func (b *Bus) settingsUploadHandlerPUT(jc jape.Context) {
	var us api.UploadSettings
	if jc.Decode(&us) != nil {
		return
	} else if err := us.Validate(); err != nil {
		jc.Error(fmt.Errorf("couldn't update upload settings, error: %v", err), http.StatusBadRequest)
		return
	} else if err := b.updateSetting(jc.Request.Context(), stores.SettingUpload, us); err != nil {
		jc.Error(err, http.StatusInternalServerError)
		return
	}
}

func (b *Bus) settingsS3HandlerGET(jc jape.Context) {
	if s3s, err := b.fetchSetting(jc.Request.Context(), stores.SettingS3); err != nil {
		jc.Error(err, http.StatusInternalServerError)
		return
	} else if s3sc, ok := s3s.(api.S3Settings); !ok {
		panic("unexpected value") // developer error
	} else {
		jc.Encode(s3sc)
	}
}

func (b *Bus) settingsS3HandlerPATCH(jc jape.Context) {
	jc.Custom((*map[string]any)(nil), api.S3Settings{})

	// decode patch
	var patch map[string]any
	if jc.Decode(&patch) != nil {
		return
	}

	// apply patch
	update, err := b.patchSetting(jc.Request.Context(), stores.SettingS3, patch)
	if errors.Is(err, ErrSettingFieldNotFound) {
		jc.Error(err, http.StatusBadRequest)
		return
	} else if err != nil {
		jc.Error(err, http.StatusInternalServerError)
		return
	} else if gs, ok := update.(api.S3Settings); !ok {
		panic("unexpected setting") // developer error
	} else {
		jc.Encode(gs)
	}
}

func (b *Bus) settingsS3HandlerPUT(jc jape.Context) {
	var s3s api.S3Settings
	if jc.Decode(&s3s) != nil {
		return
	} else if err := s3s.Validate(); err != nil {
		jc.Error(fmt.Errorf("couldn't update S3 settings, error: %v", err), http.StatusBadRequest)
		return
	} else if err := b.updateSetting(jc.Request.Context(), stores.SettingS3, s3s); err != nil {
		jc.Error(err, http.StatusInternalServerError)
		return
	}
}

func (b *Bus) sectorsHostRootHandlerDELETE(jc jape.Context) {
	var hk types.PublicKey
	var root types.Hash256
	if jc.DecodeParam("hk", &hk) != nil {
		return
	} else if jc.DecodeParam("root", &root) != nil {
		return
	}
	n, err := b.store.DeleteHostSector(jc.Request.Context(), hk, root)
	if jc.Check("failed to mark sector as lost", err) != nil {
		return
	} else if n > 0 {
		b.logger.Infow("successfully marked sector as lost", "hk", hk, "root", root)
	}
}

<<<<<<< HEAD
func (b *Bus) slabObjectsHandlerGET(jc jape.Context) {
	var key object.EncryptionKey
	if jc.DecodeParam("key", &key) != nil {
		return
	}
	bucket := api.DefaultBucketName
	if jc.DecodeForm("bucket", &bucket) != nil {
		return
	}
	objects, err := b.store.ObjectsBySlabKey(jc.Request.Context(), bucket, key)
	if jc.Check("failed to retrieve objects by slab", err) != nil {
		return
	}
	jc.Encode(objects)
}

=======
>>>>>>> b86432db
func (b *Bus) slabHandlerGET(jc jape.Context) {
	var key object.EncryptionKey
	if jc.DecodeParam("key", &key) != nil {
		return
	}
	slab, err := b.store.Slab(jc.Request.Context(), key)
	if errors.Is(err, api.ErrSlabNotFound) {
		jc.Error(err, http.StatusNotFound)
		return
	} else if err != nil {
		jc.Error(err, http.StatusInternalServerError)
		return
	}
	jc.Encode(slab)
}

func (b *Bus) slabHandlerPUT(jc jape.Context) {
	var usr api.UpdateSlabRequest
	if jc.Decode(&usr) == nil {
		jc.Check("couldn't update slab", b.store.UpdateSlab(jc.Request.Context(), usr.Slab, usr.ContractSet))
	}
}

func (b *Bus) slabsRefreshHealthHandlerPOST(jc jape.Context) {
	jc.Check("failed to recompute health", b.store.RefreshHealth(jc.Request.Context()))
}

func (b *Bus) slabsMigrationHandlerPOST(jc jape.Context) {
	var msr api.MigrationSlabsRequest
	if jc.Decode(&msr) == nil {
		if slabs, err := b.store.UnhealthySlabs(jc.Request.Context(), msr.HealthCutoff, msr.ContractSet, msr.Limit); jc.Check("couldn't fetch slabs for migration", err) == nil {
			jc.Encode(api.UnhealthySlabsResponse{
				Slabs: slabs,
			})
		}
	}
}

func (b *Bus) slabsPartialHandlerGET(jc jape.Context) {
	jc.Custom(nil, []byte{})

	var key object.EncryptionKey
	if jc.DecodeParam("key", &key) != nil {
		return
	}

	var offset int
	if jc.DecodeForm("offset", &offset) != nil {
		return
	} else if offset < 0 {
		jc.Error(api.ErrInvalidOffset, http.StatusBadRequest)
		return
	}

	var length int
	if jc.DecodeForm("length", &length) != nil {
		return
	} else if length <= 0 {
		jc.Error(api.ErrInvalidLength, http.StatusBadRequest)
		return
	}
<<<<<<< HEAD
	data, err := b.store.FetchPartialSlab(jc.Request.Context(), key, uint32(offset), uint32(length))
=======

	data, err := b.ms.FetchPartialSlab(jc.Request.Context(), key, uint32(offset), uint32(length))
>>>>>>> b86432db
	if errors.Is(err, api.ErrObjectNotFound) {
		jc.Error(err, http.StatusNotFound)
		return
	} else if err != nil {
		jc.Error(err, http.StatusInternalServerError)
		return
	}
	jc.ResponseWriter.Write(data)
}

func (b *Bus) slabsPartialHandlerPOST(jc jape.Context) {
	var minShards int
	if jc.DecodeForm("minshards", &minShards) != nil {
		return
	}
	var totalShards int
	if jc.DecodeForm("totalshards", &totalShards) != nil {
		return
	}
	var contractSet string
	if jc.DecodeForm("contractset", &contractSet) != nil {
		return
	}
	if minShards <= 0 || totalShards <= minShards {
		jc.Error(errors.New("minShards must be positive and totalShards must be greater than minShards"), http.StatusBadRequest)
		return
	}
	if totalShards > math.MaxUint8 {
		jc.Error(fmt.Errorf("totalShards must be less than or equal to %d", math.MaxUint8), http.StatusBadRequest)
		return
	}
	if contractSet == "" {
		jc.Error(errors.New("parameter 'contractSet' is required"), http.StatusBadRequest)
		return
	}
	data, err := io.ReadAll(jc.Request.Body)
	if jc.Check("failed to read request body", err) != nil {
		return
	}
	slabs, bufferSize, err := b.store.AddPartialSlab(jc.Request.Context(), data, uint8(minShards), uint8(totalShards), contractSet)
	if jc.Check("failed to add partial slab", err) != nil {
		return
	}
	us, err := b.ss.UploadSettings(jc.Request.Context())
	if err != nil {
		jc.Error(fmt.Errorf("could not get upload packing settings: %w", err), http.StatusInternalServerError)
		return
	}
	jc.Encode(api.AddPartialSlabResponse{
		Slabs:                        slabs,
		SlabBufferMaxSizeSoftReached: bufferSize >= us.Packing.SlabBufferMaxSizeSoft,
	})
}

<<<<<<< HEAD
func (b *Bus) settingsHandlerGET(jc jape.Context) {
	if settings, err := b.store.Settings(jc.Request.Context()); jc.Check("couldn't load settings", err) == nil {
		jc.Encode(settings)
	}
}

func (b *Bus) settingKeyHandlerGET(jc jape.Context) {
	jc.Custom(nil, (any)(nil))

	key := jc.PathParam("key")
	if key == "" {
		jc.Error(errors.New("path parameter 'key' can not be empty"), http.StatusBadRequest)
		return
	}

	setting, err := b.store.Setting(jc.Request.Context(), jc.PathParam("key"))
	if errors.Is(err, api.ErrSettingNotFound) {
		jc.Error(err, http.StatusNotFound)
		return
	} else if err != nil {
		jc.Error(err, http.StatusInternalServerError)
		return
	}
	resp := []byte(setting)

	// populate autopilots of price pinning settings with defaults for better DX
	if key == api.SettingPricePinning {
		var pps api.PricePinSettings
		err = json.Unmarshal([]byte(setting), &pps)
		if jc.Check("failed to unmarshal price pinning settings", err) != nil {
			return
		} else if pps.Autopilots == nil {
			pps.Autopilots = make(map[string]api.AutopilotPins)
		}
		// populate the Autopilots map with the current autopilots
		aps, err := b.store.Autopilots(jc.Request.Context())
		if jc.Check("failed to fetch autopilots", err) != nil {
			return
		}
		for _, ap := range aps {
			if _, exists := pps.Autopilots[ap.ID]; !exists {
				pps.Autopilots[ap.ID] = api.AutopilotPins{}
			}
		}
		// encode the settings back
		resp, err = json.Marshal(pps)
		if jc.Check("failed to marshal price pinning settings", err) != nil {
			return
		}
	}
	jc.ResponseWriter.Header().Set("Content-Type", "application/json")
	jc.ResponseWriter.Write(resp)
}

func (b *Bus) settingKeyHandlerPUT(jc jape.Context) {
	key := jc.PathParam("key")
	if key == "" {
		jc.Error(errors.New("path parameter 'key' can not be empty"), http.StatusBadRequest)
		return
	}

	var value interface{}
	if jc.Decode(&value) != nil {
		return
	}

	data, err := json.Marshal(value)
	if err != nil {
		jc.Error(fmt.Errorf("couldn't marshal the given value, error: %v", err), http.StatusBadRequest)
		return
	}

	switch key {
	case api.SettingGouging:
		var gs api.GougingSettings
		if err := json.Unmarshal(data, &gs); err != nil {
			jc.Error(fmt.Errorf("couldn't update gouging settings, invalid request body, %t", value), http.StatusBadRequest)
			return
		} else if err := gs.Validate(); err != nil {
			jc.Error(fmt.Errorf("couldn't update gouging settings, error: %v", err), http.StatusBadRequest)
			return
		}
		b.pinMgr.TriggerUpdate()
	case api.SettingRedundancy:
		var rs api.RedundancySettings
		if err := json.Unmarshal(data, &rs); err != nil {
			jc.Error(fmt.Errorf("couldn't update redundancy settings, invalid request body"), http.StatusBadRequest)
			return
		} else if err := rs.Validate(); err != nil {
			jc.Error(fmt.Errorf("couldn't update redundancy settings, error: %v", err), http.StatusBadRequest)
			return
		}
	case api.SettingS3Authentication:
		var s3as api.S3AuthenticationSettings
		if err := json.Unmarshal(data, &s3as); err != nil {
			jc.Error(fmt.Errorf("couldn't update s3 authentication settings, invalid request body"), http.StatusBadRequest)
			return
		} else if err := s3as.Validate(); err != nil {
			jc.Error(fmt.Errorf("couldn't update s3 authentication settings, error: %v", err), http.StatusBadRequest)
			return
		}
	case api.SettingPricePinning:
		var pps api.PricePinSettings
		if err := json.Unmarshal(data, &pps); err != nil {
			jc.Error(fmt.Errorf("couldn't update price pinning settings, invalid request body"), http.StatusBadRequest)
			return
		} else if err := pps.Validate(); err != nil {
			jc.Error(fmt.Errorf("couldn't update price pinning settings, invalid settings, error: %v", err), http.StatusBadRequest)
			return
		} else if pps.Enabled {
			if _, err := ibus.NewForexClient(pps.ForexEndpointURL).SiacoinExchangeRate(jc.Request.Context(), pps.Currency); err != nil {
				jc.Error(fmt.Errorf("couldn't update price pinning settings, forex API unreachable,error: %v", err), http.StatusBadRequest)
				return
			}
		}
		b.pinMgr.TriggerUpdate()
	}

	if jc.Check("could not update setting", b.store.UpdateSetting(jc.Request.Context(), key, string(data))) == nil {
		b.broadcastAction(webhooks.Event{
			Module: api.ModuleSetting,
			Event:  api.EventUpdate,
			Payload: api.EventSettingUpdate{
				Key:       key,
				Update:    value,
				Timestamp: time.Now().UTC(),
			},
		})
	}
}

func (b *Bus) settingKeyHandlerDELETE(jc jape.Context) {
	key := jc.PathParam("key")
	if key == "" {
		jc.Error(errors.New("path parameter 'key' can not be empty"), http.StatusBadRequest)
		return
	}

	if jc.Check("could not delete setting", b.store.DeleteSetting(jc.Request.Context(), key)) == nil {
		b.broadcastAction(webhooks.Event{
			Module: api.ModuleSetting,
			Event:  api.EventDelete,
			Payload: api.EventSettingDelete{
				Key:       key,
				Timestamp: time.Now().UTC(),
			},
		})
	}
}

=======
>>>>>>> b86432db
func (b *Bus) contractIDAncestorsHandler(jc jape.Context) {
	var fcid types.FileContractID
	if jc.DecodeParam("id", &fcid) != nil {
		return
	}
	var minStartHeight uint64
	if jc.DecodeForm("minstartheight", &minStartHeight) != nil {
		return
	}
	ancestors, err := b.store.AncestorContracts(jc.Request.Context(), fcid, uint64(minStartHeight))
	if jc.Check("failed to fetch ancestor contracts", err) != nil {
		return
	}
	jc.Encode(ancestors)
}

func (b *Bus) contractIDBroadcastHandler(jc jape.Context) {
	var fcid types.FileContractID
	if jc.DecodeParam("id", &fcid) != nil {
		return
	}

	txnID, err := b.broadcastContract(jc.Request.Context(), fcid)
	if jc.Check("failed to broadcast contract revision", err) == nil {
		jc.Encode(txnID)
	}
}

func (b *Bus) paramsHandlerUploadGET(jc jape.Context) {
	gp, err := b.gougingParams(jc.Request.Context())
	if jc.Check("could not get gouging parameters", err) != nil {
		return
	}

	var uploadPacking bool
	var contractSet string
	us, err := b.ss.UploadSettings(jc.Request.Context())
	if jc.Check("could not get upload settings", err) == nil {
		contractSet = us.DefaultContractSet
		uploadPacking = us.Packing.Enabled
	}

	api.WriteResponse(jc, api.UploadParams{
		ContractSet:   contractSet,
		CurrentHeight: b.cm.TipState().Index.Height,
		GougingParams: gp,
		UploadPacking: uploadPacking,
	})
}

func (b *Bus) consensusState(ctx context.Context) (api.ConsensusState, error) {
	index, err := b.cs.ChainIndex(ctx)
	if err != nil {
		return api.ConsensusState{}, err
	}

	var synced bool
	block, found := b.cm.Block(index.ID)
	if found {
		synced = utils.IsSynced(block)
	}

	return api.ConsensusState{
		BlockHeight:   index.Height,
		LastBlockTime: api.TimeRFC3339(block.Timestamp),
		Synced:        synced,
	}, nil
}

func (b *Bus) paramsHandlerGougingGET(jc jape.Context) {
	gp, err := b.gougingParams(jc.Request.Context())
	if jc.Check("could not get gouging parameters", err) != nil {
		return
	}
	api.WriteResponse(jc, gp)
}

func (b *Bus) gougingParams(ctx context.Context) (api.GougingParams, error) {
<<<<<<< HEAD
	var gs api.GougingSettings
	if gss, err := b.store.Setting(ctx, api.SettingGouging); err != nil {
=======
	gs, err := b.ss.GougingSettings(ctx)
	if errors.Is(err, sql.ErrSettingNotFound) {
		gs = api.DefaultGougingSettings
	} else if err != nil {
>>>>>>> b86432db
		return api.GougingParams{}, err
	}

<<<<<<< HEAD
	var rs api.RedundancySettings
	if rss, err := b.store.Setting(ctx, api.SettingRedundancy); err != nil {
=======
	us, err := b.ss.UploadSettings(ctx)
	if errors.Is(err, sql.ErrSettingNotFound) {
		us = api.DefaultUploadSettings(b.cm.TipState().Network.Name)
	} else if err != nil {
>>>>>>> b86432db
		return api.GougingParams{}, err
	}

	cs, err := b.consensusState(ctx)
	if err != nil {
		return api.GougingParams{}, err
	}

	return api.GougingParams{
		ConsensusState:     cs,
		GougingSettings:    gs,
		RedundancySettings: us.Redundancy,
	}, nil
}

func (b *Bus) handleGETAlerts(jc jape.Context) {
	var severity alerts.Severity
	if jc.DecodeForm("severity", &severity) != nil {
		return
	}

	var offset int
	if jc.DecodeForm("offset", &offset) != nil {
		return
	} else if offset < 0 {
		jc.Error(api.ErrInvalidOffset, http.StatusBadRequest)
		return
	}

	limit := -1
	if jc.DecodeForm("limit", &limit) != nil {
		return
	} else if limit < -1 {
		jc.Error(api.ErrInvalidLimit, http.StatusBadRequest)
		return
	}

	ar, err := b.alertMgr.Alerts(jc.Request.Context(), alerts.AlertsOpts{
		Offset:   offset,
		Limit:    limit,
		Severity: severity,
	})
	if jc.Check("failed to fetch alerts", err) != nil {
		return
	}
	api.WriteResponse(jc, ar)
}

func (b *Bus) handlePOSTAlertsDismiss(jc jape.Context) {
	var ids []types.Hash256
	if jc.Decode(&ids) != nil {
		return
	}
	jc.Check("failed to dismiss alerts", b.alertMgr.DismissAlerts(jc.Request.Context(), ids...))
}

func (b *Bus) handlePOSTAlertsRegister(jc jape.Context) {
	var alert alerts.Alert
	if jc.Decode(&alert) != nil {
		return
	}
	jc.Check("failed to register alert", b.alertMgr.RegisterAlert(jc.Request.Context(), alert))
}

func (b *Bus) accountsHandlerGET(jc jape.Context) {
	var owner string
	if jc.DecodeForm("owner", &owner) != nil {
		return
	}
	accounts, err := b.store.Accounts(jc.Request.Context(), owner)
	if err != nil {
		jc.Error(err, http.StatusInternalServerError)
		return
	}
	jc.Encode(accounts)
}

func (b *Bus) accountsHandlerPOST(jc jape.Context) {
	var req api.AccountsSaveRequest
	if jc.Decode(&req) != nil {
		return
	}
	for _, acc := range req.Accounts {
		if acc.Owner == "" {
			jc.Error(errors.New("acocunts need to have a valid 'Owner'"), http.StatusBadRequest)
			return
		}
	}
	if b.store.SaveAccounts(jc.Request.Context(), req.Accounts) != nil {
		return
	}
}

func (b *Bus) autopilotsListHandlerGET(jc jape.Context) {
	if autopilots, err := b.store.Autopilots(jc.Request.Context()); jc.Check("failed to fetch autopilots", err) == nil {
		jc.Encode(autopilots)
	}
}

func (b *Bus) autopilotsHandlerGET(jc jape.Context) {
	var id string
	if jc.DecodeParam("id", &id) != nil {
		return
	}
	ap, err := b.store.Autopilot(jc.Request.Context(), id)
	if errors.Is(err, api.ErrAutopilotNotFound) {
		jc.Error(err, http.StatusNotFound)
		return
	}
	if jc.Check("couldn't load object", err) != nil {
		return
	}

	jc.Encode(ap)
}

func (b *Bus) autopilotsHandlerPUT(jc jape.Context) {
	var id string
	if jc.DecodeParam("id", &id) != nil {
		return
	}

	var ap api.Autopilot
	if jc.Decode(&ap) != nil {
		return
	}

	if ap.ID != id {
		jc.Error(errors.New("id in path and body don't match"), http.StatusBadRequest)
		return
	}

	if jc.Check("failed to update autopilot", b.store.UpdateAutopilot(jc.Request.Context(), ap)) == nil {
		b.pinMgr.TriggerUpdate()
	}
}

func (b *Bus) autopilotHostCheckHandlerPUT(jc jape.Context) {
	var id string
	if jc.DecodeParam("id", &id) != nil {
		return
	}
	var hk types.PublicKey
	if jc.DecodeParam("hostkey", &hk) != nil {
		return
	}
	var hc api.HostCheck
	if jc.Check("failed to decode host check", jc.Decode(&hc)) != nil {
		return
	}

	err := b.store.UpdateHostCheck(jc.Request.Context(), id, hk, hc)
	if errors.Is(err, api.ErrAutopilotNotFound) {
		jc.Error(err, http.StatusNotFound)
		return
	} else if jc.Check("failed to update host", err) != nil {
		return
	}
}

func (b *Bus) broadcastAction(e webhooks.Event) {
	log := b.logger.With("event", e.Event).With("module", e.Module)
	err := b.webhooksMgr.BroadcastAction(context.Background(), e)
	if err != nil {
		log.With(zap.Error(err)).Error("failed to broadcast action")
	} else {
		log.Debug("successfully broadcast action")
	}
}

func (b *Bus) contractTaxHandlerGET(jc jape.Context) {
	var payout types.Currency
	if jc.DecodeParam("payout", (*api.ParamCurrency)(&payout)) != nil {
		return
	}
	cs := b.cm.TipState()
	jc.Encode(cs.FileContractTax(types.FileContract{Payout: payout}))
}

func (b *Bus) stateHandlerGET(jc jape.Context) {
	api.WriteResponse(jc, api.BusStateResponse{
		StartTime: api.TimeRFC3339(b.startTime),
		BuildState: api.BuildState{
			Version:   build.Version(),
			Commit:    build.Commit(),
			OS:        runtime.GOOS,
			BuildTime: api.TimeRFC3339(build.BuildTime()),
		},
		Explorer: api.ExplorerState{
			Enabled: b.explorer.Enabled(),
			URL:     b.explorer.BaseURL(),
		},
		Network: b.cm.TipState().Network.Name,
	})
}

func (b *Bus) uploadTrackHandlerPOST(jc jape.Context) {
	var id api.UploadID
	if jc.DecodeParam("id", &id) == nil {
		jc.Check("failed to track upload", b.sectors.StartUpload(id))
	}
}

func (b *Bus) uploadAddSectorHandlerPOST(jc jape.Context) {
	var id api.UploadID
	if jc.DecodeParam("id", &id) != nil {
		return
	}
	var req api.UploadSectorRequest
	if jc.Decode(&req) != nil {
		return
	}
	jc.Check("failed to add sector", b.sectors.AddSector(id, req.ContractID, req.Root))
}

func (b *Bus) uploadFinishedHandlerDELETE(jc jape.Context) {
	var id api.UploadID
	if jc.DecodeParam("id", &id) == nil {
		b.sectors.FinishUpload(id)
	}
}

func (b *Bus) webhookActionHandlerPost(jc jape.Context) {
	var action webhooks.Event
	if jc.Check("failed to decode action", jc.Decode(&action)) != nil {
		return
	}
	b.broadcastAction(action)
}

func (b *Bus) webhookHandlerDelete(jc jape.Context) {
	var wh webhooks.Webhook
	if jc.Decode(&wh) != nil {
		return
	}
	err := b.webhooksMgr.Delete(jc.Request.Context(), wh)
	if errors.Is(err, webhooks.ErrWebhookNotFound) {
		jc.Error(fmt.Errorf("webhook for URL %v and event %v.%v not found", wh.URL, wh.Module, wh.Event), http.StatusNotFound)
		return
	} else if jc.Check("failed to delete webhook", err) != nil {
		return
	}
}

func (b *Bus) webhookHandlerGet(jc jape.Context) {
	webhooks, queueInfos := b.webhooksMgr.Info()
	jc.Encode(api.WebhookResponse{
		Queues:   queueInfos,
		Webhooks: webhooks,
	})
}

func (b *Bus) webhookHandlerPost(jc jape.Context) {
	var req webhooks.Webhook
	if jc.Decode(&req) != nil {
		return
	}

	err := b.webhooksMgr.Register(jc.Request.Context(), webhooks.Webhook{
		Event:   req.Event,
		Module:  req.Module,
		URL:     req.URL,
		Headers: req.Headers,
	})
	if err != nil {
		jc.Error(fmt.Errorf("failed to add Webhook: %w", err), http.StatusInternalServerError)
		return
	}
}

func (b *Bus) metricsHandlerDELETE(jc jape.Context) {
	metric := jc.PathParam("key")
	if metric == "" {
		jc.Error(errors.New("parameter 'metric' is required"), http.StatusBadRequest)
		return
	}

	var cutoff time.Time
	if jc.DecodeForm("cutoff", (*api.TimeRFC3339)(&cutoff)) != nil {
		return
	} else if cutoff.IsZero() {
		jc.Error(errors.New("parameter 'cutoff' is required"), http.StatusBadRequest)
		return
	}

	err := b.store.PruneMetrics(jc.Request.Context(), metric, cutoff)
	if jc.Check("failed to prune metrics", err) != nil {
		return
	}
}

func (b *Bus) metricsHandlerPUT(jc jape.Context) {
	jc.Custom((*interface{})(nil), nil)

	key := jc.PathParam("key")
	switch key {
	case api.MetricContractPrune:
		// TODO: jape hack - remove once jape can handle decoding multiple different request types
		var req api.ContractPruneMetricRequestPUT
		if err := json.NewDecoder(jc.Request.Body).Decode(&req); err != nil {
			jc.Error(fmt.Errorf("couldn't decode request type (%T): %w", req, err), http.StatusBadRequest)
			return
		} else if jc.Check("failed to record contract prune metric", b.store.RecordContractPruneMetric(jc.Request.Context(), req.Metrics...)) != nil {
			return
		}
	case api.MetricContractSetChurn:
		// TODO: jape hack - remove once jape can handle decoding multiple different request types
		var req api.ContractSetChurnMetricRequestPUT
		if err := json.NewDecoder(jc.Request.Body).Decode(&req); err != nil {
			jc.Error(fmt.Errorf("couldn't decode request type (%T): %w", req, err), http.StatusBadRequest)
			return
		} else if jc.Check("failed to record contract churn metric", b.store.RecordContractSetChurnMetric(jc.Request.Context(), req.Metrics...)) != nil {
			return
		}
	default:
		jc.Error(fmt.Errorf("unknown metric key '%s'", key), http.StatusBadRequest)
		return
	}
}

func (b *Bus) metricsHandlerGET(jc jape.Context) {
	// parse mandatory query parameters
	var start time.Time
	if jc.DecodeForm("start", (*api.TimeRFC3339)(&start)) != nil {
		return
	} else if start.IsZero() {
		jc.Error(errors.New("parameter 'start' is required"), http.StatusBadRequest)
		return
	}

	var n uint64
	if jc.DecodeForm("n", &n) != nil {
		return
	} else if n == 0 {
		if jc.Request.FormValue("n") == "" {
			jc.Error(errors.New("parameter 'n' is required"), http.StatusBadRequest)
		} else {
			jc.Error(errors.New("'n' has to be greater than zero"), http.StatusBadRequest)
		}
		return
	}

	var interval time.Duration
	if jc.DecodeForm("interval", (*api.DurationMS)(&interval)) != nil {
		return
	} else if interval == 0 {
		jc.Error(errors.New("parameter 'interval' is required"), http.StatusBadRequest)
		return
	}

	// parse optional query parameters
	var metrics interface{}
	var err error
	key := jc.PathParam("key")
	switch key {
	case api.MetricContract:
		var opts api.ContractMetricsQueryOpts
		if jc.DecodeForm("contractid", &opts.ContractID) != nil {
			return
		} else if jc.DecodeForm("hostkey", &opts.HostKey) != nil {
			return
		}
		metrics, err = b.metrics(jc.Request.Context(), key, start, n, interval, opts)
	case api.MetricContractPrune:
		var opts api.ContractPruneMetricsQueryOpts
		if jc.DecodeForm("contractid", &opts.ContractID) != nil {
			return
		} else if jc.DecodeForm("hostkey", &opts.HostKey) != nil {
			return
		} else if jc.DecodeForm("hostversion", &opts.HostVersion) != nil {
			return
		}
		metrics, err = b.metrics(jc.Request.Context(), key, start, n, interval, opts)
	case api.MetricContractSet:
		var opts api.ContractSetMetricsQueryOpts
		if jc.DecodeForm("name", &opts.Name) != nil {
			return
		}
		metrics, err = b.metrics(jc.Request.Context(), key, start, n, interval, opts)
	case api.MetricContractSetChurn:
		var opts api.ContractSetChurnMetricsQueryOpts
		if jc.DecodeForm("name", &opts.Name) != nil {
			return
		} else if jc.DecodeForm("direction", &opts.Direction) != nil {
			return
		} else if jc.DecodeForm("reason", &opts.Reason) != nil {
			return
		}
		metrics, err = b.metrics(jc.Request.Context(), key, start, n, interval, opts)
	case api.MetricWallet:
		var opts api.WalletMetricsQueryOpts
		metrics, err = b.metrics(jc.Request.Context(), key, start, n, interval, opts)
	default:
		jc.Error(fmt.Errorf("unknown metric '%s'", key), http.StatusBadRequest)
		return
	}
	if errors.Is(err, api.ErrMaxIntervalsExceeded) {
		jc.Error(err, http.StatusBadRequest)
		return
	} else if jc.Check(fmt.Sprintf("failed to fetch '%s' metrics", key), err) != nil {
		return
	}
	jc.Encode(metrics)
}

func (b *Bus) metrics(ctx context.Context, key string, start time.Time, n uint64, interval time.Duration, opts interface{}) (interface{}, error) {
	switch key {
	case api.MetricContract:
		return b.store.ContractMetrics(ctx, start, n, interval, opts.(api.ContractMetricsQueryOpts))
	case api.MetricContractPrune:
		return b.store.ContractPruneMetrics(ctx, start, n, interval, opts.(api.ContractPruneMetricsQueryOpts))
	case api.MetricContractSet:
		return b.store.ContractSetMetrics(ctx, start, n, interval, opts.(api.ContractSetMetricsQueryOpts))
	case api.MetricContractSetChurn:
		return b.store.ContractSetChurnMetrics(ctx, start, n, interval, opts.(api.ContractSetChurnMetricsQueryOpts))
	case api.MetricWallet:
		return b.store.WalletMetrics(ctx, start, n, interval, opts.(api.WalletMetricsQueryOpts))
	}
	return nil, fmt.Errorf("unknown metric '%s'", key)
}

func (b *Bus) multipartHandlerCreatePOST(jc jape.Context) {
	var req api.MultipartCreateRequest
	if jc.Decode(&req) != nil {
		return
	}

	var key object.EncryptionKey
	if req.DisableClientSideEncryption {
		key = object.NoOpKey
	} else {
		key = object.GenerateEncryptionKey(object.EncryptionKeyTypeSalted)
	}

<<<<<<< HEAD
	resp, err := b.store.CreateMultipartUpload(jc.Request.Context(), req.Bucket, req.Path, key, req.MimeType, req.Metadata)
=======
	resp, err := b.ms.CreateMultipartUpload(jc.Request.Context(), req.Bucket, req.Key, key, req.MimeType, req.Metadata)
>>>>>>> b86432db
	if jc.Check("failed to create multipart upload", err) != nil {
		return
	}
	jc.Encode(resp)
}

func (b *Bus) multipartHandlerAbortPOST(jc jape.Context) {
	var req api.MultipartAbortRequest
	if jc.Decode(&req) != nil {
		return
	}
<<<<<<< HEAD
	err := b.store.AbortMultipartUpload(jc.Request.Context(), req.Bucket, req.Path, req.UploadID)
=======
	err := b.ms.AbortMultipartUpload(jc.Request.Context(), req.Bucket, req.Key, req.UploadID)
>>>>>>> b86432db
	if jc.Check("failed to abort multipart upload", err) != nil {
		return
	}
}

func (b *Bus) multipartHandlerCompletePOST(jc jape.Context) {
	var req api.MultipartCompleteRequest
	if jc.Decode(&req) != nil {
		return
	}
<<<<<<< HEAD
	resp, err := b.store.CompleteMultipartUpload(jc.Request.Context(), req.Bucket, req.Path, req.UploadID, req.Parts, api.CompleteMultipartOptions{
=======
	resp, err := b.ms.CompleteMultipartUpload(jc.Request.Context(), req.Bucket, req.Key, req.UploadID, req.Parts, api.CompleteMultipartOptions{
>>>>>>> b86432db
		Metadata: req.Metadata,
	})
	if jc.Check("failed to complete multipart upload", err) != nil {
		return
	}
	jc.Encode(resp)
}

func (b *Bus) multipartHandlerUploadPartPUT(jc jape.Context) {
	var req api.MultipartAddPartRequest
	if jc.Decode(&req) != nil {
		return
	}
	if req.Bucket == "" {
		jc.Error(api.ErrBucketMissing, http.StatusBadRequest)
		return
	} else if req.ContractSet == "" {
		jc.Error(errors.New("contract_set must be non-empty"), http.StatusBadRequest)
		return
	} else if req.ETag == "" {
		jc.Error(errors.New("etag must be non-empty"), http.StatusBadRequest)
		return
	} else if req.PartNumber <= 0 || req.PartNumber > gofakes3.MaxUploadPartNumber {
		jc.Error(fmt.Errorf("part_number must be between 1 and %d", gofakes3.MaxUploadPartNumber), http.StatusBadRequest)
		return
	} else if req.UploadID == "" {
		jc.Error(errors.New("upload_id must be non-empty"), http.StatusBadRequest)
		return
	}
<<<<<<< HEAD
	err := b.store.AddMultipartPart(jc.Request.Context(), req.Bucket, req.Path, req.ContractSet, req.ETag, req.UploadID, req.PartNumber, req.Slices)
=======
	err := b.ms.AddMultipartPart(jc.Request.Context(), req.Bucket, req.Key, req.ContractSet, req.ETag, req.UploadID, req.PartNumber, req.Slices)
>>>>>>> b86432db
	if jc.Check("failed to upload part", err) != nil {
		return
	}
}

func (b *Bus) multipartHandlerUploadGET(jc jape.Context) {
	resp, err := b.store.MultipartUpload(jc.Request.Context(), jc.PathParam("id"))
	if jc.Check("failed to get multipart upload", err) != nil {
		return
	}
	jc.Encode(resp)
}

func (b *Bus) multipartHandlerListUploadsPOST(jc jape.Context) {
	var req api.MultipartListUploadsRequest
	if jc.Decode(&req) != nil {
		return
	}
<<<<<<< HEAD
	resp, err := b.store.MultipartUploads(jc.Request.Context(), req.Bucket, req.Prefix, req.PathMarker, req.UploadIDMarker, req.Limit)
=======
	resp, err := b.ms.MultipartUploads(jc.Request.Context(), req.Bucket, req.Prefix, req.KeyMarker, req.UploadIDMarker, req.Limit)
>>>>>>> b86432db
	if jc.Check("failed to list multipart uploads", err) != nil {
		return
	}
	jc.Encode(resp)
}

func (b *Bus) multipartHandlerListPartsPOST(jc jape.Context) {
	var req api.MultipartListPartsRequest
	if jc.Decode(&req) != nil {
		return
	}
<<<<<<< HEAD
	resp, err := b.store.MultipartUploadParts(jc.Request.Context(), req.Bucket, req.Path, req.UploadID, req.PartNumberMarker, int64(req.Limit))
=======
	resp, err := b.ms.MultipartUploadParts(jc.Request.Context(), req.Bucket, req.Key, req.UploadID, req.PartNumberMarker, int64(req.Limit))
>>>>>>> b86432db
	if jc.Check("failed to list multipart upload parts", err) != nil {
		return
	}
	jc.Encode(resp)
}

func (b *Bus) contractsFormHandler(jc jape.Context) {
	// apply pessimistic timeout
	ctx, cancel := context.WithTimeout(jc.Request.Context(), 15*time.Minute)
	defer cancel()

	// decode the request
	var rfr api.ContractFormRequest
	if jc.Decode(&rfr) != nil {
		return
	}

	// validate the request
	if rfr.EndHeight == 0 {
		http.Error(jc.ResponseWriter, "EndHeight can not be zero", http.StatusBadRequest)
		return
	} else if rfr.HostKey == (types.PublicKey{}) {
		http.Error(jc.ResponseWriter, "HostKey must be provided", http.StatusBadRequest)
		return
	} else if rfr.HostCollateral.IsZero() {
		http.Error(jc.ResponseWriter, "HostCollateral can not be zero", http.StatusBadRequest)
		return
	} else if rfr.HostIP == "" {
		http.Error(jc.ResponseWriter, "HostIP must be provided", http.StatusBadRequest)
		return
	} else if rfr.RenterFunds.IsZero() {
		http.Error(jc.ResponseWriter, "RenterFunds can not be zero", http.StatusBadRequest)
		return
	} else if rfr.RenterAddress == (types.Address{}) {
		http.Error(jc.ResponseWriter, "RenterAddress must be provided", http.StatusBadRequest)
		return
	}

	// fetch gouging parameters
	gp, err := b.gougingParams(ctx)
	if jc.Check("could not get gouging parameters", err) != nil {
		return
	}
	gc := gouging.NewChecker(gp.GougingSettings, gp.ConsensusState, nil, nil)

	// fetch host settings
	settings, err := b.rhp2.Settings(ctx, rfr.HostKey, rfr.HostIP)
	if jc.Check("couldn't fetch host settings", err) != nil {
		return
	}

	// check gouging
	breakdown := gc.CheckSettings(settings)
	if breakdown.Gouging() {
		jc.Error(fmt.Errorf("failed to form contract, gouging check failed: %v", breakdown), http.StatusBadRequest)
		return
	}

	// send V2 transaction if we're passed the V2 hardfork allow height
	var rev rhpv2.ContractRevision
	if b.isPassedV2AllowHeight() {
		panic("not implemented")
	} else {
		rev, err = b.formContract(
			ctx,
			settings,
			rfr.RenterAddress,
			rfr.RenterFunds,
			rfr.HostCollateral,
			rfr.HostKey,
			rfr.HostIP,
			rfr.EndHeight,
		)
		if jc.Check("couldn't form contract", err) != nil {
			return
		}
	}

	// add the contract
	metadata, err := b.addContract(
		ctx,
		rev,
		rev.Revision.MissedHostPayout().Sub(rfr.HostCollateral),
		rfr.RenterFunds,
		b.cm.Tip().Height,
		api.ContractStatePending,
	)
	if jc.Check("couldn't add contract", err) != nil {
		return
	}

	// return the contract
	jc.Encode(metadata)
}<|MERGE_RESOLUTION|>--- conflicted
+++ resolved
@@ -36,18 +36,7 @@
 	"go.uber.org/zap"
 )
 
-<<<<<<< HEAD
-func (b *Bus) fetchSetting(ctx context.Context, key string, value interface{}) error {
-	if val, err := b.store.Setting(ctx, key); err != nil {
-		return fmt.Errorf("could not get contract set settings: %w", err)
-	} else if err := json.Unmarshal([]byte(val), &value); err != nil {
-		b.logger.Panicf("failed to unmarshal %v settings '%s': %v", key, val, err)
-	}
-	return nil
-}
-=======
 var ErrSettingFieldNotFound = errors.New("setting field not found")
->>>>>>> b86432db
 
 func (b *Bus) accountsFundHandler(jc jape.Context) {
 	var req api.AccountsFundRequest
@@ -229,11 +218,7 @@
 }
 
 func (b *Bus) bucketsHandlerGET(jc jape.Context) {
-<<<<<<< HEAD
-	resp, err := b.store.ListBuckets(jc.Request.Context())
-=======
-	resp, err := b.ms.Buckets(jc.Request.Context())
->>>>>>> b86432db
+	resp, err := b.store.Buckets(jc.Request.Context())
 	if jc.Check("couldn't list buckets", err) != nil {
 		return
 	}
@@ -524,11 +509,6 @@
 		return
 	}
 
-<<<<<<< HEAD
-	// fetch hosts
-	hosts, err := b.store.SearchHosts(jc.Request.Context(), "", api.HostFilterModeAllowed, api.UsabilityFilterModeAll, "", nil, offset, limit)
-	if jc.Check(fmt.Sprintf("couldn't fetch hosts %d-%d", offset, offset+limit), err) != nil {
-=======
 	// validate the filter mode
 	switch req.FilterMode {
 	case api.HostFilterModeAllowed:
@@ -538,7 +518,6 @@
 		req.FilterMode = api.HostFilterModeAllowed
 	default:
 		jc.Error(fmt.Errorf("invalid filter mode: '%v', options are 'allowed', 'blocked' or an empty string for 'allowed' filter", req.FilterMode), http.StatusBadRequest)
->>>>>>> b86432db
 		return
 	}
 
@@ -554,14 +533,7 @@
 		req.Limit = -1
 	}
 
-<<<<<<< HEAD
-	// TODO: on the next major release:
-	// - properly default search params (currently no defaults are set)
-	// - properly validate and return 400 (currently validation is done in autopilot and the store)
-
-	hosts, err := b.store.SearchHosts(jc.Request.Context(), req.AutopilotID, req.FilterMode, req.UsabilityMode, req.AddressContains, req.KeyIn, req.Offset, req.Limit)
-=======
-	hosts, err := b.hs.Hosts(jc.Request.Context(), api.HostOptions{
+	hosts, err := b.store.Hosts(jc.Request.Context(), api.HostOptions{
 		AutopilotID:     req.AutopilotID,
 		FilterMode:      req.FilterMode,
 		UsabilityMode:   req.UsabilityMode,
@@ -571,7 +543,6 @@
 		Limit:           req.Limit,
 		MaxLastScan:     req.MaxLastScan,
 	})
->>>>>>> b86432db
 	if jc.Check(fmt.Sprintf("couldn't fetch hosts %d-%d", req.Offset, req.Offset+req.Limit), err) != nil {
 		return
 	}
@@ -598,38 +569,16 @@
 	jc.Encode(removed)
 }
 
-<<<<<<< HEAD
-func (b *Bus) hostsScanningHandlerGET(jc jape.Context) {
-	offset := 0
-	limit := -1
-	maxLastScan := time.Now()
-	if jc.DecodeForm("offset", &offset) != nil || jc.DecodeForm("limit", &limit) != nil || jc.DecodeForm("lastScan", (*api.TimeRFC3339)(&maxLastScan)) != nil {
-		return
-	}
-	hosts, err := b.store.HostsForScanning(jc.Request.Context(), maxLastScan, offset, limit)
-	if jc.Check(fmt.Sprintf("couldn't fetch hosts %d-%d", offset, offset+limit), err) != nil {
-		return
-	}
-	jc.Encode(hosts)
-}
-
-=======
->>>>>>> b86432db
 func (b *Bus) hostsPubkeyHandlerGET(jc jape.Context) {
 	var hostKey types.PublicKey
 	if jc.DecodeParam("hostkey", &hostKey) != nil {
 		return
 	}
-<<<<<<< HEAD
 	host, err := b.store.Host(jc.Request.Context(), hostKey)
-	if jc.Check("couldn't load host", err) == nil {
-=======
-	host, err := b.hs.Host(jc.Request.Context(), hostKey)
 	if errors.Is(err, api.ErrHostNotFound) {
 		jc.Error(err, http.StatusNotFound)
 		return
 	} else if jc.Check("couldn't load host", err) == nil {
->>>>>>> b86432db
 		jc.Encode(host)
 	}
 }
@@ -720,9 +669,6 @@
 	if jc.DecodeForm("contractset", &cs) != nil {
 		return
 	}
-<<<<<<< HEAD
-	contracts, err := b.store.Contracts(jc.Request.Context(), api.ContractsOpts{
-=======
 	filterMode := api.ContractFilterModeActive
 	if jc.DecodeForm("filtermode", &filterMode) != nil {
 		return
@@ -737,8 +683,7 @@
 		return
 	}
 
-	contracts, err := b.ms.Contracts(jc.Request.Context(), api.ContractsOpts{
->>>>>>> b86432db
+	contracts, err := b.store.Contracts(jc.Request.Context(), api.ContractsOpts{
 		ContractSet: cs,
 		FilterMode:  filterMode,
 	})
@@ -908,14 +853,9 @@
 	}
 
 	// prune the contract
-<<<<<<< HEAD
-	rev, spending, pruned, remaining, err := b.rhp2.PruneContract(pruneCtx, b.deriveRenterKey(c.HostKey), gc, c.HostIP, c.HostKey, fcid, c.RevisionNumber, func(fcid types.FileContractID, roots []types.Hash256) ([]uint64, error) {
-		indices, err := b.store.PrunableContractRoots(ctx, fcid, roots)
-=======
 	rk := b.masterKey.DeriveContractKey(c.HostKey)
 	rev, spending, pruned, remaining, err := b.rhp2.PruneContract(pruneCtx, rk, gc, c.HostIP, c.HostKey, fcid, c.RevisionNumber, func(fcid types.FileContractID, roots []types.Hash256) ([]uint64, error) {
-		indices, err := b.ms.PrunableContractRoots(ctx, fcid, roots)
->>>>>>> b86432db
+		indices, err := b.store.PrunableContractRoots(ctx, fcid, roots)
 		if err != nil {
 			return nil, err
 		} else if len(indices) > len(roots) {
@@ -1073,7 +1013,7 @@
 	}
 
 	// upsert the contract
-	if jc.Check("failed to add contract", b.ms.PutContract(jc.Request.Context(), c)) == nil {
+	if jc.Check("failed to add contract", b.store.PutContract(jc.Request.Context(), c)) == nil {
 		b.broadcastAction(webhooks.Event{
 			Module: api.ModuleContract,
 			Event:  api.EventAdd,
@@ -1195,14 +1135,8 @@
 	var bucket string
 	if jc.DecodeForm("bucket", &bucket) != nil {
 		return
-<<<<<<< HEAD
-	}
-	keys, err := b.store.SearchObjects(jc.Request.Context(), bucket, key, offset, limit)
-	if jc.Check("couldn't list objects", err) != nil {
-=======
 	} else if bucket == "" {
 		jc.Error(api.ErrBucketMissing, http.StatusBadRequest)
->>>>>>> b86432db
 		return
 	}
 
@@ -1215,15 +1149,9 @@
 	var err error
 
 	if onlymetadata {
-<<<<<<< HEAD
-		o, err = b.store.ObjectMetadata(jc.Request.Context(), bucket, path)
+		o, err = b.store.ObjectMetadata(jc.Request.Context(), bucket, key)
 	} else {
-		o, err = b.store.Object(jc.Request.Context(), bucket, path)
-=======
-		o, err = b.ms.ObjectMetadata(jc.Request.Context(), bucket, key)
-	} else {
-		o, err = b.ms.Object(jc.Request.Context(), bucket, key)
->>>>>>> b86432db
+		o, err = b.store.Object(jc.Request.Context(), bucket, key)
 	}
 	if errors.Is(err, api.ErrObjectNotFound) {
 		jc.Error(err, http.StatusNotFound)
@@ -1259,19 +1187,12 @@
 	if jc.DecodeForm("substring", &substring) != nil {
 		return
 	}
-<<<<<<< HEAD
-
-	// look for object entries
-	entries, hasMore, err := b.store.ObjectEntries(jc.Request.Context(), bucket, path, prefix, sortBy, sortDir, marker, offset, limit)
-	if jc.Check("couldn't list object entries", err) != nil {
-=======
 	var slabEncryptionKey object.EncryptionKey
 	if jc.DecodeForm("slabencryptionkey", &slabEncryptionKey) != nil {
->>>>>>> b86432db
-		return
-	}
-
-	resp, err := b.ms.Objects(jc.Request.Context(), bucket, jc.PathParam("prefix"), substring, delim, sortBy, sortDir, marker, limit, slabEncryptionKey)
+		return
+	}
+
+	resp, err := b.store.Objects(jc.Request.Context(), bucket, jc.PathParam("prefix"), substring, delim, sortBy, sortDir, marker, limit, slabEncryptionKey)
 	if errors.Is(err, api.ErrUnsupportedDelimiter) {
 		jc.Error(err, http.StatusBadRequest)
 		return
@@ -1289,11 +1210,7 @@
 		jc.Error(api.ErrBucketMissing, http.StatusBadRequest)
 		return
 	}
-<<<<<<< HEAD
-	jc.Check("couldn't store object", b.store.UpdateObject(jc.Request.Context(), aor.Bucket, jc.PathParam("path"), aor.ContractSet, aor.ETag, aor.MimeType, aor.Metadata, aor.Object))
-=======
-	jc.Check("couldn't store object", b.ms.UpdateObject(jc.Request.Context(), aor.Bucket, jc.PathParam("key"), aor.ContractSet, aor.ETag, aor.MimeType, aor.Metadata, aor.Object))
->>>>>>> b86432db
+	jc.Check("couldn't store object", b.store.UpdateObject(jc.Request.Context(), aor.Bucket, jc.PathParam("key"), aor.ContractSet, aor.ETag, aor.MimeType, aor.Metadata, aor.Object))
 }
 
 func (b *Bus) objectsCopyHandlerPOST(jc jape.Context) {
@@ -1301,11 +1218,7 @@
 	if jc.Decode(&orr) != nil {
 		return
 	}
-<<<<<<< HEAD
-	om, err := b.store.CopyObject(jc.Request.Context(), orr.SourceBucket, orr.DestinationBucket, orr.SourcePath, orr.DestinationPath, orr.MimeType, orr.Metadata)
-=======
-	om, err := b.ms.CopyObject(jc.Request.Context(), orr.SourceBucket, orr.DestinationBucket, orr.SourceKey, orr.DestinationKey, orr.MimeType, orr.Metadata)
->>>>>>> b86432db
+	om, err := b.store.CopyObject(jc.Request.Context(), orr.SourceBucket, orr.DestinationBucket, orr.SourceKey, orr.DestinationKey, orr.MimeType, orr.Metadata)
 	if jc.Check("couldn't copy object", err) != nil {
 		return
 	}
@@ -1319,18 +1232,8 @@
 	var orr api.ObjectsRemoveRequest
 	if jc.Decode(&orr) != nil {
 		return
-<<<<<<< HEAD
-	}
-	if req.Bucket == "" {
-		req.Bucket = api.DefaultBucketName
-	}
-	resp, err := b.store.ListObjects(jc.Request.Context(), req.Bucket, req.Prefix, req.SortBy, req.SortDir, req.Marker, req.Limit)
-	if errors.Is(err, api.ErrMarkerNotFound) {
-		jc.Error(err, http.StatusBadRequest)
-=======
 	} else if orr.Bucket == "" {
 		jc.Error(api.ErrBucketMissing, http.StatusBadRequest)
->>>>>>> b86432db
 		return
 	}
 
@@ -1339,7 +1242,7 @@
 		return
 	}
 
-	jc.Check("failed to remove objects", b.ms.RemoveObjects(jc.Request.Context(), orr.Bucket, orr.Prefix))
+	jc.Check("failed to remove objects", b.store.RemoveObjects(jc.Request.Context(), orr.Bucket, orr.Prefix))
 }
 
 func (b *Bus) objectsRenameHandlerPOST(jc jape.Context) {
@@ -1381,16 +1284,7 @@
 		jc.Error(api.ErrBucketMissing, http.StatusBadRequest)
 		return
 	}
-<<<<<<< HEAD
-	var err error
-	if batch {
-		err = b.store.RemoveObjects(jc.Request.Context(), bucket, jc.PathParam("path"))
-	} else {
-		err = b.store.RemoveObject(jc.Request.Context(), bucket, jc.PathParam("path"))
-	}
-=======
-	err := b.ms.RemoveObject(jc.Request.Context(), bucket, jc.PathParam("key"))
->>>>>>> b86432db
+	err := b.store.RemoveObject(jc.Request.Context(), bucket, jc.PathParam("key"))
 	if errors.Is(err, api.ErrObjectNotFound) {
 		jc.Error(err, http.StatusNotFound)
 		return
@@ -1659,25 +1553,6 @@
 	}
 }
 
-<<<<<<< HEAD
-func (b *Bus) slabObjectsHandlerGET(jc jape.Context) {
-	var key object.EncryptionKey
-	if jc.DecodeParam("key", &key) != nil {
-		return
-	}
-	bucket := api.DefaultBucketName
-	if jc.DecodeForm("bucket", &bucket) != nil {
-		return
-	}
-	objects, err := b.store.ObjectsBySlabKey(jc.Request.Context(), bucket, key)
-	if jc.Check("failed to retrieve objects by slab", err) != nil {
-		return
-	}
-	jc.Encode(objects)
-}
-
-=======
->>>>>>> b86432db
 func (b *Bus) slabHandlerGET(jc jape.Context) {
 	var key object.EncryptionKey
 	if jc.DecodeParam("key", &key) != nil {
@@ -1739,12 +1614,8 @@
 		jc.Error(api.ErrInvalidLength, http.StatusBadRequest)
 		return
 	}
-<<<<<<< HEAD
+
 	data, err := b.store.FetchPartialSlab(jc.Request.Context(), key, uint32(offset), uint32(length))
-=======
-
-	data, err := b.ms.FetchPartialSlab(jc.Request.Context(), key, uint32(offset), uint32(length))
->>>>>>> b86432db
 	if errors.Is(err, api.ErrObjectNotFound) {
 		jc.Error(err, http.StatusNotFound)
 		return
@@ -1788,7 +1659,7 @@
 	if jc.Check("failed to add partial slab", err) != nil {
 		return
 	}
-	us, err := b.ss.UploadSettings(jc.Request.Context())
+	us, err := b.store.UploadSettings(jc.Request.Context())
 	if err != nil {
 		jc.Error(fmt.Errorf("could not get upload packing settings: %w", err), http.StatusInternalServerError)
 		return
@@ -1799,159 +1670,6 @@
 	})
 }
 
-<<<<<<< HEAD
-func (b *Bus) settingsHandlerGET(jc jape.Context) {
-	if settings, err := b.store.Settings(jc.Request.Context()); jc.Check("couldn't load settings", err) == nil {
-		jc.Encode(settings)
-	}
-}
-
-func (b *Bus) settingKeyHandlerGET(jc jape.Context) {
-	jc.Custom(nil, (any)(nil))
-
-	key := jc.PathParam("key")
-	if key == "" {
-		jc.Error(errors.New("path parameter 'key' can not be empty"), http.StatusBadRequest)
-		return
-	}
-
-	setting, err := b.store.Setting(jc.Request.Context(), jc.PathParam("key"))
-	if errors.Is(err, api.ErrSettingNotFound) {
-		jc.Error(err, http.StatusNotFound)
-		return
-	} else if err != nil {
-		jc.Error(err, http.StatusInternalServerError)
-		return
-	}
-	resp := []byte(setting)
-
-	// populate autopilots of price pinning settings with defaults for better DX
-	if key == api.SettingPricePinning {
-		var pps api.PricePinSettings
-		err = json.Unmarshal([]byte(setting), &pps)
-		if jc.Check("failed to unmarshal price pinning settings", err) != nil {
-			return
-		} else if pps.Autopilots == nil {
-			pps.Autopilots = make(map[string]api.AutopilotPins)
-		}
-		// populate the Autopilots map with the current autopilots
-		aps, err := b.store.Autopilots(jc.Request.Context())
-		if jc.Check("failed to fetch autopilots", err) != nil {
-			return
-		}
-		for _, ap := range aps {
-			if _, exists := pps.Autopilots[ap.ID]; !exists {
-				pps.Autopilots[ap.ID] = api.AutopilotPins{}
-			}
-		}
-		// encode the settings back
-		resp, err = json.Marshal(pps)
-		if jc.Check("failed to marshal price pinning settings", err) != nil {
-			return
-		}
-	}
-	jc.ResponseWriter.Header().Set("Content-Type", "application/json")
-	jc.ResponseWriter.Write(resp)
-}
-
-func (b *Bus) settingKeyHandlerPUT(jc jape.Context) {
-	key := jc.PathParam("key")
-	if key == "" {
-		jc.Error(errors.New("path parameter 'key' can not be empty"), http.StatusBadRequest)
-		return
-	}
-
-	var value interface{}
-	if jc.Decode(&value) != nil {
-		return
-	}
-
-	data, err := json.Marshal(value)
-	if err != nil {
-		jc.Error(fmt.Errorf("couldn't marshal the given value, error: %v", err), http.StatusBadRequest)
-		return
-	}
-
-	switch key {
-	case api.SettingGouging:
-		var gs api.GougingSettings
-		if err := json.Unmarshal(data, &gs); err != nil {
-			jc.Error(fmt.Errorf("couldn't update gouging settings, invalid request body, %t", value), http.StatusBadRequest)
-			return
-		} else if err := gs.Validate(); err != nil {
-			jc.Error(fmt.Errorf("couldn't update gouging settings, error: %v", err), http.StatusBadRequest)
-			return
-		}
-		b.pinMgr.TriggerUpdate()
-	case api.SettingRedundancy:
-		var rs api.RedundancySettings
-		if err := json.Unmarshal(data, &rs); err != nil {
-			jc.Error(fmt.Errorf("couldn't update redundancy settings, invalid request body"), http.StatusBadRequest)
-			return
-		} else if err := rs.Validate(); err != nil {
-			jc.Error(fmt.Errorf("couldn't update redundancy settings, error: %v", err), http.StatusBadRequest)
-			return
-		}
-	case api.SettingS3Authentication:
-		var s3as api.S3AuthenticationSettings
-		if err := json.Unmarshal(data, &s3as); err != nil {
-			jc.Error(fmt.Errorf("couldn't update s3 authentication settings, invalid request body"), http.StatusBadRequest)
-			return
-		} else if err := s3as.Validate(); err != nil {
-			jc.Error(fmt.Errorf("couldn't update s3 authentication settings, error: %v", err), http.StatusBadRequest)
-			return
-		}
-	case api.SettingPricePinning:
-		var pps api.PricePinSettings
-		if err := json.Unmarshal(data, &pps); err != nil {
-			jc.Error(fmt.Errorf("couldn't update price pinning settings, invalid request body"), http.StatusBadRequest)
-			return
-		} else if err := pps.Validate(); err != nil {
-			jc.Error(fmt.Errorf("couldn't update price pinning settings, invalid settings, error: %v", err), http.StatusBadRequest)
-			return
-		} else if pps.Enabled {
-			if _, err := ibus.NewForexClient(pps.ForexEndpointURL).SiacoinExchangeRate(jc.Request.Context(), pps.Currency); err != nil {
-				jc.Error(fmt.Errorf("couldn't update price pinning settings, forex API unreachable,error: %v", err), http.StatusBadRequest)
-				return
-			}
-		}
-		b.pinMgr.TriggerUpdate()
-	}
-
-	if jc.Check("could not update setting", b.store.UpdateSetting(jc.Request.Context(), key, string(data))) == nil {
-		b.broadcastAction(webhooks.Event{
-			Module: api.ModuleSetting,
-			Event:  api.EventUpdate,
-			Payload: api.EventSettingUpdate{
-				Key:       key,
-				Update:    value,
-				Timestamp: time.Now().UTC(),
-			},
-		})
-	}
-}
-
-func (b *Bus) settingKeyHandlerDELETE(jc jape.Context) {
-	key := jc.PathParam("key")
-	if key == "" {
-		jc.Error(errors.New("path parameter 'key' can not be empty"), http.StatusBadRequest)
-		return
-	}
-
-	if jc.Check("could not delete setting", b.store.DeleteSetting(jc.Request.Context(), key)) == nil {
-		b.broadcastAction(webhooks.Event{
-			Module: api.ModuleSetting,
-			Event:  api.EventDelete,
-			Payload: api.EventSettingDelete{
-				Key:       key,
-				Timestamp: time.Now().UTC(),
-			},
-		})
-	}
-}
-
-=======
->>>>>>> b86432db
 func (b *Bus) contractIDAncestorsHandler(jc jape.Context) {
 	var fcid types.FileContractID
 	if jc.DecodeParam("id", &fcid) != nil {
@@ -1988,7 +1706,7 @@
 
 	var uploadPacking bool
 	var contractSet string
-	us, err := b.ss.UploadSettings(jc.Request.Context())
+	us, err := b.store.UploadSettings(jc.Request.Context())
 	if jc.Check("could not get upload settings", err) == nil {
 		contractSet = us.DefaultContractSet
 		uploadPacking = us.Packing.Enabled
@@ -2030,27 +1748,17 @@
 }
 
 func (b *Bus) gougingParams(ctx context.Context) (api.GougingParams, error) {
-<<<<<<< HEAD
-	var gs api.GougingSettings
-	if gss, err := b.store.Setting(ctx, api.SettingGouging); err != nil {
-=======
-	gs, err := b.ss.GougingSettings(ctx)
+	gs, err := b.store.GougingSettings(ctx)
 	if errors.Is(err, sql.ErrSettingNotFound) {
 		gs = api.DefaultGougingSettings
 	} else if err != nil {
->>>>>>> b86432db
 		return api.GougingParams{}, err
 	}
 
-<<<<<<< HEAD
-	var rs api.RedundancySettings
-	if rss, err := b.store.Setting(ctx, api.SettingRedundancy); err != nil {
-=======
-	us, err := b.ss.UploadSettings(ctx)
+	us, err := b.store.UploadSettings(ctx)
 	if errors.Is(err, sql.ErrSettingNotFound) {
 		us = api.DefaultUploadSettings(b.cm.TipState().Network.Name)
 	} else if err != nil {
->>>>>>> b86432db
 		return api.GougingParams{}, err
 	}
 
@@ -2485,11 +2193,7 @@
 		key = object.GenerateEncryptionKey(object.EncryptionKeyTypeSalted)
 	}
 
-<<<<<<< HEAD
-	resp, err := b.store.CreateMultipartUpload(jc.Request.Context(), req.Bucket, req.Path, key, req.MimeType, req.Metadata)
-=======
-	resp, err := b.ms.CreateMultipartUpload(jc.Request.Context(), req.Bucket, req.Key, key, req.MimeType, req.Metadata)
->>>>>>> b86432db
+	resp, err := b.store.CreateMultipartUpload(jc.Request.Context(), req.Bucket, req.Key, key, req.MimeType, req.Metadata)
 	if jc.Check("failed to create multipart upload", err) != nil {
 		return
 	}
@@ -2501,11 +2205,7 @@
 	if jc.Decode(&req) != nil {
 		return
 	}
-<<<<<<< HEAD
-	err := b.store.AbortMultipartUpload(jc.Request.Context(), req.Bucket, req.Path, req.UploadID)
-=======
-	err := b.ms.AbortMultipartUpload(jc.Request.Context(), req.Bucket, req.Key, req.UploadID)
->>>>>>> b86432db
+	err := b.store.AbortMultipartUpload(jc.Request.Context(), req.Bucket, req.Key, req.UploadID)
 	if jc.Check("failed to abort multipart upload", err) != nil {
 		return
 	}
@@ -2516,11 +2216,7 @@
 	if jc.Decode(&req) != nil {
 		return
 	}
-<<<<<<< HEAD
-	resp, err := b.store.CompleteMultipartUpload(jc.Request.Context(), req.Bucket, req.Path, req.UploadID, req.Parts, api.CompleteMultipartOptions{
-=======
-	resp, err := b.ms.CompleteMultipartUpload(jc.Request.Context(), req.Bucket, req.Key, req.UploadID, req.Parts, api.CompleteMultipartOptions{
->>>>>>> b86432db
+	resp, err := b.store.CompleteMultipartUpload(jc.Request.Context(), req.Bucket, req.Key, req.UploadID, req.Parts, api.CompleteMultipartOptions{
 		Metadata: req.Metadata,
 	})
 	if jc.Check("failed to complete multipart upload", err) != nil {
@@ -2550,11 +2246,7 @@
 		jc.Error(errors.New("upload_id must be non-empty"), http.StatusBadRequest)
 		return
 	}
-<<<<<<< HEAD
-	err := b.store.AddMultipartPart(jc.Request.Context(), req.Bucket, req.Path, req.ContractSet, req.ETag, req.UploadID, req.PartNumber, req.Slices)
-=======
-	err := b.ms.AddMultipartPart(jc.Request.Context(), req.Bucket, req.Key, req.ContractSet, req.ETag, req.UploadID, req.PartNumber, req.Slices)
->>>>>>> b86432db
+	err := b.store.AddMultipartPart(jc.Request.Context(), req.Bucket, req.Key, req.ContractSet, req.ETag, req.UploadID, req.PartNumber, req.Slices)
 	if jc.Check("failed to upload part", err) != nil {
 		return
 	}
@@ -2573,11 +2265,7 @@
 	if jc.Decode(&req) != nil {
 		return
 	}
-<<<<<<< HEAD
-	resp, err := b.store.MultipartUploads(jc.Request.Context(), req.Bucket, req.Prefix, req.PathMarker, req.UploadIDMarker, req.Limit)
-=======
-	resp, err := b.ms.MultipartUploads(jc.Request.Context(), req.Bucket, req.Prefix, req.KeyMarker, req.UploadIDMarker, req.Limit)
->>>>>>> b86432db
+	resp, err := b.store.MultipartUploads(jc.Request.Context(), req.Bucket, req.Prefix, req.KeyMarker, req.UploadIDMarker, req.Limit)
 	if jc.Check("failed to list multipart uploads", err) != nil {
 		return
 	}
@@ -2589,11 +2277,7 @@
 	if jc.Decode(&req) != nil {
 		return
 	}
-<<<<<<< HEAD
-	resp, err := b.store.MultipartUploadParts(jc.Request.Context(), req.Bucket, req.Path, req.UploadID, req.PartNumberMarker, int64(req.Limit))
-=======
-	resp, err := b.ms.MultipartUploadParts(jc.Request.Context(), req.Bucket, req.Key, req.UploadID, req.PartNumberMarker, int64(req.Limit))
->>>>>>> b86432db
+	resp, err := b.store.MultipartUploadParts(jc.Request.Context(), req.Bucket, req.Key, req.UploadID, req.PartNumberMarker, int64(req.Limit))
 	if jc.Check("failed to list multipart upload parts", err) != nil {
 		return
 	}
