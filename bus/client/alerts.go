--- conflicted
+++ resolved
@@ -10,17 +10,6 @@
 )
 
 // Alerts fetches the active alerts from the bus.
-<<<<<<< HEAD
-func (c *Client) Alerts(opts alerts.AlertsOpts) (alerts []alerts.Alert, err error) {
-	values := url.Values{}
-	if opts.Offset != 0 {
-		values.Set("offset", fmt.Sprint(opts.Offset))
-	}
-	if opts.Limit != 0 {
-		values.Set("limit", fmt.Sprint(opts.Limit))
-	}
-	err = c.c.GET("/alerts?"+values.Encode(), &alerts)
-=======
 func (c *Client) Alerts(ctx context.Context, opts alerts.AlertsOpts) (resp alerts.AlertsResponse, err error) {
 	values := url.Values{}
 	values.Set("offset", fmt.Sprint(opts.Offset))
@@ -31,7 +20,6 @@
 		values.Set("severity", opts.Severity.String())
 	}
 	err = c.c.WithContext(ctx).GET("/alerts?"+values.Encode(), &resp)
->>>>>>> fc3625ac
 	return
 }
 
@@ -40,14 +28,6 @@
 	return c.dismissAlerts(ctx, false, ids...)
 }
 
-<<<<<<< HEAD
-// DismissAllAlerts dimisses all registered alerts.
-func (c *Client) DismissAllAlerts(ctx context.Context) error {
-	return c.dismissAlerts(ctx, true)
-}
-
-=======
->>>>>>> fc3625ac
 func (c *Client) dismissAlerts(ctx context.Context, all bool, ids ...types.Hash256) error {
 	values := url.Values{}
 	if all {
