--- conflicted
+++ resolved
@@ -26,11 +26,8 @@
 	"go.sia.tech/renterd/api"
 	"go.sia.tech/renterd/build"
 	"go.sia.tech/renterd/bus/client"
-<<<<<<< HEAD
-=======
 	ibus "go.sia.tech/renterd/internal/bus"
 	"go.sia.tech/renterd/internal/chain"
->>>>>>> 0c36a78f
 	"go.sia.tech/renterd/object"
 	"go.sia.tech/renterd/webhooks"
 	"go.sia.tech/siad/modules"
@@ -2517,11 +2514,7 @@
 }
 
 // New returns a new Bus.
-<<<<<<< HEAD
-func New(am *alerts.Manager, hm WebhookManager, cm ChainManager, cs ChainStore, s Syncer, w Wallet, hdb HostDB, as AutopilotStore, ms MetadataStore, ss SettingStore, eas EphemeralAccountStore, mtrcs MetricsStore, l *zap.Logger) (*bus, error) {
-=======
 func New(am *alerts.Manager, hm WebhookManager, events ibus.EventBroadcaster, cm ChainManager, cs ChainStore, s Syncer, w Wallet, hdb HostDB, as AutopilotStore, ms MetadataStore, ss SettingStore, eas EphemeralAccountStore, mtrcs MetricsStore, l *zap.Logger) (*bus, error) {
->>>>>>> 0c36a78f
 	b := &bus{
 		alerts:           alerts.WithOrigin(am, "bus"),
 		alertMgr:         am,
