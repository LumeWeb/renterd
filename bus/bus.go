package bus

// TODOs:
// - add UPNP support

import (
	"context"
	"encoding/json"
	"errors"
	"fmt"
	"math"
	"net"
	"net/http"
	"strings"
	"time"

	"go.sia.tech/core/consensus"
	"go.sia.tech/core/gateway"
	rhpv2 "go.sia.tech/core/rhp/v2"
	rhpv3 "go.sia.tech/core/rhp/v3"
	"go.sia.tech/core/types"
	"go.sia.tech/coreutils/chain"
	"go.sia.tech/coreutils/syncer"
	"go.sia.tech/coreutils/wallet"
	"go.sia.tech/jape"
	"go.sia.tech/renterd/alerts"
	"go.sia.tech/renterd/api"
	"go.sia.tech/renterd/bus/client"
	ibus "go.sia.tech/renterd/internal/bus"
	"go.sia.tech/renterd/internal/gouging"
	"go.sia.tech/renterd/internal/rhp"
	rhp2 "go.sia.tech/renterd/internal/rhp/v2"
	rhp3 "go.sia.tech/renterd/internal/rhp/v3"
	"go.sia.tech/renterd/internal/utils"
	"go.sia.tech/renterd/object"
	"go.sia.tech/renterd/stores/sql"
	"go.sia.tech/renterd/webhooks"
	"go.uber.org/zap"
	"golang.org/x/crypto/blake2b"
)

const (
	defaultWalletRecordMetricInterval = 5 * time.Minute
	defaultPinUpdateInterval          = 5 * time.Minute
	defaultPinRateWindow              = 6 * time.Hour

<<<<<<< HEAD
	lockingPriorityPruning                = 20
	lockingPriorityFunding                = 40
	lockingPriorityRenew                  = 80
	lockingPriorityActiveContractRevision = 100
=======
	lockingPriorityPruning   = 20
	lockingPriorityFunding   = 40
	lockingPriorityRenew     = 80
	lockingPriorityBroadcast = 100
>>>>>>> ad55e35a

	stdTxnSize = 1200 // bytes
)

// Client re-exports the client from the client package.
type Client struct {
	*client.Client
}

// NewClient returns a new bus client.
func NewClient(addr, password string) *Client {
	return &Client{
		client.New(
			addr,
			password,
		),
	}
}

type (
	AlertManager interface {
		alerts.Alerter
		RegisterWebhookBroadcaster(b webhooks.Broadcaster)
	}

	ChainManager interface {
		AddBlocks(blocks []types.Block) error
		AddPoolTransactions(txns []types.Transaction) (bool, error)
		AddV2PoolTransactions(basis types.ChainIndex, txns []types.V2Transaction) (known bool, err error)
		Block(id types.BlockID) (types.Block, bool)
		OnReorg(fn func(types.ChainIndex)) (cancel func())
		PoolTransaction(txid types.TransactionID) (types.Transaction, bool)
		PoolTransactions() []types.Transaction
		V2PoolTransactions() []types.V2Transaction
		RecommendedFee() types.Currency
		Tip() types.ChainIndex
		TipState() consensus.State
		UnconfirmedParents(txn types.Transaction) []types.Transaction
		UpdatesSince(index types.ChainIndex, max int) (rus []chain.RevertUpdate, aus []chain.ApplyUpdate, err error)
		V2TransactionSet(basis types.ChainIndex, txn types.V2Transaction) (types.ChainIndex, []types.V2Transaction, error)
	}

	ContractLocker interface {
		Acquire(ctx context.Context, priority int, id types.FileContractID, d time.Duration) (uint64, error)
		KeepAlive(id types.FileContractID, lockID uint64, d time.Duration) error
		Release(id types.FileContractID, lockID uint64) error
	}

	ChainSubscriber interface {
		ChainIndex(context.Context) (types.ChainIndex, error)
		Shutdown(context.Context) error
	}

	// A TransactionPool can validate and relay unconfirmed transactions.
	TransactionPool interface {
		AcceptTransactionSet(txns []types.Transaction) error
		Close() error
		RecommendedFee() types.Currency
		Transactions() []types.Transaction
		UnconfirmedParents(txn types.Transaction) ([]types.Transaction, error)
	}

	UploadingSectorsCache interface {
		AddSector(uID api.UploadID, fcid types.FileContractID, root types.Hash256) error
		FinishUpload(uID api.UploadID)
		HandleRenewal(fcid, renewedFrom types.FileContractID)
		Pending(fcid types.FileContractID) (size uint64)
		Sectors(fcid types.FileContractID) (roots []types.Hash256)
		StartUpload(uID api.UploadID) error
	}

	PinManager interface {
		Shutdown(context.Context) error
		TriggerUpdate()
	}

	Syncer interface {
		Addr() string
		BroadcastHeader(h gateway.BlockHeader)
		BroadcastV2BlockOutline(bo gateway.V2BlockOutline)
		BroadcastTransactionSet([]types.Transaction)
		BroadcastV2TransactionSet(index types.ChainIndex, txns []types.V2Transaction)
		Connect(ctx context.Context, addr string) (*syncer.Peer, error)
		Peers() []*syncer.Peer
	}

	Wallet interface {
		Address() types.Address
		Balance() (wallet.Balance, error)
		Close() error
		FundTransaction(txn *types.Transaction, amount types.Currency, useUnconfirmed bool) ([]types.Hash256, error)
		FundV2Transaction(txn *types.V2Transaction, amount types.Currency, useUnconfirmed bool) (types.ChainIndex, []int, error)
		Redistribute(outputs int, amount, feePerByte types.Currency) (txns []types.Transaction, toSign []types.Hash256, err error)
		RedistributeV2(outputs int, amount, feePerByte types.Currency) (txns []types.V2Transaction, toSign [][]int, err error)
		ReleaseInputs(txns []types.Transaction, v2txns []types.V2Transaction)
		SignTransaction(txn *types.Transaction, toSign []types.Hash256, cf types.CoveredFields)
		SignV2Inputs(txn *types.V2Transaction, toSign []int)
		SpendableOutputs() ([]types.SiacoinElement, error)
		Tip() types.ChainIndex
		UnconfirmedEvents() ([]wallet.Event, error)
		UpdateChainState(tx wallet.UpdateTx, reverted []chain.RevertUpdate, applied []chain.ApplyUpdate) error
		Events(offset, limit int) ([]wallet.Event, error)
	}

	WebhooksManager interface {
		webhooks.Broadcaster
		Delete(context.Context, webhooks.Webhook) error
		Info() ([]webhooks.Webhook, []webhooks.WebhookQueueInfo)
		Register(context.Context, webhooks.Webhook) error
		Shutdown(context.Context) error
	}

	// Store is a collection of stores used by the bus.
	Store interface {
		AccountStore
		AutopilotStore
		ChainStore
		HostStore
		MetadataStore
		MetricsStore
		SettingStore
	}

	// AccountStore persists information about accounts. Since accounts
	// are rapidly updated and can be recovered, they are only loaded upon
	// startup and persisted upon shutdown.
	AccountStore interface {
		Accounts(context.Context, string) ([]api.Account, error)
		SaveAccounts(context.Context, []api.Account) error
	}

	// An AutopilotStore stores autopilots.
	AutopilotStore interface {
		Autopilot(ctx context.Context, id string) (api.Autopilot, error)
		Autopilots(ctx context.Context) ([]api.Autopilot, error)
		UpdateAutopilot(ctx context.Context, ap api.Autopilot) error
	}

	// A ChainStore stores information about the chain.
	ChainStore interface {
		ChainIndex(ctx context.Context) (types.ChainIndex, error)
		ProcessChainUpdate(ctx context.Context, applyFn func(sql.ChainUpdateTx) error) error
	}

	// A HostStore stores information about hosts.
	HostStore interface {
		Host(ctx context.Context, hostKey types.PublicKey) (api.Host, error)
		HostAllowlist(ctx context.Context) ([]types.PublicKey, error)
		HostBlocklist(ctx context.Context) ([]string, error)
		HostsForScanning(ctx context.Context, maxLastScan time.Time, offset, limit int) ([]api.HostAddress, error)
		RecordHostScans(ctx context.Context, scans []api.HostScan) error
		RecordPriceTables(ctx context.Context, priceTableUpdate []api.HostPriceTableUpdate) error
		RemoveOfflineHosts(ctx context.Context, maxConsecutiveScanFailures uint64, maxDowntime time.Duration) (uint64, error)
		ResetLostSectors(ctx context.Context, hk types.PublicKey) error
		SearchHosts(ctx context.Context, autopilotID, filterMode, usabilityMode, addressContains string, keyIn []types.PublicKey, offset, limit int) ([]api.Host, error)
		UpdateHostAllowlistEntries(ctx context.Context, add, remove []types.PublicKey, clear bool) error
		UpdateHostBlocklistEntries(ctx context.Context, add, remove []string, clear bool) error
		UpdateHostCheck(ctx context.Context, autopilotID string, hk types.PublicKey, check api.HostCheck) error
	}

	// A MetadataStore stores information about contracts and objects.
	MetadataStore interface {
		AddContract(ctx context.Context, c rhpv2.ContractRevision, contractPrice, totalCost types.Currency, startHeight uint64, state string) (api.ContractMetadata, error)
		AddRenewedContract(ctx context.Context, c rhpv2.ContractRevision, contractPrice, totalCost types.Currency, startHeight uint64, renewedFrom types.FileContractID, state string) (api.ContractMetadata, error)
		AncestorContracts(ctx context.Context, fcid types.FileContractID, minStartHeight uint64) ([]api.ArchivedContract, error)
		ArchiveContract(ctx context.Context, id types.FileContractID, reason string) error
		ArchiveContracts(ctx context.Context, toArchive map[types.FileContractID]string) error
		ArchiveAllContracts(ctx context.Context, reason string) error
		Contract(ctx context.Context, id types.FileContractID) (api.ContractMetadata, error)
		Contracts(ctx context.Context, opts api.ContractsOpts) ([]api.ContractMetadata, error)
		ContractSets(ctx context.Context) ([]string, error)
		RecordContractSpending(ctx context.Context, records []api.ContractSpendingRecord) error
		RemoveContractSet(ctx context.Context, name string) error
		RenewedContract(ctx context.Context, renewedFrom types.FileContractID) (api.ContractMetadata, error)
		SetContractSet(ctx context.Context, set string, contracts []types.FileContractID) error

		ContractRoots(ctx context.Context, id types.FileContractID) ([]types.Hash256, error)
		ContractSizes(ctx context.Context) (map[types.FileContractID]api.ContractSize, error)
		ContractSize(ctx context.Context, id types.FileContractID) (api.ContractSize, error)
		PrunableContractRoots(ctx context.Context, id types.FileContractID, roots []types.Hash256) ([]uint64, error)

		DeleteHostSector(ctx context.Context, hk types.PublicKey, root types.Hash256) (int, error)

		Bucket(_ context.Context, bucketName string) (api.Bucket, error)
		CreateBucket(_ context.Context, bucketName string, policy api.BucketPolicy) error
		DeleteBucket(_ context.Context, bucketName string) error
		ListBuckets(_ context.Context) ([]api.Bucket, error)
		UpdateBucketPolicy(ctx context.Context, bucketName string, policy api.BucketPolicy) error

		CopyObject(ctx context.Context, srcBucket, dstBucket, srcPath, dstPath, mimeType string, metadata api.ObjectUserMetadata) (api.ObjectMetadata, error)
		ListObjects(ctx context.Context, bucketName, prefix, sortBy, sortDir, marker string, limit int) (api.ObjectsListResponse, error)
		Object(ctx context.Context, bucketName, path string) (api.Object, error)
		ObjectMetadata(ctx context.Context, bucketName, path string) (api.Object, error)
		ObjectEntries(ctx context.Context, bucketName, path, prefix, sortBy, sortDir, marker string, offset, limit int) ([]api.ObjectMetadata, bool, error)
		ObjectsBySlabKey(ctx context.Context, bucketName string, slabKey object.EncryptionKey) ([]api.ObjectMetadata, error)
		ObjectsStats(ctx context.Context, opts api.ObjectsStatsOpts) (api.ObjectsStatsResponse, error)
		RemoveObject(ctx context.Context, bucketName, path string) error
		RemoveObjects(ctx context.Context, bucketName, prefix string) error
		RenameObject(ctx context.Context, bucketName, from, to string, force bool) error
		RenameObjects(ctx context.Context, bucketName, from, to string, force bool) error
		SearchObjects(ctx context.Context, bucketName, substring string, offset, limit int) ([]api.ObjectMetadata, error)
		UpdateObject(ctx context.Context, bucketName, path, contractSet, ETag, mimeType string, metadata api.ObjectUserMetadata, o object.Object) error

		AbortMultipartUpload(ctx context.Context, bucketName, path string, uploadID string) (err error)
		AddMultipartPart(ctx context.Context, bucketName, path, contractSet, eTag, uploadID string, partNumber int, slices []object.SlabSlice) (err error)
		CompleteMultipartUpload(ctx context.Context, bucketName, path, uploadID string, parts []api.MultipartCompletedPart, opts api.CompleteMultipartOptions) (_ api.MultipartCompleteResponse, err error)
		CreateMultipartUpload(ctx context.Context, bucketName, path string, ec object.EncryptionKey, mimeType string, metadata api.ObjectUserMetadata) (api.MultipartCreateResponse, error)
		MultipartUpload(ctx context.Context, uploadID string) (resp api.MultipartUpload, _ error)
		MultipartUploads(ctx context.Context, bucketName, prefix, keyMarker, uploadIDMarker string, maxUploads int) (resp api.MultipartListUploadsResponse, _ error)
		MultipartUploadParts(ctx context.Context, bucketName, object string, uploadID string, marker int, limit int64) (resp api.MultipartListPartsResponse, _ error)

		MarkPackedSlabsUploaded(ctx context.Context, slabs []api.UploadedPackedSlab) error
		PackedSlabsForUpload(ctx context.Context, lockingDuration time.Duration, minShards, totalShards uint8, set string, limit int) ([]api.PackedSlab, error)
		SlabBuffers(ctx context.Context) ([]api.SlabBuffer, error)

		AddPartialSlab(ctx context.Context, data []byte, minShards, totalShards uint8, contractSet string) (slabs []object.SlabSlice, bufferSize int64, err error)
		FetchPartialSlab(ctx context.Context, key object.EncryptionKey, offset, length uint32) ([]byte, error)
		Slab(ctx context.Context, key object.EncryptionKey) (object.Slab, error)
		RefreshHealth(ctx context.Context) error
		UnhealthySlabs(ctx context.Context, healthCutoff float64, set string, limit int) ([]api.UnhealthySlab, error)
		UpdateSlab(ctx context.Context, s object.Slab, contractSet string) error
	}

	// A MetricsStore stores metrics.
	MetricsStore interface {
		ContractSetMetrics(ctx context.Context, start time.Time, n uint64, interval time.Duration, opts api.ContractSetMetricsQueryOpts) ([]api.ContractSetMetric, error)

		ContractPruneMetrics(ctx context.Context, start time.Time, n uint64, interval time.Duration, opts api.ContractPruneMetricsQueryOpts) ([]api.ContractPruneMetric, error)
		RecordContractPruneMetric(ctx context.Context, metrics ...api.ContractPruneMetric) error

		ContractMetrics(ctx context.Context, start time.Time, n uint64, interval time.Duration, opts api.ContractMetricsQueryOpts) ([]api.ContractMetric, error)
		RecordContractMetric(ctx context.Context, metrics ...api.ContractMetric) error

		PruneMetrics(ctx context.Context, metric string, cutoff time.Time) error
		ContractSetChurnMetrics(ctx context.Context, start time.Time, n uint64, interval time.Duration, opts api.ContractSetChurnMetricsQueryOpts) ([]api.ContractSetChurnMetric, error)
		RecordContractSetChurnMetric(ctx context.Context, metrics ...api.ContractSetChurnMetric) error

		WalletMetrics(ctx context.Context, start time.Time, n uint64, interval time.Duration, opts api.WalletMetricsQueryOpts) ([]api.WalletMetric, error)
		RecordWalletMetric(ctx context.Context, metrics ...api.WalletMetric) error
	}

	// A SettingStore stores settings.
	SettingStore interface {
		DeleteSetting(ctx context.Context, key string) error
		Setting(ctx context.Context, key string) (string, error)
		Settings(ctx context.Context) ([]string, error)
		UpdateSetting(ctx context.Context, key, value string) error
	}

	WalletMetricsRecorder interface {
		Shutdown(context.Context) error
	}
)

type Bus struct {
	startTime time.Time
	masterKey utils.MasterKey

	alerts      alerts.Alerter
	alertMgr    AlertManager
	pinMgr      PinManager
	webhooksMgr WebhooksManager
	cm          ChainManager
	cs          ChainSubscriber
	s           Syncer
	w           Wallet

	accounts AccountStore
	as       AutopilotStore
	hs       HostStore
	ms       MetadataStore
	mtrcs    MetricsStore
	ss       SettingStore

	rhp2 *rhp2.Client
	rhp3 *rhp3.Client

	contractLocker        ContractLocker
	sectors               UploadingSectorsCache
	walletMetricsRecorder WalletMetricsRecorder

	logger *zap.SugaredLogger
}

// New returns a new Bus
func New(ctx context.Context, masterKey [32]byte, am AlertManager, wm WebhooksManager, cm ChainManager, s Syncer, w Wallet, store Store, announcementMaxAge time.Duration, l *zap.Logger) (_ *Bus, err error) {
	l = l.Named("bus")

	b := &Bus{
		startTime: time.Now(),
		masterKey: masterKey,

		accounts: store,
		s:        s,
		cm:       cm,
		w:        w,
		hs:       store,
		as:       store,
		ms:       store,
		mtrcs:    store,
		ss:       store,

		alerts:      alerts.WithOrigin(am, "bus"),
		alertMgr:    am,
		webhooksMgr: wm,
		logger:      l.Sugar(),

		rhp2: rhp2.New(rhp.NewFallbackDialer(store, net.Dialer{}, l), l),
		rhp3: rhp3.New(rhp.NewFallbackDialer(store, net.Dialer{}, l), l),
	}

	// init settings
	if err := b.initSettings(ctx); err != nil {
		return nil, err
	}

	// create contract locker
	b.contractLocker = ibus.NewContractLocker()

	// create sectors cache
	b.sectors = ibus.NewSectorsCache()

	// create pin manager
	b.pinMgr = ibus.NewPinManager(b.alerts, wm, store, defaultPinUpdateInterval, defaultPinRateWindow, l)

	// create chain subscriber
	b.cs = ibus.NewChainSubscriber(wm, cm, store, w, announcementMaxAge, l)

	// create wallet metrics recorder
	b.walletMetricsRecorder = ibus.NewWalletMetricRecorder(store, w, defaultWalletRecordMetricInterval, l)

	return b, nil
}

// Handler returns an HTTP handler that serves the bus API.
func (b *Bus) Handler() http.Handler {
	return jape.Mux(map[string]jape.Handler{
		"GET    /accounts":      b.accountsHandlerGET,
		"POST   /accounts":      b.accountsHandlerPOST,
		"POST   /accounts/fund": b.accountsFundHandler,

		"GET    /alerts":          b.handleGETAlerts,
		"POST   /alerts/dismiss":  b.handlePOSTAlertsDismiss,
		"POST   /alerts/register": b.handlePOSTAlertsRegister,

		"GET    /autopilots":    b.autopilotsListHandlerGET,
		"GET    /autopilot/:id": b.autopilotsHandlerGET,
		"PUT    /autopilot/:id": b.autopilotsHandlerPUT,

		"PUT    /autopilot/:id/host/:hostkey/check": b.autopilotHostCheckHandlerPUT,

		"GET    /buckets":             b.bucketsHandlerGET,
		"POST   /buckets":             b.bucketsHandlerPOST,
		"PUT    /bucket/:name/policy": b.bucketsHandlerPolicyPUT,
		"DELETE /bucket/:name":        b.bucketHandlerDELETE,
		"GET    /bucket/:name":        b.bucketHandlerGET,

		"POST   /consensus/acceptblock":        b.consensusAcceptBlock,
		"GET    /consensus/network":            b.consensusNetworkHandler,
		"GET    /consensus/siafundfee/:payout": b.contractTaxHandlerGET,
		"GET    /consensus/state":              b.consensusStateHandler,

		"POST   /contract/:id/broadcast": b.contractBroadcastHandler,
		"POST   /contracts":              b.contractsFormHandler,
		"GET    /contracts":              b.contractsHandlerGET,
		"DELETE /contracts/all":          b.contractsAllHandlerDELETE,
		"POST   /contracts/archive":      b.contractsArchiveHandlerPOST,
		"GET    /contracts/prunable":     b.contractsPrunableDataHandlerGET,
		"GET    /contracts/renewed/:id":  b.contractsRenewedIDHandlerGET,
		"GET    /contracts/sets":         b.contractsSetsHandlerGET,
		"PUT    /contracts/set/:set":     b.contractsSetHandlerPUT,
		"DELETE /contracts/set/:set":     b.contractsSetHandlerDELETE,
		"POST   /contracts/spending":     b.contractsSpendingHandlerPOST,
		"GET    /contract/:id":           b.contractIDHandlerGET,
		"POST   /contract/:id":           b.contractIDHandlerPOST,
		"DELETE /contract/:id":           b.contractIDHandlerDELETE,
		"POST   /contract/:id/acquire":   b.contractAcquireHandlerPOST,
		"GET    /contract/:id/ancestors": b.contractIDAncestorsHandler,
		"POST   /contract/:id/broadcast": b.contractIDBroadcastHandler,
		"POST   /contract/:id/keepalive": b.contractKeepaliveHandlerPOST,
		"POST   /contract/:id/prune":     b.contractPruneHandlerPOST,
		"POST   /contract/:id/renew":     b.contractIDRenewHandlerPOST,
		"POST   /contract/:id/renewed":   b.contractIDRenewedHandlerPOST,
		"POST   /contract/:id/release":   b.contractReleaseHandlerPOST,
		"GET    /contract/:id/roots":     b.contractIDRootsHandlerGET,
		"GET    /contract/:id/size":      b.contractSizeHandlerGET,

		"GET    /hosts":                          b.hostsHandlerGETDeprecated,
		"GET    /hosts/allowlist":                b.hostsAllowlistHandlerGET,
		"PUT    /hosts/allowlist":                b.hostsAllowlistHandlerPUT,
		"GET    /hosts/blocklist":                b.hostsBlocklistHandlerGET,
		"PUT    /hosts/blocklist":                b.hostsBlocklistHandlerPUT,
		"POST   /hosts/pricetables":              b.hostsPricetableHandlerPOST,
		"POST   /hosts/remove":                   b.hostsRemoveHandlerPOST,
		"POST   /hosts/scans":                    b.hostsScanHandlerPOST,
		"GET    /hosts/scanning":                 b.hostsScanningHandlerGET,
		"GET    /host/:hostkey":                  b.hostsPubkeyHandlerGET,
		"POST   /host/:hostkey/resetlostsectors": b.hostsResetLostSectorsPOST,

		"PUT    /metric/:key": b.metricsHandlerPUT,
		"GET    /metric/:key": b.metricsHandlerGET,
		"DELETE /metric/:key": b.metricsHandlerDELETE,

		"POST   /multipart/create":      b.multipartHandlerCreatePOST,
		"POST   /multipart/abort":       b.multipartHandlerAbortPOST,
		"POST   /multipart/complete":    b.multipartHandlerCompletePOST,
		"PUT    /multipart/part":        b.multipartHandlerUploadPartPUT,
		"GET    /multipart/upload/:id":  b.multipartHandlerUploadGET,
		"POST   /multipart/listuploads": b.multipartHandlerListUploadsPOST,
		"POST   /multipart/listparts":   b.multipartHandlerListPartsPOST,

		"GET    /objects/*path":  b.objectsHandlerGET,
		"PUT    /objects/*path":  b.objectsHandlerPUT,
		"DELETE /objects/*path":  b.objectsHandlerDELETE,
		"POST   /objects/copy":   b.objectsCopyHandlerPOST,
		"POST   /objects/rename": b.objectsRenameHandlerPOST,
		"POST   /objects/list":   b.objectsListHandlerPOST,

		"GET    /params/gouging": b.paramsHandlerGougingGET,
		"GET    /params/upload":  b.paramsHandlerUploadGET,

		"GET    /slabbuffers":      b.slabbuffersHandlerGET,
		"POST   /slabbuffer/done":  b.packedSlabsHandlerDonePOST,
		"POST   /slabbuffer/fetch": b.packedSlabsHandlerFetchPOST,

		"POST   /search/hosts":   b.searchHostsHandlerPOST,
		"GET    /search/objects": b.searchObjectsHandlerGET,

		"DELETE /sectors/:hk/:root": b.sectorsHostRootHandlerDELETE,

		"GET    /settings":     b.settingsHandlerGET,
		"GET    /setting/:key": b.settingKeyHandlerGET,
		"PUT    /setting/:key": b.settingKeyHandlerPUT,
		"DELETE /setting/:key": b.settingKeyHandlerDELETE,

		"POST   /slabs/migration":     b.slabsMigrationHandlerPOST,
		"GET    /slabs/partial/:key":  b.slabsPartialHandlerGET,
		"POST   /slabs/partial":       b.slabsPartialHandlerPOST,
		"POST   /slabs/refreshhealth": b.slabsRefreshHealthHandlerPOST,
		"GET    /slab/:key":           b.slabHandlerGET,
		"GET    /slab/:key/objects":   b.slabObjectsHandlerGET,
		"PUT    /slab":                b.slabHandlerPUT,

		"GET    /state":         b.stateHandlerGET,
		"GET    /stats/objects": b.objectsStatshandlerGET,

		"GET    /syncer/address": b.syncerAddrHandler,
		"POST   /syncer/connect": b.syncerConnectHandler,
		"GET    /syncer/peers":   b.syncerPeersHandler,

		"GET    /txpool/recommendedfee": b.txpoolFeeHandler,
		"GET    /txpool/transactions":   b.txpoolTransactionsHandler,
		"POST   /txpool/broadcast":      b.txpoolBroadcastHandler,

		"POST   /upload/:id":        b.uploadTrackHandlerPOST,
		"DELETE /upload/:id":        b.uploadFinishedHandlerDELETE,
		"POST   /upload/:id/sector": b.uploadAddSectorHandlerPOST,

		"GET  /wallet":              b.walletHandler,
		"GET  /wallet/events":       b.walletEventsHandler,
		"GET  /wallet/pending":      b.walletPendingHandler,
		"POST /wallet/redistribute": b.walletRedistributeHandler,
		"POST /wallet/send":         b.walletSendSiacoinsHandler,

		"GET    /webhooks":        b.webhookHandlerGet,
		"POST   /webhooks":        b.webhookHandlerPost,
		"POST   /webhooks/action": b.webhookActionHandlerPost,
		"POST   /webhook/delete":  b.webhookHandlerDelete,
	})
}

// Shutdown shuts down the bus.
func (b *Bus) Shutdown(ctx context.Context) error {
	return errors.Join(
		b.walletMetricsRecorder.Shutdown(ctx),
		b.webhooksMgr.Shutdown(ctx),
		b.pinMgr.Shutdown(ctx),
		b.cs.Shutdown(ctx),
	)
}

func (b *Bus) addContract(ctx context.Context, rev rhpv2.ContractRevision, contractPrice, totalCost types.Currency, startHeight uint64, state string) (api.ContractMetadata, error) {
	c, err := b.ms.AddContract(ctx, rev, contractPrice, totalCost, startHeight, state)
	if err != nil {
		return api.ContractMetadata{}, err
	}

	b.broadcastAction(webhooks.Event{
		Module: api.ModuleContract,
		Event:  api.EventAdd,
		Payload: api.EventContractAdd{
			Added:     c,
			Timestamp: time.Now().UTC(),
		},
	})
	return c, nil
}

func (b *Bus) addRenewedContract(ctx context.Context, renewedFrom types.FileContractID, rev rhpv2.ContractRevision, contractPrice, totalCost types.Currency, startHeight uint64, state string) (api.ContractMetadata, error) {
	r, err := b.ms.AddRenewedContract(ctx, rev, contractPrice, totalCost, startHeight, renewedFrom, state)
	if err != nil {
		return api.ContractMetadata{}, err
	}

	b.sectors.HandleRenewal(r.ID, r.RenewedFrom)
	b.broadcastAction(webhooks.Event{
		Module: api.ModuleContract,
		Event:  api.EventRenew,
		Payload: api.EventContractRenew{
			Renewal:   r,
			Timestamp: time.Now().UTC(),
		},
	})
	return r, nil
}

func (b *Bus) broadcastContract(ctx context.Context, fcid types.FileContractID) (txnID types.TransactionID, _ error) {
	// acquire contract lock indefinitely and defer the release
	lockID, err := b.contractLocker.Acquire(ctx, lockingPriorityRenew, fcid, time.Duration(math.MaxInt64))
	if err != nil {
		return types.TransactionID{}, fmt.Errorf("couldn't acquire contract lock; %w", err)
	}
	defer func() {
		if err := b.contractLocker.Release(fcid, lockID); err != nil {
			b.logger.Error("failed to release contract lock", zap.Error(err))
		}
	}()

	// fetch contract
	c, err := b.ms.Contract(ctx, fcid)
	if err != nil {
		return types.TransactionID{}, fmt.Errorf("couldn't fetch contract; %w", err)
	}

	// fetch revision
	rk := b.deriveRenterKey(c.HostKey)
	rev, err := b.rhp2.SignedRevision(ctx, c.HostIP, c.HostKey, rk, fcid, time.Minute)
	if err != nil {
		return types.TransactionID{}, fmt.Errorf("couldn't fetch revision; %w", err)
	}

	// send V2 transaction if we're passed the V2 hardfork allow height
	if b.isPassedV2AllowHeight() {
		panic("not implemented")
	} else {
		// create the transaction
		txn := types.Transaction{
			FileContractRevisions: []types.FileContractRevision{rev.Revision},
			Signatures:            rev.Signatures[:],
		}

		// fund the transaction (only the fee)
		toSign, err := b.w.FundTransaction(&txn, types.ZeroCurrency, true)
		if err != nil {
			return types.TransactionID{}, fmt.Errorf("couldn't fund transaction; %w", err)
		}
		// sign the transaction
		b.w.SignTransaction(&txn, toSign, types.CoveredFields{WholeTransaction: true})

		// verify the transaction and add it to the transaction pool
		txnset := append(b.cm.UnconfirmedParents(txn), txn)
		_, err = b.cm.AddPoolTransactions(txnset)
		if err != nil {
			b.w.ReleaseInputs([]types.Transaction{txn}, nil)
			return types.TransactionID{}, fmt.Errorf("couldn't add transaction set to the pool; %w", err)
		}

		// broadcast the transaction
		b.s.BroadcastTransactionSet(txnset)
		txnID = txn.ID()
	}

	return
}

func (b *Bus) formContract(ctx context.Context, hostSettings rhpv2.HostSettings, renterAddress types.Address, renterFunds, hostCollateral types.Currency, hostKey types.PublicKey, hostIP string, endHeight uint64) (rhpv2.ContractRevision, error) {
	// derive the renter key
	renterKey := b.deriveRenterKey(hostKey)

	// prepare the transaction
	cs := b.cm.TipState()
	fc := rhpv2.PrepareContractFormation(renterKey.PublicKey(), hostKey, renterFunds, hostCollateral, endHeight, hostSettings, renterAddress)
	txn := types.Transaction{FileContracts: []types.FileContract{fc}}

	// calculate the miner fee
	fee := b.cm.RecommendedFee().Mul64(cs.TransactionWeight(txn))
	txn.MinerFees = []types.Currency{fee}

	// fund the transaction
	cost := rhpv2.ContractFormationCost(cs, fc, hostSettings.ContractPrice).Add(fee)
	toSign, err := b.w.FundTransaction(&txn, cost, true)
	if err != nil {
		return rhpv2.ContractRevision{}, fmt.Errorf("couldn't fund transaction: %w", err)
	}

	// sign the transaction
	b.w.SignTransaction(&txn, toSign, wallet.ExplicitCoveredFields(txn))

	// form the contract
	contract, txnSet, err := b.rhp2.FormContract(ctx, hostKey, hostIP, renterKey, append(b.cm.UnconfirmedParents(txn), txn))
	if err != nil {
		b.w.ReleaseInputs([]types.Transaction{txn}, nil)
		return rhpv2.ContractRevision{}, err
	}

	// add transaction set to the pool
	_, err = b.cm.AddPoolTransactions(txnSet)
	if err != nil {
		b.w.ReleaseInputs([]types.Transaction{txn}, nil)
		return rhpv2.ContractRevision{}, fmt.Errorf("couldn't add transaction set to the pool: %w", err)
	}

	// broadcast the transaction set
	go b.s.BroadcastTransactionSet(txnSet)

	return contract, nil
}

// initSettings loads the default settings if the setting is not already set and
// ensures the settings are valid
func (b *Bus) initSettings(ctx context.Context) error {
	// testnets have different redundancy settings
	defaultRedundancySettings := api.DefaultRedundancySettings
	if mn, _ := chain.Mainnet(); mn.Name != b.cm.TipState().Network.Name {
		defaultRedundancySettings = api.DefaultRedundancySettingsTestnet
	}

	// load default settings if the setting is not already set
	for key, value := range map[string]interface{}{
		api.SettingGouging:       api.DefaultGougingSettings,
		api.SettingPricePinning:  api.DefaultPricePinSettings,
		api.SettingRedundancy:    defaultRedundancySettings,
		api.SettingUploadPacking: api.DefaultUploadPackingSettings,
	} {
		if _, err := b.ss.Setting(ctx, key); errors.Is(err, api.ErrSettingNotFound) {
			if bytes, err := json.Marshal(value); err != nil {
				panic("failed to marshal default settings") // should never happen
			} else if err := b.ss.UpdateSetting(ctx, key, string(bytes)); err != nil {
				return err
			}
		}
	}

	// check redundancy settings for validity
	var rs api.RedundancySettings
	if rss, err := b.ss.Setting(ctx, api.SettingRedundancy); err != nil {
		return err
	} else if err := json.Unmarshal([]byte(rss), &rs); err != nil {
		return err
	} else if err := rs.Validate(); err != nil {
		b.logger.Warn(fmt.Sprintf("invalid redundancy setting found '%v', overwriting the redundancy settings with the default settings", rss))
		bytes, _ := json.Marshal(defaultRedundancySettings)
		if err := b.ss.UpdateSetting(ctx, api.SettingRedundancy, string(bytes)); err != nil {
			return err
		}
	}

	// check gouging settings for validity
	var gs api.GougingSettings
	if gss, err := b.ss.Setting(ctx, api.SettingGouging); err != nil {
		return err
	} else if err := json.Unmarshal([]byte(gss), &gs); err != nil {
		return err
	} else if err := gs.Validate(); err != nil {
		// compat: apply default EA gouging settings
		gs.MinMaxEphemeralAccountBalance = api.DefaultGougingSettings.MinMaxEphemeralAccountBalance
		gs.MinPriceTableValidity = api.DefaultGougingSettings.MinPriceTableValidity
		gs.MinAccountExpiry = api.DefaultGougingSettings.MinAccountExpiry
		if err := gs.Validate(); err == nil {
			b.logger.Info(fmt.Sprintf("updating gouging settings with default EA settings: %+v", gs))
			bytes, _ := json.Marshal(gs)
			if err := b.ss.UpdateSetting(ctx, api.SettingGouging, string(bytes)); err != nil {
				return err
			}
		} else {
			// compat: apply default host block leeway settings
			gs.HostBlockHeightLeeway = api.DefaultGougingSettings.HostBlockHeightLeeway
			if err := gs.Validate(); err == nil {
				b.logger.Info(fmt.Sprintf("updating gouging settings with default HostBlockHeightLeeway settings: %v", gs))
				bytes, _ := json.Marshal(gs)
				if err := b.ss.UpdateSetting(ctx, api.SettingGouging, string(bytes)); err != nil {
					return err
				}
			} else {
				b.logger.Warn(fmt.Sprintf("invalid gouging setting found '%v', overwriting the gouging settings with the default settings", gss))
				bytes, _ := json.Marshal(api.DefaultGougingSettings)
				if err := b.ss.UpdateSetting(ctx, api.SettingGouging, string(bytes)); err != nil {
					return err
				}
			}
		}
	}

	// compat: default price pin settings
	var pps api.PricePinSettings
	if pss, err := b.ss.Setting(ctx, api.SettingPricePinning); err != nil {
		return err
	} else if err := json.Unmarshal([]byte(pss), &pps); err != nil {
		return err
	} else if err := pps.Validate(); err != nil {
		// overwrite values with defaults
		var updates []string
		if pps.ForexEndpointURL == "" {
			pps.ForexEndpointURL = api.DefaultPricePinSettings.ForexEndpointURL
			updates = append(updates, fmt.Sprintf("set PricePinSettings.ForexEndpointURL to %v", pps.ForexEndpointURL))
		}
		if pps.Currency == "" {
			pps.Currency = api.DefaultPricePinSettings.Currency
			updates = append(updates, fmt.Sprintf("set PricePinSettings.Currency to %v", pps.Currency))
		}
		if pps.Threshold == 0 {
			pps.Threshold = api.DefaultPricePinSettings.Threshold
			updates = append(updates, fmt.Sprintf("set PricePinSettings.Threshold to %v", pps.Threshold))
		}

		var updated []byte
		if err := pps.Validate(); err == nil {
			b.logger.Info(fmt.Sprintf("updating price pinning settings with default values: %v", strings.Join(updates, ", ")))
			updated, _ = json.Marshal(pps)
		} else {
			b.logger.Warn(fmt.Sprintf("updated price pinning settings are invalid (%v), they have been overwritten with the default settings", err))
			updated, _ = json.Marshal(api.DefaultPricePinSettings)
		}

		if err := b.ss.UpdateSetting(ctx, api.SettingPricePinning, string(updated)); err != nil {
			return err
		}
	}

	return nil
}

func (b *Bus) isPassedV2AllowHeight() bool {
	cs := b.cm.TipState()
	return cs.Index.Height >= cs.Network.HardforkV2.AllowHeight
}

func (b *Bus) deriveRenterKey(hostKey types.PublicKey) types.PrivateKey {
	seed := blake2b.Sum256(append(b.deriveSubKey("renterkey"), hostKey[:]...))
	pk := types.NewPrivateKeyFromSeed(seed[:])
	for i := range seed {
		seed[i] = 0
	}
	return pk
}

func (b *Bus) deriveSubKey(purpose string) types.PrivateKey {
	seed := blake2b.Sum256(append(b.masterKey[:], []byte(purpose)...))
	pk := types.NewPrivateKeyFromSeed(seed[:])
	for i := range seed {
		seed[i] = 0
	}
	return pk
}

func (b *Bus) prepareRenew(cs consensus.State, revision types.FileContractRevision, hostAddress, renterAddress types.Address, renterFunds, minNewCollateral, maxFundAmount types.Currency, endHeight, expectedStorage uint64) rhp3.PrepareRenewFn {
	return func(pt rhpv3.HostPriceTable) ([]types.Hash256, []types.Transaction, types.Currency, rhp3.DiscardTxnFn, error) {
		// create the final revision from the provided revision
		finalRevision := revision
		finalRevision.MissedProofOutputs = finalRevision.ValidProofOutputs
		finalRevision.Filesize = 0
		finalRevision.FileMerkleRoot = types.Hash256{}
		finalRevision.RevisionNumber = math.MaxUint64

		// prepare the new contract
		fc, basePrice, err := rhpv3.PrepareContractRenewal(revision, hostAddress, renterAddress, renterFunds, minNewCollateral, pt, expectedStorage, endHeight)
		if err != nil {
			return nil, nil, types.ZeroCurrency, nil, fmt.Errorf("couldn't prepare contract renewal: %w", err)
		}

		// prepare the transaction
		txn := types.Transaction{
			FileContracts:         []types.FileContract{fc},
			FileContractRevisions: []types.FileContractRevision{finalRevision},
			MinerFees:             []types.Currency{pt.TxnFeeMaxRecommended.Mul64(4096)},
		}

		// compute how much renter funds to put into the new contract
		fundAmount := rhpv3.ContractRenewalCost(cs, pt, fc, txn.MinerFees[0], basePrice)

		// make sure we don't exceed the max fund amount.
		if maxFundAmount.Cmp(fundAmount) < 0 {
			return nil, nil, types.ZeroCurrency, nil, fmt.Errorf("%w: %v > %v", api.ErrMaxFundAmountExceeded, fundAmount, maxFundAmount)
		}

		// fund the transaction, we are not signing it yet since it's not
		// complete. The host still needs to complete it and the revision +
		// contract are signed with the renter key by the worker.
		toSign, err := b.w.FundTransaction(&txn, fundAmount, true)
		if err != nil {
			return nil, nil, types.ZeroCurrency, nil, fmt.Errorf("couldn't fund transaction: %w", err)
		}

		return toSign, append(b.cm.UnconfirmedParents(txn), txn), fundAmount, func(err *error) {
			if *err == nil {
				return
			}
			b.w.ReleaseInputs([]types.Transaction{txn}, nil)
		}, nil
	}
}

func (b *Bus) renewContract(ctx context.Context, cs consensus.State, gp api.GougingParams, c api.ContractMetadata, hs rhpv2.HostSettings, renterFunds, minNewCollateral, maxFundAmount types.Currency, endHeight, expectedNewStorage uint64) (rhpv2.ContractRevision, types.Currency, types.Currency, error) {
	// acquire contract lock indefinitely and defer the release
	lockID, err := b.contractLocker.Acquire(ctx, lockingPriorityRenew, c.ID, time.Duration(math.MaxInt64))
	if err != nil {
		return rhpv2.ContractRevision{}, types.ZeroCurrency, types.ZeroCurrency, fmt.Errorf("couldn't acquire contract lock; %w", err)
	}
	defer func() {
		if err := b.contractLocker.Release(c.ID, lockID); err != nil {
			b.logger.Error("failed to release contract lock", zap.Error(err))
		}
	}()

	// fetch the revision
	rev, err := b.rhp3.Revision(ctx, c.ID, c.HostKey, c.SiamuxAddr)
	if err != nil {
		return rhpv2.ContractRevision{}, types.ZeroCurrency, types.ZeroCurrency, fmt.Errorf("couldn't fetch revision; %w", err)
	}

	// renew contract
	gc := gouging.NewChecker(gp.GougingSettings, gp.ConsensusState, gp.TransactionFee, nil, nil)
	renterKey := b.deriveRenterKey(c.HostKey)
	prepareRenew := b.prepareRenew(cs, rev, hs.Address, b.w.Address(), renterFunds, minNewCollateral, maxFundAmount, endHeight, expectedNewStorage)
	newRevision, txnSet, contractPrice, fundAmount, err := b.rhp3.Renew(ctx, gc, rev, renterKey, c.HostKey, c.SiamuxAddr, prepareRenew, b.w.SignTransaction)
	if err != nil {
		return rhpv2.ContractRevision{}, types.ZeroCurrency, types.ZeroCurrency, fmt.Errorf("couldn't renew contract; %w", err)
	}

	// broadcast the transaction set
	b.s.BroadcastTransactionSet(txnSet)

	return newRevision, contractPrice, fundAmount, nil
}<|MERGE_RESOLUTION|>--- conflicted
+++ resolved
@@ -44,17 +44,10 @@
 	defaultPinUpdateInterval          = 5 * time.Minute
 	defaultPinRateWindow              = 6 * time.Hour
 
-<<<<<<< HEAD
-	lockingPriorityPruning                = 20
-	lockingPriorityFunding                = 40
-	lockingPriorityRenew                  = 80
-	lockingPriorityActiveContractRevision = 100
-=======
 	lockingPriorityPruning   = 20
 	lockingPriorityFunding   = 40
 	lockingPriorityRenew     = 80
 	lockingPriorityBroadcast = 100
->>>>>>> ad55e35a
 
 	stdTxnSize = 1200 // bytes
 )
@@ -417,7 +410,6 @@
 		"GET    /consensus/siafundfee/:payout": b.contractTaxHandlerGET,
 		"GET    /consensus/state":              b.consensusStateHandler,
 
-		"POST   /contract/:id/broadcast": b.contractBroadcastHandler,
 		"POST   /contracts":              b.contractsFormHandler,
 		"GET    /contracts":              b.contractsHandlerGET,
 		"DELETE /contracts/all":          b.contractsAllHandlerDELETE,
