package bus

import (
	"context"
	"encoding/json"
	"errors"
	"fmt"
	"io"
	"math"
	"net/http"
	"runtime"
	"sort"
	"strings"
	"time"

	"go.sia.tech/core/consensus"
	"go.sia.tech/core/gateway"
	rhpv2 "go.sia.tech/core/rhp/v2"
	rhpv3 "go.sia.tech/core/rhp/v3"
	"go.sia.tech/core/types"
	"go.sia.tech/coreutils/syncer"
	"go.sia.tech/coreutils/wallet"
	"go.sia.tech/gofakes3"
	"go.sia.tech/jape"
	"go.sia.tech/renterd/alerts"
	"go.sia.tech/renterd/api"
	"go.sia.tech/renterd/build"
	"go.sia.tech/renterd/bus/client"
	ibus "go.sia.tech/renterd/internal/bus"
<<<<<<< HEAD
	"go.sia.tech/renterd/internal/chain"
=======
>>>>>>> d83155a3
	"go.sia.tech/renterd/object"
	"go.sia.tech/renterd/webhooks"
	"go.sia.tech/siad/modules"
	"go.uber.org/zap"
)

// Client re-exports the client from the client package.
type Client struct {
	*client.Client
}

// NewClient returns a new bus client.
func NewClient(addr, password string) *Client {
	return &Client{
		client.New(
			addr,
			password,
		),
	}
}

type (
	// ChainManager tracks multiple blockchains and identifies the best valid
	// chain.
	ChainManager interface {
		AddBlocks(blocks []types.Block) error
		AddPoolTransactions(txns []types.Transaction) (bool, error)
		Block(id types.BlockID) (types.Block, bool)
		PoolTransaction(txid types.TransactionID) (types.Transaction, bool)
		PoolTransactions() []types.Transaction
		RecommendedFee() types.Currency
		TipState() consensus.State
		UnconfirmedParents(txn types.Transaction) []types.Transaction
	}

	// A TransactionPool can validate and relay unconfirmed transactions.
	TransactionPool interface {
		AcceptTransactionSet(txns []types.Transaction) error
		Close() error
		RecommendedFee() types.Currency
		Subscribe(subscriber modules.TransactionPoolSubscriber)
		Transactions() []types.Transaction
		UnconfirmedParents(txn types.Transaction) ([]types.Transaction, error)
	}

	// A HostDB stores information about hosts.
	HostDB interface {
		Host(ctx context.Context, hostKey types.PublicKey) (api.Host, error)
		HostAllowlist(ctx context.Context) ([]types.PublicKey, error)
		HostBlocklist(ctx context.Context) ([]string, error)
		HostsForScanning(ctx context.Context, maxLastScan time.Time, offset, limit int) ([]api.HostAddress, error)
		RecordHostScans(ctx context.Context, scans []api.HostScan) error
		RecordPriceTables(ctx context.Context, priceTableUpdate []api.HostPriceTableUpdate) error
		RemoveOfflineHosts(ctx context.Context, minRecentScanFailures uint64, maxDowntime time.Duration) (uint64, error)
		ResetLostSectors(ctx context.Context, hk types.PublicKey) error
		SearchHosts(ctx context.Context, autopilotID, filterMode, usabilityMode, addressContains string, keyIn []types.PublicKey, offset, limit int) ([]api.Host, error)
		UpdateHostAllowlistEntries(ctx context.Context, add, remove []types.PublicKey, clear bool) error
		UpdateHostBlocklistEntries(ctx context.Context, add, remove []string, clear bool) error
		UpdateHostCheck(ctx context.Context, autopilotID string, hk types.PublicKey, check api.HostCheck) error
	}

	// A MetadataStore stores information about contracts and objects.
	MetadataStore interface {
		AddContract(ctx context.Context, c rhpv2.ContractRevision, contractPrice, totalCost types.Currency, startHeight uint64, state string) (api.ContractMetadata, error)
		AddRenewedContract(ctx context.Context, c rhpv2.ContractRevision, contractPrice, totalCost types.Currency, startHeight uint64, renewedFrom types.FileContractID, state string) (api.ContractMetadata, error)
		AncestorContracts(ctx context.Context, fcid types.FileContractID, minStartHeight uint64) ([]api.ArchivedContract, error)
		ArchiveContract(ctx context.Context, id types.FileContractID, reason string) error
		ArchiveContracts(ctx context.Context, toArchive map[types.FileContractID]string) error
		ArchiveAllContracts(ctx context.Context, reason string) error
		Contract(ctx context.Context, id types.FileContractID) (api.ContractMetadata, error)
		Contracts(ctx context.Context, opts api.ContractsOpts) ([]api.ContractMetadata, error)
		ContractSets(ctx context.Context) ([]string, error)
		RecordContractSpending(ctx context.Context, records []api.ContractSpendingRecord) error
		RemoveContractSet(ctx context.Context, name string) error
		RenewedContract(ctx context.Context, renewedFrom types.FileContractID) (api.ContractMetadata, error)
		SetContractSet(ctx context.Context, set string, contracts []types.FileContractID) error

		ContractRoots(ctx context.Context, id types.FileContractID) ([]types.Hash256, error)
		ContractSizes(ctx context.Context) (map[types.FileContractID]api.ContractSize, error)
		ContractSize(ctx context.Context, id types.FileContractID) (api.ContractSize, error)

		DeleteHostSector(ctx context.Context, hk types.PublicKey, root types.Hash256) (int, error)

		Bucket(_ context.Context, bucketName string) (api.Bucket, error)
		CreateBucket(_ context.Context, bucketName string, policy api.BucketPolicy) error
		DeleteBucket(_ context.Context, bucketName string) error
		ListBuckets(_ context.Context) ([]api.Bucket, error)
		UpdateBucketPolicy(ctx context.Context, bucketName string, policy api.BucketPolicy) error

		CopyObject(ctx context.Context, srcBucket, dstBucket, srcPath, dstPath, mimeType string, metadata api.ObjectUserMetadata) (api.ObjectMetadata, error)
		ListObjects(ctx context.Context, bucketName, prefix, sortBy, sortDir, marker string, limit int) (api.ObjectsListResponse, error)
		Object(ctx context.Context, bucketName, path string) (api.Object, error)
		ObjectMetadata(ctx context.Context, bucketName, path string) (api.Object, error)
		ObjectEntries(ctx context.Context, bucketName, path, prefix, sortBy, sortDir, marker string, offset, limit int) ([]api.ObjectMetadata, bool, error)
		ObjectsBySlabKey(ctx context.Context, bucketName string, slabKey object.EncryptionKey) ([]api.ObjectMetadata, error)
		ObjectsStats(ctx context.Context, opts api.ObjectsStatsOpts) (api.ObjectsStatsResponse, error)
		RemoveObject(ctx context.Context, bucketName, path string) error
		RemoveObjects(ctx context.Context, bucketName, prefix string) error
		RenameObject(ctx context.Context, bucketName, from, to string, force bool) error
		RenameObjects(ctx context.Context, bucketName, from, to string, force bool) error
		SearchObjects(ctx context.Context, bucketName, substring string, offset, limit int) ([]api.ObjectMetadata, error)
		UpdateObject(ctx context.Context, bucketName, path, contractSet, ETag, mimeType string, metadata api.ObjectUserMetadata, o object.Object) error

		AbortMultipartUpload(ctx context.Context, bucketName, path string, uploadID string) (err error)
		AddMultipartPart(ctx context.Context, bucketName, path, contractSet, eTag, uploadID string, partNumber int, slices []object.SlabSlice) (err error)
		CompleteMultipartUpload(ctx context.Context, bucketName, path, uploadID string, parts []api.MultipartCompletedPart, opts api.CompleteMultipartOptions) (_ api.MultipartCompleteResponse, err error)
		CreateMultipartUpload(ctx context.Context, bucketName, path string, ec object.EncryptionKey, mimeType string, metadata api.ObjectUserMetadata) (api.MultipartCreateResponse, error)
		MultipartUpload(ctx context.Context, uploadID string) (resp api.MultipartUpload, _ error)
		MultipartUploads(ctx context.Context, bucketName, prefix, keyMarker, uploadIDMarker string, maxUploads int) (resp api.MultipartListUploadsResponse, _ error)
		MultipartUploadParts(ctx context.Context, bucketName, object string, uploadID string, marker int, limit int64) (resp api.MultipartListPartsResponse, _ error)

		MarkPackedSlabsUploaded(ctx context.Context, slabs []api.UploadedPackedSlab) error
		PackedSlabsForUpload(ctx context.Context, lockingDuration time.Duration, minShards, totalShards uint8, set string, limit int) ([]api.PackedSlab, error)
		SlabBuffers(ctx context.Context) ([]api.SlabBuffer, error)

		AddPartialSlab(ctx context.Context, data []byte, minShards, totalShards uint8, contractSet string) (slabs []object.SlabSlice, bufferSize int64, err error)
		FetchPartialSlab(ctx context.Context, key object.EncryptionKey, offset, length uint32) ([]byte, error)
		Slab(ctx context.Context, key object.EncryptionKey) (object.Slab, error)
		RefreshHealth(ctx context.Context) error
		UnhealthySlabs(ctx context.Context, healthCutoff float64, set string, limit int) ([]api.UnhealthySlab, error)
		UpdateSlab(ctx context.Context, s object.Slab, contractSet string) error
	}

	// An AutopilotStore stores autopilots.
	AutopilotStore interface {
		Autopilot(ctx context.Context, id string) (api.Autopilot, error)
		Autopilots(ctx context.Context) ([]api.Autopilot, error)
		UpdateAutopilot(ctx context.Context, ap api.Autopilot) error
	}

	// A ChainStore stores chain information.
	ChainStore interface {
		ChainIndex(ctx context.Context) (types.ChainIndex, error)
	}

	// A SettingStore stores settings.
	SettingStore interface {
		DeleteSetting(ctx context.Context, key string) error
		Setting(ctx context.Context, key string) (string, error)
		Settings(ctx context.Context) ([]string, error)
		UpdateSetting(ctx context.Context, key, value string) error
	}

	// EphemeralAccountStore persists information about accounts. Since accounts
	// are rapidly updated and can be recovered, they are only loaded upon
	// startup and persisted upon shutdown.
	EphemeralAccountStore interface {
		Accounts(context.Context) ([]api.Account, error)
		SaveAccounts(context.Context, []api.Account) error
		SetUncleanShutdown(context.Context) error
	}

	MetricsStore interface {
		ContractSetMetrics(ctx context.Context, start time.Time, n uint64, interval time.Duration, opts api.ContractSetMetricsQueryOpts) ([]api.ContractSetMetric, error)

		ContractPruneMetrics(ctx context.Context, start time.Time, n uint64, interval time.Duration, opts api.ContractPruneMetricsQueryOpts) ([]api.ContractPruneMetric, error)
		RecordContractPruneMetric(ctx context.Context, metrics ...api.ContractPruneMetric) error

		ContractMetrics(ctx context.Context, start time.Time, n uint64, interval time.Duration, opts api.ContractMetricsQueryOpts) ([]api.ContractMetric, error)
		RecordContractMetric(ctx context.Context, metrics ...api.ContractMetric) error

		PruneMetrics(ctx context.Context, metric string, cutoff time.Time) error
		ContractSetChurnMetrics(ctx context.Context, start time.Time, n uint64, interval time.Duration, opts api.ContractSetChurnMetricsQueryOpts) ([]api.ContractSetChurnMetric, error)
		RecordContractSetChurnMetric(ctx context.Context, metrics ...api.ContractSetChurnMetric) error

		WalletMetrics(ctx context.Context, start time.Time, n uint64, interval time.Duration, opts api.WalletMetricsQueryOpts) ([]api.WalletMetric, error)
	}

	Syncer interface {
		Addr() string
		BroadcastHeader(h gateway.BlockHeader)
		BroadcastTransactionSet([]types.Transaction)
		Connect(ctx context.Context, addr string) (*syncer.Peer, error)
		Peers() []*syncer.Peer
	}

	Wallet interface {
		Address() types.Address
		Balance() (wallet.Balance, error)
		Close() error
		FundTransaction(txn *types.Transaction, amount types.Currency, useUnconfirmed bool) ([]types.Hash256, error)
		Redistribute(outputs int, amount, feePerByte types.Currency) (txns []types.Transaction, toSign []types.Hash256, err error)
		ReleaseInputs(txns []types.Transaction, v2txns []types.V2Transaction)
		SignTransaction(txn *types.Transaction, toSign []types.Hash256, cf types.CoveredFields)
		SpendableOutputs() ([]types.SiacoinElement, error)
		Tip() (types.ChainIndex, error)
		UnconfirmedTransactions() ([]wallet.Event, error)
		Events(offset, limit int) ([]wallet.Event, error)
	}

	WebhookManager interface {
		webhooks.Broadcaster
		Close() error
		Delete(context.Context, webhooks.Webhook) error
		Info() ([]webhooks.Webhook, []webhooks.WebhookQueueInfo)
		Register(context.Context, webhooks.Webhook) error
	}
)

type bus struct {
	startTime time.Time

	alerts   alerts.Alerter
	alertMgr *alerts.Manager
	webhooks WebhookManager
	events   ibus.EventBroadcaster

	cm ChainManager
	s  Syncer
	w  Wallet

	as    AutopilotStore
	cs    ChainStore
	eas   EphemeralAccountStore
	hdb   HostDB
	ms    MetadataStore
	ss    SettingStore
	mtrcs MetricsStore

	accounts         *accounts
	contractLocks    *contractLocks
	uploadingSectors *uploadingSectorsCache

<<<<<<< HEAD
	logger *zap.SugaredLogger
=======
	alerts   alerts.Alerter
	alertMgr *alerts.Manager
	events   ibus.EventBroadcaster
	hooks    *webhooks.Manager
	logger   *zap.SugaredLogger
>>>>>>> d83155a3
}

// Handler returns an HTTP handler that serves the bus API.
func (b *bus) Handler() http.Handler {
	return jape.Mux(map[string]jape.Handler{
		"GET    /accounts":                 b.accountsHandlerGET,
		"POST   /account/:id":              b.accountHandlerGET,
		"POST   /account/:id/add":          b.accountsAddHandlerPOST,
		"POST   /account/:id/lock":         b.accountsLockHandlerPOST,
		"POST   /account/:id/unlock":       b.accountsUnlockHandlerPOST,
		"POST   /account/:id/update":       b.accountsUpdateHandlerPOST,
		"POST   /account/:id/requiressync": b.accountsRequiresSyncHandlerPOST,
		"POST   /account/:id/resetdrift":   b.accountsResetDriftHandlerPOST,

		"GET    /alerts":          b.handleGETAlerts,
		"POST   /alerts/dismiss":  b.handlePOSTAlertsDismiss,
		"POST   /alerts/register": b.handlePOSTAlertsRegister,

		"GET    /autopilots":    b.autopilotsListHandlerGET,
		"GET    /autopilot/:id": b.autopilotsHandlerGET,
		"PUT    /autopilot/:id": b.autopilotsHandlerPUT,

		"PUT    /autopilot/:id/host/:hostkey/check": b.autopilotHostCheckHandlerPUT,

		"GET    /buckets":             b.bucketsHandlerGET,
		"POST   /buckets":             b.bucketsHandlerPOST,
		"PUT    /bucket/:name/policy": b.bucketsHandlerPolicyPUT,
		"DELETE /bucket/:name":        b.bucketHandlerDELETE,
		"GET    /bucket/:name":        b.bucketHandlerGET,

		"POST   /consensus/acceptblock":        b.consensusAcceptBlock,
		"GET    /consensus/network":            b.consensusNetworkHandler,
		"GET    /consensus/siafundfee/:payout": b.contractTaxHandlerGET,
		"GET    /consensus/state":              b.consensusStateHandler,

		"GET    /contracts":              b.contractsHandlerGET,
		"DELETE /contracts/all":          b.contractsAllHandlerDELETE,
		"POST   /contracts/archive":      b.contractsArchiveHandlerPOST,
		"GET    /contracts/prunable":     b.contractsPrunableDataHandlerGET,
		"GET    /contracts/renewed/:id":  b.contractsRenewedIDHandlerGET,
		"GET    /contracts/sets":         b.contractsSetsHandlerGET,
		"PUT    /contracts/set/:set":     b.contractsSetHandlerPUT,
		"DELETE /contracts/set/:set":     b.contractsSetHandlerDELETE,
		"POST   /contracts/spending":     b.contractsSpendingHandlerPOST,
		"GET    /contract/:id":           b.contractIDHandlerGET,
		"POST   /contract/:id":           b.contractIDHandlerPOST,
		"DELETE /contract/:id":           b.contractIDHandlerDELETE,
		"POST   /contract/:id/acquire":   b.contractAcquireHandlerPOST,
		"GET    /contract/:id/ancestors": b.contractIDAncestorsHandler,
		"POST   /contract/:id/keepalive": b.contractKeepaliveHandlerPOST,
		"POST   /contract/:id/renewed":   b.contractIDRenewedHandlerPOST,
		"POST   /contract/:id/release":   b.contractReleaseHandlerPOST,
		"GET    /contract/:id/roots":     b.contractIDRootsHandlerGET,
		"GET    /contract/:id/size":      b.contractSizeHandlerGET,

		"GET    /hosts":                          b.hostsHandlerGETDeprecated,
		"GET    /hosts/allowlist":                b.hostsAllowlistHandlerGET,
		"PUT    /hosts/allowlist":                b.hostsAllowlistHandlerPUT,
		"GET    /hosts/blocklist":                b.hostsBlocklistHandlerGET,
		"PUT    /hosts/blocklist":                b.hostsBlocklistHandlerPUT,
		"POST   /hosts/pricetables":              b.hostsPricetableHandlerPOST,
		"POST   /hosts/remove":                   b.hostsRemoveHandlerPOST,
		"POST   /hosts/scans":                    b.hostsScanHandlerPOST,
		"GET    /hosts/scanning":                 b.hostsScanningHandlerGET,
		"GET    /host/:hostkey":                  b.hostsPubkeyHandlerGET,
		"POST   /host/:hostkey/resetlostsectors": b.hostsResetLostSectorsPOST,

		"PUT    /metric/:key": b.metricsHandlerPUT,
		"GET    /metric/:key": b.metricsHandlerGET,
		"DELETE /metric/:key": b.metricsHandlerDELETE,

		"POST   /multipart/create":      b.multipartHandlerCreatePOST,
		"POST   /multipart/abort":       b.multipartHandlerAbortPOST,
		"POST   /multipart/complete":    b.multipartHandlerCompletePOST,
		"PUT    /multipart/part":        b.multipartHandlerUploadPartPUT,
		"GET    /multipart/upload/:id":  b.multipartHandlerUploadGET,
		"POST   /multipart/listuploads": b.multipartHandlerListUploadsPOST,
		"POST   /multipart/listparts":   b.multipartHandlerListPartsPOST,

		"GET    /objects/*path":  b.objectsHandlerGET,
		"PUT    /objects/*path":  b.objectsHandlerPUT,
		"DELETE /objects/*path":  b.objectsHandlerDELETE,
		"POST   /objects/copy":   b.objectsCopyHandlerPOST,
		"POST   /objects/rename": b.objectsRenameHandlerPOST,
		"POST   /objects/list":   b.objectsListHandlerPOST,

		"GET    /params/gouging": b.paramsHandlerGougingGET,
		"GET    /params/upload":  b.paramsHandlerUploadGET,

		"GET    /slabbuffers":      b.slabbuffersHandlerGET,
		"POST   /slabbuffer/done":  b.packedSlabsHandlerDonePOST,
		"POST   /slabbuffer/fetch": b.packedSlabsHandlerFetchPOST,

		"POST   /search/hosts":   b.searchHostsHandlerPOST,
		"GET    /search/objects": b.searchObjectsHandlerGET,

		"DELETE /sectors/:hk/:root": b.sectorsHostRootHandlerDELETE,

		"GET    /settings":     b.settingsHandlerGET,
		"GET    /setting/:key": b.settingKeyHandlerGET,
		"PUT    /setting/:key": b.settingKeyHandlerPUT,
		"DELETE /setting/:key": b.settingKeyHandlerDELETE,

		"POST   /slabs/migration":     b.slabsMigrationHandlerPOST,
		"GET    /slabs/partial/:key":  b.slabsPartialHandlerGET,
		"POST   /slabs/partial":       b.slabsPartialHandlerPOST,
		"POST   /slabs/refreshhealth": b.slabsRefreshHealthHandlerPOST,
		"GET    /slab/:key":           b.slabHandlerGET,
		"GET    /slab/:key/objects":   b.slabObjectsHandlerGET,
		"PUT    /slab":                b.slabHandlerPUT,

		"GET    /state":         b.stateHandlerGET,
		"GET    /stats/objects": b.objectsStatshandlerGET,

		"GET    /syncer/address": b.syncerAddrHandler,
		"POST   /syncer/connect": b.syncerConnectHandler,
		"GET    /syncer/peers":   b.syncerPeersHandler,

		"GET    /txpool/recommendedfee": b.txpoolFeeHandler,
		"GET    /txpool/transactions":   b.txpoolTransactionsHandler,
		"POST   /txpool/broadcast":      b.txpoolBroadcastHandler,

		"POST   /upload/:id":        b.uploadTrackHandlerPOST,
		"DELETE /upload/:id":        b.uploadFinishedHandlerDELETE,
		"POST   /upload/:id/sector": b.uploadAddSectorHandlerPOST,

		"GET    /wallet":               b.walletHandler,
		"POST   /wallet/discard":       b.walletDiscardHandler,
		"POST   /wallet/fund":          b.walletFundHandler,
		"GET    /wallet/outputs":       b.walletOutputsHandler,
		"GET    /wallet/pending":       b.walletPendingHandler,
		"POST   /wallet/prepare/form":  b.walletPrepareFormHandler,
		"POST   /wallet/prepare/renew": b.walletPrepareRenewHandler,
		"POST   /wallet/redistribute":  b.walletRedistributeHandler,
		"POST   /wallet/sign":          b.walletSignHandler,
		"GET    /wallet/transactions":  b.walletTransactionsHandler,

		"GET    /webhooks":        b.webhookHandlerGet,
		"POST   /webhooks":        b.webhookHandlerPost,
		"POST   /webhooks/action": b.webhookActionHandlerPost,
		"POST   /webhook/delete":  b.webhookHandlerDelete,
	})
}

// Shutdown shuts down the bus.
func (b *bus) Shutdown(ctx context.Context) error {
	b.webhooks.Close()
	accounts := b.accounts.ToPersist()
	err := b.eas.SaveAccounts(ctx, accounts)
	if err != nil {
		b.logger.Errorf("failed to save %v accounts: %v", len(accounts), err)
	} else {
		b.logger.Infof("successfully saved %v accounts", len(accounts))
	}
	return err
}

func (b *bus) fetchSetting(ctx context.Context, key string, value interface{}) error {
	if val, err := b.ss.Setting(ctx, key); err != nil {
		return fmt.Errorf("could not get contract set settings: %w", err)
	} else if err := json.Unmarshal([]byte(val), &value); err != nil {
		b.logger.Panicf("failed to unmarshal %v settings '%s': %v", key, val, err)
	}
	return nil
}

func (b *bus) consensusAcceptBlock(jc jape.Context) {
	var block types.Block
	if jc.Decode(&block) != nil {
		return
	}

	if jc.Check("failed to accept block", b.cm.AddBlocks([]types.Block{block})) != nil {
		return
	}

	if block.V2 == nil {
		b.s.BroadcastHeader(gateway.BlockHeader{
			ParentID:   block.ParentID,
			Nonce:      block.Nonce,
			Timestamp:  block.Timestamp,
			MerkleRoot: block.MerkleRoot(),
		})
	}
}

func (b *bus) syncerAddrHandler(jc jape.Context) {
	jc.Encode(b.s.Addr())
}

func (b *bus) syncerPeersHandler(jc jape.Context) {
	var peers []string
	for _, p := range b.s.Peers() {
		peers = append(peers, p.String())
	}
	jc.Encode(peers)
}

func (b *bus) syncerConnectHandler(jc jape.Context) {
	var addr string
	if jc.Decode(&addr) == nil {
		_, err := b.s.Connect(jc.Request.Context(), addr)
		jc.Check("couldn't connect to peer", err)
	}
}

func (b *bus) consensusStateHandler(jc jape.Context) {
	cs, err := b.consensusState(jc.Request.Context())
	if jc.Check("couldn't fetch consensus state", err) != nil {
		return
	}
	jc.Encode(cs)
}

func (b *bus) consensusNetworkHandler(jc jape.Context) {
	jc.Encode(api.ConsensusNetwork{
		Name: b.cm.TipState().Network.Name,
	})
}

func (b *bus) txpoolFeeHandler(jc jape.Context) {
	jc.Encode(b.cm.RecommendedFee())
}

func (b *bus) txpoolTransactionsHandler(jc jape.Context) {
	jc.Encode(b.cm.PoolTransactions())
}

func (b *bus) txpoolBroadcastHandler(jc jape.Context) {
	var txnSet []types.Transaction
	if jc.Decode(&txnSet) != nil {
		return
	}

	_, err := b.cm.AddPoolTransactions(txnSet)
	if jc.Check("couldn't broadcast transaction set", err) != nil {
		return
	}

	b.s.BroadcastTransactionSet(txnSet)
}

func (b *bus) bucketsHandlerGET(jc jape.Context) {
	resp, err := b.ms.ListBuckets(jc.Request.Context())
	if jc.Check("couldn't list buckets", err) != nil {
		return
	}
	jc.Encode(resp)
}

func (b *bus) bucketsHandlerPOST(jc jape.Context) {
	var bucket api.BucketCreateRequest
	if jc.Decode(&bucket) != nil {
		return
	} else if bucket.Name == "" {
		jc.Error(errors.New("no name provided"), http.StatusBadRequest)
		return
	} else if jc.Check("failed to create bucket", b.ms.CreateBucket(jc.Request.Context(), bucket.Name, bucket.Policy)) != nil {
		return
	}
}

func (b *bus) bucketsHandlerPolicyPUT(jc jape.Context) {
	var req api.BucketUpdatePolicyRequest
	if jc.Decode(&req) != nil {
		return
	} else if bucket := jc.PathParam("name"); bucket == "" {
		jc.Error(errors.New("no bucket name provided"), http.StatusBadRequest)
		return
	} else if jc.Check("failed to create bucket", b.ms.UpdateBucketPolicy(jc.Request.Context(), bucket, req.Policy)) != nil {
		return
	}
}

func (b *bus) bucketHandlerDELETE(jc jape.Context) {
	var name string
	if jc.DecodeParam("name", &name) != nil {
		return
	} else if name == "" {
		jc.Error(errors.New("no name provided"), http.StatusBadRequest)
		return
	} else if jc.Check("failed to delete bucket", b.ms.DeleteBucket(jc.Request.Context(), name)) != nil {
		return
	}
}

func (b *bus) bucketHandlerGET(jc jape.Context) {
	var name string
	if jc.DecodeParam("name", &name) != nil {
		return
	} else if name == "" {
		jc.Error(errors.New("parameter 'name' is required"), http.StatusBadRequest)
		return
	}
	bucket, err := b.ms.Bucket(jc.Request.Context(), name)
	if errors.Is(err, api.ErrBucketNotFound) {
		jc.Error(err, http.StatusNotFound)
		return
	} else if jc.Check("failed to fetch bucket", err) != nil {
		return
	}
	jc.Encode(bucket)
}

func (b *bus) walletHandler(jc jape.Context) {
	address := b.w.Address()
	balance, err := b.w.Balance()
	if jc.Check("couldn't fetch wallet balance", err) != nil {
		return
	}

	tip, err := b.w.Tip()
	if jc.Check("couldn't fetch wallet scan height", err) != nil {
		return
	}

	jc.Encode(api.WalletResponse{
		ScanHeight:  tip.Height,
		Address:     address,
		Confirmed:   balance.Confirmed,
		Spendable:   balance.Spendable,
		Unconfirmed: balance.Unconfirmed,
		Immature:    balance.Immature,
	})
}

func (b *bus) walletTransactionsHandler(jc jape.Context) {
	offset := 0
	limit := -1
	if jc.DecodeForm("offset", &offset) != nil ||
		jc.DecodeForm("limit", &limit) != nil {
		return
	}

	// TODO: deprecate these parameters when moving to v2.0.0
	var before, since time.Time
	if jc.DecodeForm("before", (*api.TimeRFC3339)(&before)) != nil ||
		jc.DecodeForm("since", (*api.TimeRFC3339)(&since)) != nil {
		return
	}

	// convertToTransaction converts wallet event data to a Transaction.
	convertToTransaction := func(kind string, data wallet.EventData) (txn types.Transaction, ok bool) {
		ok = true
		switch kind {
		case wallet.EventTypeV1Transaction:
			v1Txn, _ := data.(wallet.EventV1Transaction)
			txn = types.Transaction(v1Txn)
		case wallet.EventTypeFoundationSubsidy:
			subsidy, _ := data.(wallet.EventFoundationSubsidy)
			txn = types.Transaction{SiacoinOutputs: []types.SiacoinOutput{subsidy.SiacoinElement.SiacoinOutput}}
		case wallet.EventTypeV1Contract:
			payout, _ := data.(wallet.EventV1ContractPayout)
			txn = types.Transaction{
				FileContracts:  []types.FileContract{payout.FileContract.FileContract},
				SiacoinOutputs: []types.SiacoinOutput{payout.SiacoinElement.SiacoinOutput},
			}
		case wallet.EventTypeMinerPayout:
			payout, _ := data.(wallet.EventMinerPayout)
			txn = types.Transaction{SiacoinOutputs: []types.SiacoinOutput{payout.SiacoinElement.SiacoinOutput}}
		default:
			ok = false
		}
		return
	}

	// convertToTransactions converts wallet events to API transactions.
	convertToTransactions := func(events []wallet.Event) []api.Transaction {
		var transactions []api.Transaction
		for _, e := range events {
			if txn, ok := convertToTransaction(e.Type, e.Data); ok {
				transactions = append(transactions, api.Transaction{
					Raw:       txn,
					Index:     e.Index,
					ID:        types.TransactionID(e.ID),
					Inflow:    e.Inflow,
					Outflow:   e.Outflow,
					Timestamp: e.Timestamp,
				})
			}
		}
		return transactions
	}

	if before.IsZero() && since.IsZero() {
		events, err := b.w.Events(offset, limit)
		if jc.Check("couldn't load transactions", err) == nil {
			jc.Encode(convertToTransactions(events))
		}
		return
	}

	// TODO: remove this when 'before' and 'since' are deprecated, until then we
	// fetch all transactions and paginate manually if either is specified
	events, err := b.w.Events(0, -1)
	if jc.Check("couldn't load transactions", err) != nil {
		return
	}
	filtered := events[:0]
	for _, txn := range events {
		if (before.IsZero() || txn.Timestamp.Before(before)) &&
			(since.IsZero() || txn.Timestamp.After(since)) {
			filtered = append(filtered, txn)
		}
	}
	events = filtered
	if limit == 0 || limit == -1 {
		jc.Encode(convertToTransactions(events[offset:]))
	} else {
		jc.Encode(convertToTransactions(events[offset : offset+limit]))
	}
	return
}

func (b *bus) walletOutputsHandler(jc jape.Context) {
	utxos, err := b.w.SpendableOutputs()
	if jc.Check("couldn't load outputs", err) == nil {
		// convert to siacoin elements
		elements := make([]api.SiacoinElement, len(utxos))
		for i, sce := range utxos {
			elements[i] = api.SiacoinElement{
				ID: sce.StateElement.ID,
				SiacoinOutput: types.SiacoinOutput{
					Value:   sce.SiacoinOutput.Value,
					Address: sce.SiacoinOutput.Address,
				},
				MaturityHeight: sce.MaturityHeight,
			}
		}
		jc.Encode(elements)
	}
}

func (b *bus) walletFundHandler(jc jape.Context) {
	var wfr api.WalletFundRequest
	if jc.Decode(&wfr) != nil {
		return
	}
	txn := wfr.Transaction

	if len(txn.MinerFees) == 0 {
		// if no fees are specified, we add some
		fee := b.cm.RecommendedFee().Mul64(b.cm.TipState().TransactionWeight(txn))
		txn.MinerFees = []types.Currency{fee}
	}

	toSign, err := b.w.FundTransaction(&txn, wfr.Amount.Add(txn.MinerFees[0]), wfr.UseUnconfirmedTxns)
	if jc.Check("couldn't fund transaction", err) != nil {
		return
	}

	jc.Encode(api.WalletFundResponse{
		Transaction: txn,
		ToSign:      toSign,
		DependsOn:   b.cm.UnconfirmedParents(txn),
	})
}

func (b *bus) walletSignHandler(jc jape.Context) {
	var wsr api.WalletSignRequest
	if jc.Decode(&wsr) != nil {
		return
	}
	b.w.SignTransaction(&wsr.Transaction, wsr.ToSign, wsr.CoveredFields)
	jc.Encode(wsr.Transaction)
}

func (b *bus) walletRedistributeHandler(jc jape.Context) {
	var wfr api.WalletRedistributeRequest
	if jc.Decode(&wfr) != nil {
		return
	}
	if wfr.Outputs == 0 {
		jc.Error(errors.New("'outputs' has to be greater than zero"), http.StatusBadRequest)
		return
	}

	txns, toSign, err := b.w.Redistribute(wfr.Outputs, wfr.Amount, b.cm.RecommendedFee())
	if jc.Check("couldn't redistribute money in the wallet into the desired outputs", err) != nil {
		return
	}

	var ids []types.TransactionID
	if len(txns) == 0 {
		jc.Encode(ids)
		return
	}

	for i := 0; i < len(txns); i++ {
		b.w.SignTransaction(&txns[i], toSign, types.CoveredFields{WholeTransaction: true})
		ids = append(ids, txns[i].ID())
	}

	_, err = b.cm.AddPoolTransactions(txns)
	if jc.Check("couldn't broadcast the transaction", err) != nil {
		b.w.ReleaseInputs(txns, nil)
		return
	}

	jc.Encode(ids)
}

func (b *bus) walletDiscardHandler(jc jape.Context) {
	var txn types.Transaction
	if jc.Decode(&txn) == nil {
		b.w.ReleaseInputs([]types.Transaction{txn}, nil)
	}
}

func (b *bus) walletPrepareFormHandler(jc jape.Context) {
	var wpfr api.WalletPrepareFormRequest
	if jc.Decode(&wpfr) != nil {
		return
	}
	if wpfr.HostKey == (types.PublicKey{}) {
		jc.Error(errors.New("no host key provided"), http.StatusBadRequest)
		return
	}
	if wpfr.RenterKey == (types.PublicKey{}) {
		jc.Error(errors.New("no renter key provided"), http.StatusBadRequest)
		return
	}
	cs := b.cm.TipState()

	fc := rhpv2.PrepareContractFormation(wpfr.RenterKey, wpfr.HostKey, wpfr.RenterFunds, wpfr.HostCollateral, wpfr.EndHeight, wpfr.HostSettings, wpfr.RenterAddress)
	cost := rhpv2.ContractFormationCost(cs, fc, wpfr.HostSettings.ContractPrice)
	txn := types.Transaction{
		FileContracts: []types.FileContract{fc},
	}
	txn.MinerFees = []types.Currency{b.cm.RecommendedFee().Mul64(cs.TransactionWeight(txn))}
	toSign, err := b.w.FundTransaction(&txn, cost.Add(txn.MinerFees[0]), true)
	if jc.Check("couldn't fund transaction", err) != nil {
		return
	}

	b.w.SignTransaction(&txn, toSign, wallet.ExplicitCoveredFields(txn))

	jc.Encode(append(b.cm.UnconfirmedParents(txn), txn))
}

func (b *bus) walletPrepareRenewHandler(jc jape.Context) {
	var wprr api.WalletPrepareRenewRequest
	if jc.Decode(&wprr) != nil {
		return
	}
	if wprr.RenterKey == nil {
		jc.Error(errors.New("no renter key provided"), http.StatusBadRequest)
		return
	}
	cs := b.cm.TipState()

	// Create the final revision from the provided revision.
	finalRevision := wprr.Revision
	finalRevision.MissedProofOutputs = finalRevision.ValidProofOutputs
	finalRevision.Filesize = 0
	finalRevision.FileMerkleRoot = types.Hash256{}
	finalRevision.RevisionNumber = math.MaxUint64

	// Prepare the new contract.
	fc, basePrice, err := rhpv3.PrepareContractRenewal(wprr.Revision, wprr.HostAddress, wprr.RenterAddress, wprr.RenterFunds, wprr.MinNewCollateral, wprr.PriceTable, wprr.ExpectedNewStorage, wprr.EndHeight)
	if jc.Check("couldn't prepare contract renewal", err) != nil {
		return
	}

	// Create the transaction containing both the final revision and new
	// contract.
	txn := types.Transaction{
		FileContracts:         []types.FileContract{fc},
		FileContractRevisions: []types.FileContractRevision{finalRevision},
		MinerFees:             []types.Currency{wprr.PriceTable.TxnFeeMaxRecommended.Mul64(4096)},
	}

	// Compute how much renter funds to put into the new contract.
	cost := rhpv3.ContractRenewalCost(cs, wprr.PriceTable, fc, txn.MinerFees[0], basePrice)

	// Make sure we don't exceed the max fund amount.
	// TODO: remove the IsZero check for the v2 change
	if /*!wprr.MaxFundAmount.IsZero() &&*/ wprr.MaxFundAmount.Cmp(cost) < 0 {
		jc.Error(fmt.Errorf("%w: %v > %v", api.ErrMaxFundAmountExceeded, cost, wprr.MaxFundAmount), http.StatusBadRequest)
		return
	}

	// Fund the txn. We are not signing it yet since it's not complete. The host
	// still needs to complete it and the revision + contract are signed with
	// the renter key by the worker.
	toSign, err := b.w.FundTransaction(&txn, cost, true)
	if jc.Check("couldn't fund transaction", err) != nil {
		return
	}

	jc.Encode(api.WalletPrepareRenewResponse{
		FundAmount:     cost,
		ToSign:         toSign,
		TransactionSet: append(b.cm.UnconfirmedParents(txn), txn),
	})
}

func (b *bus) walletPendingHandler(jc jape.Context) {
	isRelevant := func(txn types.Transaction) bool {
		addr := b.w.Address()
		for _, sci := range txn.SiacoinInputs {
			if sci.UnlockConditions.UnlockHash() == addr {
				return true
			}
		}
		for _, sco := range txn.SiacoinOutputs {
			if sco.Address == addr {
				return true
			}
		}
		return false
	}

	txns := b.cm.PoolTransactions()
	relevant := txns[:0]
	for _, txn := range txns {
		if isRelevant(txn) {
			relevant = append(relevant, txn)
		}
	}
	jc.Encode(relevant)
}

func (b *bus) hostsHandlerGETDeprecated(jc jape.Context) {
	offset := 0
	limit := -1
	if jc.DecodeForm("offset", &offset) != nil || jc.DecodeForm("limit", &limit) != nil {
		return
	}

	// fetch hosts
	hosts, err := b.hdb.SearchHosts(jc.Request.Context(), "", api.HostFilterModeAllowed, api.UsabilityFilterModeAll, "", nil, offset, limit)
	if jc.Check(fmt.Sprintf("couldn't fetch hosts %d-%d", offset, offset+limit), err) != nil {
		return
	}
	jc.Encode(hosts)
}

func (b *bus) searchHostsHandlerPOST(jc jape.Context) {
	var req api.SearchHostsRequest
	if jc.Decode(&req) != nil {
		return
	}

	// TODO: on the next major release:
	// - properly default search params (currently no defaults are set)
	// - properly validate and return 400 (currently validation is done in autopilot and the store)

	hosts, err := b.hdb.SearchHosts(jc.Request.Context(), req.AutopilotID, req.FilterMode, req.UsabilityMode, req.AddressContains, req.KeyIn, req.Offset, req.Limit)
	if jc.Check(fmt.Sprintf("couldn't fetch hosts %d-%d", req.Offset, req.Offset+req.Limit), err) != nil {
		return
	}
	jc.Encode(hosts)
}

func (b *bus) hostsRemoveHandlerPOST(jc jape.Context) {
	var hrr api.HostsRemoveRequest
	if jc.Decode(&hrr) != nil {
		return
	}
	if hrr.MaxDowntimeHours == 0 {
		jc.Error(errors.New("maxDowntime must be non-zero"), http.StatusBadRequest)
		return
	}
	if hrr.MinRecentScanFailures == 0 {
		jc.Error(errors.New("minRecentScanFailures must be non-zero"), http.StatusBadRequest)
		return
	}
	removed, err := b.hdb.RemoveOfflineHosts(jc.Request.Context(), hrr.MinRecentScanFailures, time.Duration(hrr.MaxDowntimeHours))
	if jc.Check("couldn't remove offline hosts", err) != nil {
		return
	}
	jc.Encode(removed)
}

func (b *bus) hostsScanningHandlerGET(jc jape.Context) {
	offset := 0
	limit := -1
	maxLastScan := time.Now()
	if jc.DecodeForm("offset", &offset) != nil || jc.DecodeForm("limit", &limit) != nil || jc.DecodeForm("lastScan", (*api.TimeRFC3339)(&maxLastScan)) != nil {
		return
	}
	hosts, err := b.hdb.HostsForScanning(jc.Request.Context(), maxLastScan, offset, limit)
	if jc.Check(fmt.Sprintf("couldn't fetch hosts %d-%d", offset, offset+limit), err) != nil {
		return
	}
	jc.Encode(hosts)
}

func (b *bus) hostsPubkeyHandlerGET(jc jape.Context) {
	var hostKey types.PublicKey
	if jc.DecodeParam("hostkey", &hostKey) != nil {
		return
	}
	host, err := b.hdb.Host(jc.Request.Context(), hostKey)
	if jc.Check("couldn't load host", err) == nil {
		jc.Encode(host)
	}
}

func (b *bus) hostsResetLostSectorsPOST(jc jape.Context) {
	var hostKey types.PublicKey
	if jc.DecodeParam("hostkey", &hostKey) != nil {
		return
	}
	err := b.hdb.ResetLostSectors(jc.Request.Context(), hostKey)
	if jc.Check("couldn't reset lost sectors", err) != nil {
		return
	}
}

func (b *bus) hostsScanHandlerPOST(jc jape.Context) {
	var req api.HostsScanRequest
	if jc.Decode(&req) != nil {
		return
	}
	if jc.Check("failed to record scans", b.hdb.RecordHostScans(jc.Request.Context(), req.Scans)) != nil {
		return
	}
}

func (b *bus) hostsPricetableHandlerPOST(jc jape.Context) {
	var req api.HostsPriceTablesRequest
	if jc.Decode(&req) != nil {
		return
	}
	if jc.Check("failed to record interactions", b.hdb.RecordPriceTables(jc.Request.Context(), req.PriceTableUpdates)) != nil {
		return
	}
}

func (b *bus) contractsSpendingHandlerPOST(jc jape.Context) {
	var records []api.ContractSpendingRecord
	if jc.Decode(&records) != nil {
		return
	}
	if jc.Check("failed to record spending metrics for contract", b.ms.RecordContractSpending(jc.Request.Context(), records)) != nil {
		return
	}
}

func (b *bus) hostsAllowlistHandlerGET(jc jape.Context) {
	allowlist, err := b.hdb.HostAllowlist(jc.Request.Context())
	if jc.Check("couldn't load allowlist", err) == nil {
		jc.Encode(allowlist)
	}
}

func (b *bus) hostsAllowlistHandlerPUT(jc jape.Context) {
	ctx := jc.Request.Context()
	var req api.UpdateAllowlistRequest
	if jc.Decode(&req) == nil {
		if len(req.Add)+len(req.Remove) > 0 && req.Clear {
			jc.Error(errors.New("cannot add or remove entries while clearing the allowlist"), http.StatusBadRequest)
			return
		} else if jc.Check("couldn't update allowlist entries", b.hdb.UpdateHostAllowlistEntries(ctx, req.Add, req.Remove, req.Clear)) != nil {
			return
		}
	}
}

func (b *bus) hostsBlocklistHandlerGET(jc jape.Context) {
	blocklist, err := b.hdb.HostBlocklist(jc.Request.Context())
	if jc.Check("couldn't load blocklist", err) == nil {
		jc.Encode(blocklist)
	}
}

func (b *bus) hostsBlocklistHandlerPUT(jc jape.Context) {
	ctx := jc.Request.Context()
	var req api.UpdateBlocklistRequest
	if jc.Decode(&req) == nil {
		if len(req.Add)+len(req.Remove) > 0 && req.Clear {
			jc.Error(errors.New("cannot add or remove entries while clearing the blocklist"), http.StatusBadRequest)
			return
		} else if jc.Check("couldn't update blocklist entries", b.hdb.UpdateHostBlocklistEntries(ctx, req.Add, req.Remove, req.Clear)) != nil {
			return
		}
	}
}

func (b *bus) contractsHandlerGET(jc jape.Context) {
	var cs string
	if jc.DecodeForm("contractset", &cs) != nil {
		return
	}
	contracts, err := b.ms.Contracts(jc.Request.Context(), api.ContractsOpts{
		ContractSet: cs,
	})
	if jc.Check("couldn't load contracts", err) == nil {
		jc.Encode(contracts)
	}
}

func (b *bus) contractsRenewedIDHandlerGET(jc jape.Context) {
	var id types.FileContractID
	if jc.DecodeParam("id", &id) != nil {
		return
	}

	md, err := b.ms.RenewedContract(jc.Request.Context(), id)
	if jc.Check("faild to fetch renewed contract", err) == nil {
		jc.Encode(md)
	}
}

func (b *bus) contractsArchiveHandlerPOST(jc jape.Context) {
	var toArchive api.ContractsArchiveRequest
	if jc.Decode(&toArchive) != nil {
		return
	}

	if jc.Check("failed to archive contracts", b.ms.ArchiveContracts(jc.Request.Context(), toArchive)) == nil {
		for fcid, reason := range toArchive {
			b.events.BroadcastEvent(api.EventContractArchive{
				ContractID: fcid,
				Reason:     reason,
				Timestamp:  time.Now().UTC(),
			})
		}
	}
}

func (b *bus) contractsSetsHandlerGET(jc jape.Context) {
	sets, err := b.ms.ContractSets(jc.Request.Context())
	if jc.Check("couldn't fetch contract sets", err) == nil {
		jc.Encode(sets)
	}
}

func (b *bus) contractsSetHandlerPUT(jc jape.Context) {
	var contractIds []types.FileContractID
	if set := jc.PathParam("set"); set == "" {
		jc.Error(errors.New("path parameter 'set' can not be empty"), http.StatusBadRequest)
		return
	} else if jc.Decode(&contractIds) != nil {
		return
	} else if jc.Check("could not add contracts to set", b.ms.SetContractSet(jc.Request.Context(), set, contractIds)) != nil {
		return
	} else {
		b.events.BroadcastEvent(api.EventContractSetUpdate{
			Name:        set,
			ContractIDs: contractIds,
			Timestamp:   time.Now().UTC(),
		})
	}
}

func (b *bus) contractsSetHandlerDELETE(jc jape.Context) {
	if set := jc.PathParam("set"); set != "" {
		jc.Check("could not remove contract set", b.ms.RemoveContractSet(jc.Request.Context(), set))
	}
}

func (b *bus) contractAcquireHandlerPOST(jc jape.Context) {
	var id types.FileContractID
	if jc.DecodeParam("id", &id) != nil {
		return
	}
	var req api.ContractAcquireRequest
	if jc.Decode(&req) != nil {
		return
	}

	lockID, err := b.contractLocks.Acquire(jc.Request.Context(), req.Priority, id, time.Duration(req.Duration))
	if jc.Check("failed to acquire contract", err) != nil {
		return
	}
	jc.Encode(api.ContractAcquireResponse{
		LockID: lockID,
	})
}

func (b *bus) contractKeepaliveHandlerPOST(jc jape.Context) {
	var id types.FileContractID
	if jc.DecodeParam("id", &id) != nil {
		return
	}
	var req api.ContractKeepaliveRequest
	if jc.Decode(&req) != nil {
		return
	}

	err := b.contractLocks.KeepAlive(id, req.LockID, time.Duration(req.Duration))
	if jc.Check("failed to extend lock duration", err) != nil {
		return
	}
}

func (b *bus) contractsPrunableDataHandlerGET(jc jape.Context) {
	sizes, err := b.ms.ContractSizes(jc.Request.Context())
	if jc.Check("failed to fetch contract sizes", err) != nil {
		return
	}

	// prepare the response
	var contracts []api.ContractPrunableData
	var totalPrunable, totalSize uint64

	// build the response
	for fcid, size := range sizes {
		// adjust the amount of prunable data with the pending uploads, due to
		// how we record contract spending a contract's size might already
		// include pending sectors
		pending := b.uploadingSectors.Pending(fcid)
		if pending > size.Prunable {
			size.Prunable = 0
		} else {
			size.Prunable -= pending
		}

		contracts = append(contracts, api.ContractPrunableData{
			ID:           fcid,
			ContractSize: size,
		})
		totalPrunable += size.Prunable
		totalSize += size.Size
	}

	// sort contracts by the amount of prunable data
	sort.Slice(contracts, func(i, j int) bool {
		if contracts[i].Prunable == contracts[j].Prunable {
			return contracts[i].Size > contracts[j].Size
		}
		return contracts[i].Prunable > contracts[j].Prunable
	})

	jc.Encode(api.ContractsPrunableDataResponse{
		Contracts:     contracts,
		TotalPrunable: totalPrunable,
		TotalSize:     totalSize,
	})
}

func (b *bus) contractSizeHandlerGET(jc jape.Context) {
	var id types.FileContractID
	if jc.DecodeParam("id", &id) != nil {
		return
	}

	size, err := b.ms.ContractSize(jc.Request.Context(), id)
	if errors.Is(err, api.ErrContractNotFound) {
		jc.Error(err, http.StatusNotFound)
		return
	} else if jc.Check("failed to fetch contract size", err) != nil {
		return
	}

	// adjust the amount of prunable data with the pending uploads, due to how
	// we record contract spending a contract's size might already include
	// pending sectors
	pending := b.uploadingSectors.Pending(id)
	if pending > size.Prunable {
		size.Prunable = 0
	} else {
		size.Prunable -= pending
	}

	jc.Encode(size)
}

func (b *bus) contractReleaseHandlerPOST(jc jape.Context) {
	var id types.FileContractID
	if jc.DecodeParam("id", &id) != nil {
		return
	}
	var req api.ContractReleaseRequest
	if jc.Decode(&req) != nil {
		return
	}
	if jc.Check("failed to release contract", b.contractLocks.Release(id, req.LockID)) != nil {
		return
	}
}

func (b *bus) contractIDHandlerGET(jc jape.Context) {
	var id types.FileContractID
	if jc.DecodeParam("id", &id) != nil {
		return
	}
	c, err := b.ms.Contract(jc.Request.Context(), id)
	if jc.Check("couldn't load contract", err) == nil {
		jc.Encode(c)
	}
}

func (b *bus) contractIDHandlerPOST(jc jape.Context) {
	var id types.FileContractID
	var req api.ContractAddRequest
	if jc.DecodeParam("id", &id) != nil || jc.Decode(&req) != nil {
		return
	}
	if req.Contract.ID() != id {
		http.Error(jc.ResponseWriter, "contract ID mismatch", http.StatusBadRequest)
		return
	}
	if req.TotalCost.IsZero() {
		http.Error(jc.ResponseWriter, "TotalCost can not be zero", http.StatusBadRequest)
		return
	}

	a, err := b.ms.AddContract(jc.Request.Context(), req.Contract, req.ContractPrice, req.TotalCost, req.StartHeight, req.State)
	if jc.Check("couldn't store contract", err) == nil {
		jc.Encode(a)
	}
}

func (b *bus) contractIDRenewedHandlerPOST(jc jape.Context) {
	var id types.FileContractID
	var req api.ContractRenewedRequest
	if jc.DecodeParam("id", &id) != nil || jc.Decode(&req) != nil {
		return
	}
	if req.Contract.ID() != id {
		http.Error(jc.ResponseWriter, "contract ID mismatch", http.StatusBadRequest)
		return
	}
	if req.TotalCost.IsZero() {
		http.Error(jc.ResponseWriter, "TotalCost can not be zero", http.StatusBadRequest)
		return
	}
	if req.State == "" {
		req.State = api.ContractStatePending
	}
	r, err := b.ms.AddRenewedContract(jc.Request.Context(), req.Contract, req.ContractPrice, req.TotalCost, req.StartHeight, req.RenewedFrom, req.State)
	if jc.Check("couldn't store contract", err) != nil {
		return
	}

	b.uploadingSectors.HandleRenewal(req.Contract.ID(), req.RenewedFrom)
	b.events.BroadcastEvent(api.EventContractRenew{
		ContractID:    req.Contract.ID(),
		RenewedFromID: req.RenewedFrom,
		Timestamp:     time.Now().UTC(),
	})

	jc.Encode(r)
}

func (b *bus) contractIDRootsHandlerGET(jc jape.Context) {
	var id types.FileContractID
	if jc.DecodeParam("id", &id) != nil {
		return
	}

	roots, err := b.ms.ContractRoots(jc.Request.Context(), id)
	if jc.Check("couldn't fetch contract sectors", err) == nil {
		jc.Encode(api.ContractRootsResponse{
			Roots:     roots,
			Uploading: b.uploadingSectors.Sectors(id),
		})
	}
}

func (b *bus) contractIDHandlerDELETE(jc jape.Context) {
	var id types.FileContractID
	if jc.DecodeParam("id", &id) != nil {
		return
	}
	jc.Check("couldn't remove contract", b.ms.ArchiveContract(jc.Request.Context(), id, api.ContractArchivalReasonRemoved))
}

func (b *bus) contractsAllHandlerDELETE(jc jape.Context) {
	jc.Check("couldn't remove contracts", b.ms.ArchiveAllContracts(jc.Request.Context(), api.ContractArchivalReasonRemoved))
}

func (b *bus) searchObjectsHandlerGET(jc jape.Context) {
	offset := 0
	limit := -1
	var key string
	if jc.DecodeForm("offset", &offset) != nil || jc.DecodeForm("limit", &limit) != nil || jc.DecodeForm("key", &key) != nil {
		return
	}
	bucket := api.DefaultBucketName
	if jc.DecodeForm("bucket", &bucket) != nil {
		return
	}
	keys, err := b.ms.SearchObjects(jc.Request.Context(), bucket, key, offset, limit)
	if jc.Check("couldn't list objects", err) != nil {
		return
	}
	jc.Encode(keys)
}

func (b *bus) objectsHandlerGET(jc jape.Context) {
	var ignoreDelim bool
	if jc.DecodeForm("ignoreDelim", &ignoreDelim) != nil {
		return
	}
	path := jc.PathParam("path")
	if strings.HasSuffix(path, "/") && !ignoreDelim {
		b.objectEntriesHandlerGET(jc, path)
		return
	}
	bucket := api.DefaultBucketName
	if jc.DecodeForm("bucket", &bucket) != nil {
		return
	}
	var onlymetadata bool
	if jc.DecodeForm("onlymetadata", &onlymetadata) != nil {
		return
	}

	var o api.Object
	var err error
	if onlymetadata {
		o, err = b.ms.ObjectMetadata(jc.Request.Context(), bucket, path)
	} else {
		o, err = b.ms.Object(jc.Request.Context(), bucket, path)
	}
	if errors.Is(err, api.ErrObjectNotFound) {
		jc.Error(err, http.StatusNotFound)
		return
	} else if jc.Check("couldn't load object", err) != nil {
		return
	}
	jc.Encode(api.ObjectsResponse{Object: &o})
}

func (b *bus) objectEntriesHandlerGET(jc jape.Context, path string) {
	bucket := api.DefaultBucketName
	if jc.DecodeForm("bucket", &bucket) != nil {
		return
	}

	var prefix string
	if jc.DecodeForm("prefix", &prefix) != nil {
		return
	}

	var sortBy string
	if jc.DecodeForm("sortBy", &sortBy) != nil {
		return
	}

	var sortDir string
	if jc.DecodeForm("sortDir", &sortDir) != nil {
		return
	}

	var marker string
	if jc.DecodeForm("marker", &marker) != nil {
		return
	}

	var offset int
	if jc.DecodeForm("offset", &offset) != nil {
		return
	}
	limit := -1
	if jc.DecodeForm("limit", &limit) != nil {
		return
	}

	// look for object entries
	entries, hasMore, err := b.ms.ObjectEntries(jc.Request.Context(), bucket, path, prefix, sortBy, sortDir, marker, offset, limit)
	if jc.Check("couldn't list object entries", err) != nil {
		return
	}

	jc.Encode(api.ObjectsResponse{Entries: entries, HasMore: hasMore})
}

func (b *bus) objectsHandlerPUT(jc jape.Context) {
	var aor api.AddObjectRequest
	if jc.Decode(&aor) != nil {
		return
	} else if aor.Bucket == "" {
		aor.Bucket = api.DefaultBucketName
	}
	jc.Check("couldn't store object", b.ms.UpdateObject(jc.Request.Context(), aor.Bucket, jc.PathParam("path"), aor.ContractSet, aor.ETag, aor.MimeType, aor.Metadata, aor.Object))
}

func (b *bus) objectsCopyHandlerPOST(jc jape.Context) {
	var orr api.CopyObjectsRequest
	if jc.Decode(&orr) != nil {
		return
	}
	om, err := b.ms.CopyObject(jc.Request.Context(), orr.SourceBucket, orr.DestinationBucket, orr.SourcePath, orr.DestinationPath, orr.MimeType, orr.Metadata)
	if jc.Check("couldn't copy object", err) != nil {
		return
	}

	jc.ResponseWriter.Header().Set("Last-Modified", om.ModTime.Std().Format(http.TimeFormat))
	jc.ResponseWriter.Header().Set("ETag", api.FormatETag(om.ETag))
	jc.Encode(om)
}

func (b *bus) objectsListHandlerPOST(jc jape.Context) {
	var req api.ObjectsListRequest
	if jc.Decode(&req) != nil {
		return
	}
	if req.Bucket == "" {
		req.Bucket = api.DefaultBucketName
	}
	resp, err := b.ms.ListObjects(jc.Request.Context(), req.Bucket, req.Prefix, req.SortBy, req.SortDir, req.Marker, req.Limit)
	if jc.Check("couldn't list objects", err) != nil {
		return
	}
	jc.Encode(resp)
}

func (b *bus) objectsRenameHandlerPOST(jc jape.Context) {
	var orr api.ObjectsRenameRequest
	if jc.Decode(&orr) != nil {
		return
	} else if orr.Bucket == "" {
		orr.Bucket = api.DefaultBucketName
	}
	if orr.Mode == api.ObjectsRenameModeSingle {
		// Single object rename.
		if strings.HasSuffix(orr.From, "/") || strings.HasSuffix(orr.To, "/") {
			jc.Error(fmt.Errorf("can't rename dirs with mode %v", orr.Mode), http.StatusBadRequest)
			return
		}
		jc.Check("couldn't rename object", b.ms.RenameObject(jc.Request.Context(), orr.Bucket, orr.From, orr.To, orr.Force))
		return
	} else if orr.Mode == api.ObjectsRenameModeMulti {
		// Multi object rename.
		if !strings.HasSuffix(orr.From, "/") || !strings.HasSuffix(orr.To, "/") {
			jc.Error(fmt.Errorf("can't rename file with mode %v", orr.Mode), http.StatusBadRequest)
			return
		}
		jc.Check("couldn't rename objects", b.ms.RenameObjects(jc.Request.Context(), orr.Bucket, orr.From, orr.To, orr.Force))
		return
	} else {
		// Invalid mode.
		jc.Error(fmt.Errorf("invalid mode: %v", orr.Mode), http.StatusBadRequest)
		return
	}
}

func (b *bus) objectsHandlerDELETE(jc jape.Context) {
	var batch bool
	if jc.DecodeForm("batch", &batch) != nil {
		return
	}
	bucket := api.DefaultBucketName
	if jc.DecodeForm("bucket", &bucket) != nil {
		return
	}
	var err error
	if batch {
		err = b.ms.RemoveObjects(jc.Request.Context(), bucket, jc.PathParam("path"))
	} else {
		err = b.ms.RemoveObject(jc.Request.Context(), bucket, jc.PathParam("path"))
	}
	if errors.Is(err, api.ErrObjectNotFound) {
		jc.Error(err, http.StatusNotFound)
		return
	}
	jc.Check("couldn't delete object", err)
}

func (b *bus) slabbuffersHandlerGET(jc jape.Context) {
	buffers, err := b.ms.SlabBuffers(jc.Request.Context())
	if jc.Check("couldn't get slab buffers info", err) != nil {
		return
	}
	jc.Encode(buffers)
}

func (b *bus) objectsStatshandlerGET(jc jape.Context) {
	opts := api.ObjectsStatsOpts{}
	if jc.DecodeForm("bucket", &opts.Bucket) != nil {
		return
	}
	info, err := b.ms.ObjectsStats(jc.Request.Context(), opts)
	if jc.Check("couldn't get objects stats", err) != nil {
		return
	}
	jc.Encode(info)
}

func (b *bus) packedSlabsHandlerFetchPOST(jc jape.Context) {
	var psrg api.PackedSlabsRequestGET
	if jc.Decode(&psrg) != nil {
		return
	}
	if psrg.MinShards == 0 || psrg.TotalShards == 0 {
		jc.Error(fmt.Errorf("min_shards and total_shards must be non-zero"), http.StatusBadRequest)
		return
	}
	if psrg.LockingDuration == 0 {
		jc.Error(fmt.Errorf("locking_duration must be non-zero"), http.StatusBadRequest)
		return
	}
	if psrg.ContractSet == "" {
		jc.Error(fmt.Errorf("contract_set must be non-empty"), http.StatusBadRequest)
		return
	}
	slabs, err := b.ms.PackedSlabsForUpload(jc.Request.Context(), time.Duration(psrg.LockingDuration), psrg.MinShards, psrg.TotalShards, psrg.ContractSet, psrg.Limit)
	if jc.Check("couldn't get packed slabs", err) != nil {
		return
	}
	jc.Encode(slabs)
}

func (b *bus) packedSlabsHandlerDonePOST(jc jape.Context) {
	var psrp api.PackedSlabsRequestPOST
	if jc.Decode(&psrp) != nil {
		return
	}
	jc.Check("failed to mark packed slab(s) as uploaded", b.ms.MarkPackedSlabsUploaded(jc.Request.Context(), psrp.Slabs))
}

func (b *bus) sectorsHostRootHandlerDELETE(jc jape.Context) {
	var hk types.PublicKey
	var root types.Hash256
	if jc.DecodeParam("hk", &hk) != nil {
		return
	} else if jc.DecodeParam("root", &root) != nil {
		return
	}
	n, err := b.ms.DeleteHostSector(jc.Request.Context(), hk, root)
	if jc.Check("failed to mark sector as lost", err) != nil {
		return
	} else if n > 0 {
		b.logger.Infow("successfully marked sector as lost", "hk", hk, "root", root)
	}
}

func (b *bus) slabObjectsHandlerGET(jc jape.Context) {
	var key object.EncryptionKey
	if jc.DecodeParam("key", &key) != nil {
		return
	}
	bucket := api.DefaultBucketName
	if jc.DecodeForm("bucket", &bucket) != nil {
		return
	}
	objects, err := b.ms.ObjectsBySlabKey(jc.Request.Context(), bucket, key)
	if jc.Check("failed to retrieve objects by slab", err) != nil {
		return
	}
	jc.Encode(objects)
}

func (b *bus) slabHandlerGET(jc jape.Context) {
	var key object.EncryptionKey
	if jc.DecodeParam("key", &key) != nil {
		return
	}
	slab, err := b.ms.Slab(jc.Request.Context(), key)
	if errors.Is(err, api.ErrSlabNotFound) {
		jc.Error(err, http.StatusNotFound)
		return
	} else if err != nil {
		jc.Error(err, http.StatusInternalServerError)
		return
	}
	jc.Encode(slab)
}

func (b *bus) slabHandlerPUT(jc jape.Context) {
	var usr api.UpdateSlabRequest
	if jc.Decode(&usr) == nil {
		jc.Check("couldn't update slab", b.ms.UpdateSlab(jc.Request.Context(), usr.Slab, usr.ContractSet))
	}
}

func (b *bus) slabsRefreshHealthHandlerPOST(jc jape.Context) {
	jc.Check("failed to recompute health", b.ms.RefreshHealth(jc.Request.Context()))
}

func (b *bus) slabsMigrationHandlerPOST(jc jape.Context) {
	var msr api.MigrationSlabsRequest
	if jc.Decode(&msr) == nil {
		if slabs, err := b.ms.UnhealthySlabs(jc.Request.Context(), msr.HealthCutoff, msr.ContractSet, msr.Limit); jc.Check("couldn't fetch slabs for migration", err) == nil {
			jc.Encode(api.UnhealthySlabsResponse{
				Slabs: slabs,
			})
		}
	}
}

func (b *bus) slabsPartialHandlerGET(jc jape.Context) {
	jc.Custom(nil, []byte{})

	var key object.EncryptionKey
	if jc.DecodeParam("key", &key) != nil {
		return
	}
	var offset int
	if jc.DecodeForm("offset", &offset) != nil {
		return
	}
	var length int
	if jc.DecodeForm("length", &length) != nil {
		return
	}
	if length <= 0 || offset < 0 {
		jc.Error(fmt.Errorf("length must be positive and offset must be non-negative"), http.StatusBadRequest)
		return
	}
	data, err := b.ms.FetchPartialSlab(jc.Request.Context(), key, uint32(offset), uint32(length))
	if errors.Is(err, api.ErrObjectNotFound) {
		jc.Error(err, http.StatusNotFound)
		return
	} else if err != nil {
		jc.Error(err, http.StatusInternalServerError)
		return
	}
	jc.ResponseWriter.Write(data)
}

func (b *bus) slabsPartialHandlerPOST(jc jape.Context) {
	var minShards int
	if jc.DecodeForm("minShards", &minShards) != nil {
		return
	}
	var totalShards int
	if jc.DecodeForm("totalShards", &totalShards) != nil {
		return
	}
	var contractSet string
	if jc.DecodeForm("contractSet", &contractSet) != nil {
		return
	}
	if minShards <= 0 || totalShards <= minShards {
		jc.Error(errors.New("minShards must be positive and totalShards must be greater than minShards"), http.StatusBadRequest)
		return
	}
	if totalShards > math.MaxUint8 {
		jc.Error(fmt.Errorf("totalShards must be less than or equal to %d", math.MaxUint8), http.StatusBadRequest)
		return
	}
	if contractSet == "" {
		jc.Error(errors.New("parameter 'contractSet' is required"), http.StatusBadRequest)
		return
	}
	data, err := io.ReadAll(jc.Request.Body)
	if jc.Check("failed to read request body", err) != nil {
		return
	}
	slabs, bufferSize, err := b.ms.AddPartialSlab(jc.Request.Context(), data, uint8(minShards), uint8(totalShards), contractSet)
	if jc.Check("failed to add partial slab", err) != nil {
		return
	}
	var pus api.UploadPackingSettings
	if err := b.fetchSetting(jc.Request.Context(), api.SettingUploadPacking, &pus); err != nil && !errors.Is(err, api.ErrSettingNotFound) {
		jc.Error(fmt.Errorf("could not get upload packing settings: %w", err), http.StatusInternalServerError)
		return
	}
	jc.Encode(api.AddPartialSlabResponse{
		Slabs:                        slabs,
		SlabBufferMaxSizeSoftReached: bufferSize >= pus.SlabBufferMaxSizeSoft,
	})
}

func (b *bus) settingsHandlerGET(jc jape.Context) {
	if settings, err := b.ss.Settings(jc.Request.Context()); jc.Check("couldn't load settings", err) == nil {
		jc.Encode(settings)
	}
}

func (b *bus) settingKeyHandlerGET(jc jape.Context) {
	key := jc.PathParam("key")
	if key == "" {
		jc.Error(errors.New("path parameter 'key' can not be empty"), http.StatusBadRequest)
		return
	}

	setting, err := b.ss.Setting(jc.Request.Context(), jc.PathParam("key"))
	if errors.Is(err, api.ErrSettingNotFound) {
		jc.Error(err, http.StatusNotFound)
		return
	}
	if err != nil {
		jc.Error(err, http.StatusInternalServerError)
		return
	}

	var resp interface{}
	err = json.Unmarshal([]byte(setting), &resp)
	if err != nil {
		jc.Error(fmt.Errorf("couldn't unmarshal the setting, error: %v", err), http.StatusInternalServerError)
		return
	}

	jc.Encode(resp)
}

func (b *bus) settingKeyHandlerPUT(jc jape.Context) {
	key := jc.PathParam("key")
	if key == "" {
		jc.Error(errors.New("path parameter 'key' can not be empty"), http.StatusBadRequest)
		return
	}

	var value interface{}
	if jc.Decode(&value) != nil {
		return
	}

	data, err := json.Marshal(value)
	if err != nil {
		jc.Error(fmt.Errorf("couldn't marshal the given value, error: %v", err), http.StatusBadRequest)
		return
	}

	switch key {
	case api.SettingGouging:
		var gs api.GougingSettings
		if err := json.Unmarshal(data, &gs); err != nil {
			jc.Error(fmt.Errorf("couldn't update gouging settings, invalid request body, %t", value), http.StatusBadRequest)
			return
		} else if err := gs.Validate(); err != nil {
			jc.Error(fmt.Errorf("couldn't update gouging settings, error: %v", err), http.StatusBadRequest)
			return
		}
	case api.SettingRedundancy:
		var rs api.RedundancySettings
		if err := json.Unmarshal(data, &rs); err != nil {
			jc.Error(fmt.Errorf("couldn't update redundancy settings, invalid request body"), http.StatusBadRequest)
			return
		} else if err := rs.Validate(); err != nil {
			jc.Error(fmt.Errorf("couldn't update redundancy settings, error: %v", err), http.StatusBadRequest)
			return
		}
	case api.SettingS3Authentication:
		var s3as api.S3AuthenticationSettings
		if err := json.Unmarshal(data, &s3as); err != nil {
			jc.Error(fmt.Errorf("couldn't update s3 authentication settings, invalid request body"), http.StatusBadRequest)
			return
		} else if err := s3as.Validate(); err != nil {
			jc.Error(fmt.Errorf("couldn't update s3 authentication settings, error: %v", err), http.StatusBadRequest)
			return
		}
	}

	if jc.Check("could not update setting", b.ss.UpdateSetting(jc.Request.Context(), key, string(data))) == nil {
		b.events.BroadcastEvent(api.EventSettingUpdate{
			Key:       key,
			Update:    value,
			Timestamp: time.Now().UTC(),
		})
	}
}

func (b *bus) settingKeyHandlerDELETE(jc jape.Context) {
	key := jc.PathParam("key")
	if key == "" {
		jc.Error(errors.New("path parameter 'key' can not be empty"), http.StatusBadRequest)
		return
	}

	if jc.Check("could not delete setting", b.ss.DeleteSetting(jc.Request.Context(), key)) == nil {
		b.events.BroadcastEvent(api.EventSettingDelete{
			Key:       key,
			Timestamp: time.Now().UTC(),
		})
	}
}

func (b *bus) contractIDAncestorsHandler(jc jape.Context) {
	var fcid types.FileContractID
	if jc.DecodeParam("id", &fcid) != nil {
		return
	}
	var minStartHeight uint64
	if jc.DecodeForm("minStartHeight", &minStartHeight) != nil {
		return
	}
	ancestors, err := b.ms.AncestorContracts(jc.Request.Context(), fcid, uint64(minStartHeight))
	if jc.Check("failed to fetch ancestor contracts", err) != nil {
		return
	}
	jc.Encode(ancestors)
}

func (b *bus) paramsHandlerUploadGET(jc jape.Context) {
	gp, err := b.gougingParams(jc.Request.Context())
	if jc.Check("could not get gouging parameters", err) != nil {
		return
	}

	var contractSet string
	var css api.ContractSetSetting
	if err := b.fetchSetting(jc.Request.Context(), api.SettingContractSet, &css); err != nil && !errors.Is(err, api.ErrSettingNotFound) {
		jc.Error(fmt.Errorf("could not get contract set settings: %w", err), http.StatusInternalServerError)
		return
	} else if err == nil {
		contractSet = css.Default
	}

	var uploadPacking bool
	var pus api.UploadPackingSettings
	if err := b.fetchSetting(jc.Request.Context(), api.SettingUploadPacking, &pus); err != nil && !errors.Is(err, api.ErrSettingNotFound) {
		jc.Error(fmt.Errorf("could not get upload packing settings: %w", err), http.StatusInternalServerError)
		return
	} else if err == nil {
		uploadPacking = pus.Enabled
	}

	jc.Encode(api.UploadParams{
		ContractSet:   contractSet,
		CurrentHeight: b.cm.TipState().Index.Height,
		GougingParams: gp,
		UploadPacking: uploadPacking,
	})
}

func (b *bus) consensusState(ctx context.Context) (api.ConsensusState, error) {
	index, err := b.cs.ChainIndex(ctx)
	if err != nil {
		return api.ConsensusState{}, err
	}

	var synced bool
	block, found := b.cm.Block(index.ID)
	if found {
		synced = chain.IsSynced(block)
	}

	return api.ConsensusState{
		BlockHeight:   index.Height,
		LastBlockTime: api.TimeRFC3339(block.Timestamp),
		Synced:        synced,
	}, nil
}

func (b *bus) paramsHandlerGougingGET(jc jape.Context) {
	gp, err := b.gougingParams(jc.Request.Context())
	if jc.Check("could not get gouging parameters", err) != nil {
		return
	}
	jc.Encode(gp)
}

func (b *bus) gougingParams(ctx context.Context) (api.GougingParams, error) {
	var gs api.GougingSettings
	if gss, err := b.ss.Setting(ctx, api.SettingGouging); err != nil {
		return api.GougingParams{}, err
	} else if err := json.Unmarshal([]byte(gss), &gs); err != nil {
		b.logger.Panicf("failed to unmarshal gouging settings '%s': %v", gss, err)
	}

	var rs api.RedundancySettings
	if rss, err := b.ss.Setting(ctx, api.SettingRedundancy); err != nil {
		return api.GougingParams{}, err
	} else if err := json.Unmarshal([]byte(rss), &rs); err != nil {
		b.logger.Panicf("failed to unmarshal redundancy settings '%s': %v", rss, err)
	}

	cs, err := b.consensusState(ctx)
	if err != nil {
		return api.GougingParams{}, err
	}

	return api.GougingParams{
		ConsensusState:     cs,
		GougingSettings:    gs,
		RedundancySettings: rs,
		TransactionFee:     b.cm.RecommendedFee(),
	}, nil
}

func (b *bus) handleGETAlertsDeprecated(jc jape.Context) {
	ar, err := b.alertMgr.Alerts(jc.Request.Context(), alerts.AlertsOpts{Offset: 0, Limit: -1})
	if jc.Check("failed to fetch alerts", err) != nil {
		return
	}
	jc.Encode(ar.Alerts)
}

func (b *bus) handleGETAlerts(jc jape.Context) {
	if jc.Request.FormValue("offset") == "" && jc.Request.FormValue("limit") == "" {
		b.handleGETAlertsDeprecated(jc)
		return
	}
	offset, limit := 0, -1
	var severity alerts.Severity
	if jc.DecodeForm("offset", &offset) != nil {
		return
	} else if jc.DecodeForm("limit", &limit) != nil {
		return
	} else if offset < 0 {
		jc.Error(errors.New("offset must be non-negative"), http.StatusBadRequest)
		return
	} else if jc.DecodeForm("severity", &severity) != nil {
		return
	}
	ar, err := b.alertMgr.Alerts(jc.Request.Context(), alerts.AlertsOpts{
		Offset:   offset,
		Limit:    limit,
		Severity: severity,
	})
	if jc.Check("failed to fetch alerts", err) != nil {
		return
	}
	jc.Encode(ar)
}

func (b *bus) handlePOSTAlertsDismiss(jc jape.Context) {
	var ids []types.Hash256
	if jc.Decode(&ids) != nil {
		return
	}
	jc.Check("failed to dismiss alerts", b.alertMgr.DismissAlerts(jc.Request.Context(), ids...))
}

func (b *bus) handlePOSTAlertsRegister(jc jape.Context) {
	var alert alerts.Alert
	if jc.Decode(&alert) != nil {
		return
	}
	jc.Check("failed to register alert", b.alertMgr.RegisterAlert(jc.Request.Context(), alert))
}

func (b *bus) accountsHandlerGET(jc jape.Context) {
	jc.Encode(b.accounts.Accounts())
}

func (b *bus) accountHandlerGET(jc jape.Context) {
	var id rhpv3.Account
	if jc.DecodeParam("id", &id) != nil {
		return
	}
	var req api.AccountHandlerPOST
	if jc.Decode(&req) != nil {
		return
	}
	acc, err := b.accounts.Account(id, req.HostKey)
	if jc.Check("failed to fetch account", err) != nil {
		return
	}
	jc.Encode(acc)
}

func (b *bus) accountsAddHandlerPOST(jc jape.Context) {
	var id rhpv3.Account
	if jc.DecodeParam("id", &id) != nil {
		return
	}
	var req api.AccountsAddBalanceRequest
	if jc.Decode(&req) != nil {
		return
	}
	if id == (rhpv3.Account{}) {
		jc.Error(errors.New("account id needs to be set"), http.StatusBadRequest)
		return
	}
	if req.HostKey == (types.PublicKey{}) {
		jc.Error(errors.New("host needs to be set"), http.StatusBadRequest)
		return
	}
	b.accounts.AddAmount(id, req.HostKey, req.Amount)
}

func (b *bus) accountsResetDriftHandlerPOST(jc jape.Context) {
	var id rhpv3.Account
	if jc.DecodeParam("id", &id) != nil {
		return
	}
	err := b.accounts.ResetDrift(id)
	if errors.Is(err, errAccountsNotFound) {
		jc.Error(err, http.StatusNotFound)
		return
	}
	if jc.Check("failed to reset drift", err) != nil {
		return
	}
}

func (b *bus) accountsUpdateHandlerPOST(jc jape.Context) {
	var id rhpv3.Account
	if jc.DecodeParam("id", &id) != nil {
		return
	}
	var req api.AccountsUpdateBalanceRequest
	if jc.Decode(&req) != nil {
		return
	}
	if id == (rhpv3.Account{}) {
		jc.Error(errors.New("account id needs to be set"), http.StatusBadRequest)
		return
	}
	if req.HostKey == (types.PublicKey{}) {
		jc.Error(errors.New("host needs to be set"), http.StatusBadRequest)
		return
	}
	b.accounts.SetBalance(id, req.HostKey, req.Amount)
}

func (b *bus) accountsRequiresSyncHandlerPOST(jc jape.Context) {
	var id rhpv3.Account
	if jc.DecodeParam("id", &id) != nil {
		return
	}
	var req api.AccountsRequiresSyncRequest
	if jc.Decode(&req) != nil {
		return
	}
	if id == (rhpv3.Account{}) {
		jc.Error(errors.New("account id needs to be set"), http.StatusBadRequest)
		return
	}
	if req.HostKey == (types.PublicKey{}) {
		jc.Error(errors.New("host needs to be set"), http.StatusBadRequest)
		return
	}
	err := b.accounts.ScheduleSync(id, req.HostKey)
	if errors.Is(err, errAccountsNotFound) {
		jc.Error(err, http.StatusNotFound)
		return
	}
	if jc.Check("failed to set requiresSync flag on account", err) != nil {
		return
	}
}

func (b *bus) accountsLockHandlerPOST(jc jape.Context) {
	var id rhpv3.Account
	if jc.DecodeParam("id", &id) != nil {
		return
	}
	var req api.AccountsLockHandlerRequest
	if jc.Decode(&req) != nil {
		return
	}

	acc, lockID := b.accounts.LockAccount(jc.Request.Context(), id, req.HostKey, req.Exclusive, time.Duration(req.Duration))
	jc.Encode(api.AccountsLockHandlerResponse{
		Account: acc,
		LockID:  lockID,
	})
}

func (b *bus) accountsUnlockHandlerPOST(jc jape.Context) {
	var id rhpv3.Account
	if jc.DecodeParam("id", &id) != nil {
		return
	}
	var req api.AccountsUnlockHandlerRequest
	if jc.Decode(&req) != nil {
		return
	}

	err := b.accounts.UnlockAccount(id, req.LockID)
	if jc.Check("failed to unlock account", err) != nil {
		return
	}
}

func (b *bus) autopilotsListHandlerGET(jc jape.Context) {
	if autopilots, err := b.as.Autopilots(jc.Request.Context()); jc.Check("failed to fetch autopilots", err) == nil {
		jc.Encode(autopilots)
	}
}

func (b *bus) autopilotsHandlerGET(jc jape.Context) {
	var id string
	if jc.DecodeParam("id", &id) != nil {
		return
	}
	ap, err := b.as.Autopilot(jc.Request.Context(), id)
	if errors.Is(err, api.ErrAutopilotNotFound) {
		jc.Error(err, http.StatusNotFound)
		return
	}
	if jc.Check("couldn't load object", err) != nil {
		return
	}

	jc.Encode(ap)
}

func (b *bus) autopilotsHandlerPUT(jc jape.Context) {
	var id string
	if jc.DecodeParam("id", &id) != nil {
		return
	}

	var ap api.Autopilot
	if jc.Decode(&ap) != nil {
		return
	}

	if ap.ID != id {
		jc.Error(errors.New("id in path and body don't match"), http.StatusBadRequest)
		return
	}

	jc.Check("failed to update autopilot", b.as.UpdateAutopilot(jc.Request.Context(), ap))
}

func (b *bus) autopilotHostCheckHandlerPUT(jc jape.Context) {
	var id string
	if jc.DecodeParam("id", &id) != nil {
		return
	}
	var hk types.PublicKey
	if jc.DecodeParam("hostkey", &hk) != nil {
		return
	}
	var hc api.HostCheck
	if jc.Check("failed to decode host check", jc.Decode(&hc)) != nil {
		return
	}

	err := b.hdb.UpdateHostCheck(jc.Request.Context(), id, hk, hc)
	if errors.Is(err, api.ErrAutopilotNotFound) {
		jc.Error(err, http.StatusNotFound)
		return
	} else if jc.Check("failed to update host", err) != nil {
		return
	}
}

func (b *bus) contractTaxHandlerGET(jc jape.Context) {
	var payout types.Currency
	if jc.DecodeParam("payout", (*api.ParamCurrency)(&payout)) != nil {
		return
	}
	cs := b.cm.TipState()
	jc.Encode(cs.FileContractTax(types.FileContract{Payout: payout}))
}

func (b *bus) stateHandlerGET(jc jape.Context) {
	jc.Encode(api.BusStateResponse{
		StartTime: api.TimeRFC3339(b.startTime),
		BuildState: api.BuildState{
			Network:   build.NetworkName(),
			Version:   build.Version(),
			Commit:    build.Commit(),
			OS:        runtime.GOOS,
			BuildTime: api.TimeRFC3339(build.BuildTime()),
		},
	})
}

func (b *bus) uploadTrackHandlerPOST(jc jape.Context) {
	var id api.UploadID
	if jc.DecodeParam("id", &id) == nil {
		jc.Check("failed to track upload", b.uploadingSectors.StartUpload(id))
	}
}

func (b *bus) uploadAddSectorHandlerPOST(jc jape.Context) {
	var id api.UploadID
	if jc.DecodeParam("id", &id) != nil {
		return
	}
	var req api.UploadSectorRequest
	if jc.Decode(&req) != nil {
		return
	}
	jc.Check("failed to add sector", b.uploadingSectors.AddSector(id, req.ContractID, req.Root))
}

func (b *bus) uploadFinishedHandlerDELETE(jc jape.Context) {
	var id api.UploadID
	if jc.DecodeParam("id", &id) == nil {
		b.uploadingSectors.FinishUpload(id)
	}
}

func (b *bus) webhookActionHandlerPost(jc jape.Context) {
	var action webhooks.Event
	if jc.Check("failed to decode action", jc.Decode(&action)) != nil {
		return
	}
	b.webhooks.BroadcastAction(jc.Request.Context(), action)
}

func (b *bus) webhookHandlerDelete(jc jape.Context) {
	var wh webhooks.Webhook
	if jc.Decode(&wh) != nil {
		return
	}
	err := b.webhooks.Delete(jc.Request.Context(), wh)
	if errors.Is(err, webhooks.ErrWebhookNotFound) {
		jc.Error(fmt.Errorf("webhook for URL %v and event %v.%v not found", wh.URL, wh.Module, wh.Event), http.StatusNotFound)
		return
	} else if jc.Check("failed to delete webhook", err) != nil {
		return
	}
}

func (b *bus) webhookHandlerGet(jc jape.Context) {
	webhooks, queueInfos := b.webhooks.Info()
	jc.Encode(api.WebHookResponse{
		Queues:   queueInfos,
		Webhooks: webhooks,
	})
}

func (b *bus) webhookHandlerPost(jc jape.Context) {
	var req webhooks.Webhook
	if jc.Decode(&req) != nil {
		return
	}
	err := b.webhooks.Register(jc.Request.Context(), webhooks.Webhook{
		Event:  req.Event,
		Module: req.Module,
		URL:    req.URL,
	})
	if err != nil {
		jc.Error(fmt.Errorf("failed to add Webhook: %w", err), http.StatusInternalServerError)
		return
	}
}

func (b *bus) metricsHandlerDELETE(jc jape.Context) {
	metric := jc.PathParam("key")
	if metric == "" {
		jc.Error(errors.New("parameter 'metric' is required"), http.StatusBadRequest)
		return
	}

	var cutoff time.Time
	if jc.DecodeForm("cutoff", (*api.TimeRFC3339)(&cutoff)) != nil {
		return
	} else if cutoff.IsZero() {
		jc.Error(errors.New("parameter 'cutoff' is required"), http.StatusBadRequest)
		return
	}

	err := b.mtrcs.PruneMetrics(jc.Request.Context(), metric, cutoff)
	if jc.Check("failed to prune metrics", err) != nil {
		return
	}
}

func (b *bus) metricsHandlerPUT(jc jape.Context) {
	jc.Custom((*interface{})(nil), nil)

	key := jc.PathParam("key")
	switch key {
	case api.MetricContractPrune:
		// TODO: jape hack - remove once jape can handle decoding multiple different request types
		var req api.ContractPruneMetricRequestPUT
		if err := json.NewDecoder(jc.Request.Body).Decode(&req); err != nil {
			jc.Error(fmt.Errorf("couldn't decode request type (%T): %w", req, err), http.StatusBadRequest)
			return
		} else if jc.Check("failed to record contract prune metric", b.mtrcs.RecordContractPruneMetric(jc.Request.Context(), req.Metrics...)) != nil {
			return
		}
	case api.MetricContractSetChurn:
		// TODO: jape hack - remove once jape can handle decoding multiple different request types
		var req api.ContractSetChurnMetricRequestPUT
		if err := json.NewDecoder(jc.Request.Body).Decode(&req); err != nil {
			jc.Error(fmt.Errorf("couldn't decode request type (%T): %w", req, err), http.StatusBadRequest)
			return
		} else if jc.Check("failed to record contract churn metric", b.mtrcs.RecordContractSetChurnMetric(jc.Request.Context(), req.Metrics...)) != nil {
			return
		}
	default:
		jc.Error(fmt.Errorf("unknown metric key '%s'", key), http.StatusBadRequest)
		return
	}
}

func (b *bus) metricsHandlerGET(jc jape.Context) {
	// parse mandatory query parameters
	var start time.Time
	if jc.DecodeForm("start", (*api.TimeRFC3339)(&start)) != nil {
		return
	} else if start.IsZero() {
		jc.Error(errors.New("parameter 'start' is required"), http.StatusBadRequest)
		return
	}

	var n uint64
	if jc.DecodeForm("n", &n) != nil {
		return
	} else if n == 0 {
		if jc.Request.FormValue("n") == "" {
			jc.Error(errors.New("parameter 'n' is required"), http.StatusBadRequest)
		} else {
			jc.Error(errors.New("'n' has to be greater than zero"), http.StatusBadRequest)
		}
		return
	}

	var interval time.Duration
	if jc.DecodeForm("interval", (*api.DurationMS)(&interval)) != nil {
		return
	} else if interval == 0 {
		jc.Error(errors.New("parameter 'interval' is required"), http.StatusBadRequest)
		return
	}

	// parse optional query parameters
	var metrics interface{}
	var err error
	key := jc.PathParam("key")
	switch key {
	case api.MetricContract:
		var opts api.ContractMetricsQueryOpts
		if jc.DecodeForm("contractID", &opts.ContractID) != nil {
			return
		} else if jc.DecodeForm("hostKey", &opts.HostKey) != nil {
			return
		}
		metrics, err = b.metrics(jc.Request.Context(), key, start, n, interval, opts)
	case api.MetricContractPrune:
		var opts api.ContractPruneMetricsQueryOpts
		if jc.DecodeForm("contractID", &opts.ContractID) != nil {
			return
		} else if jc.DecodeForm("hostKey", &opts.HostKey) != nil {
			return
		} else if jc.DecodeForm("hostVersion", &opts.HostVersion) != nil {
			return
		}
		metrics, err = b.metrics(jc.Request.Context(), key, start, n, interval, opts)
	case api.MetricContractSet:
		var opts api.ContractSetMetricsQueryOpts
		if jc.DecodeForm("name", &opts.Name) != nil {
			return
		}
		metrics, err = b.metrics(jc.Request.Context(), key, start, n, interval, opts)
	case api.MetricContractSetChurn:
		var opts api.ContractSetChurnMetricsQueryOpts
		if jc.DecodeForm("name", &opts.Name) != nil {
			return
		} else if jc.DecodeForm("direction", &opts.Direction) != nil {
			return
		} else if jc.DecodeForm("reason", &opts.Reason) != nil {
			return
		}
		metrics, err = b.metrics(jc.Request.Context(), key, start, n, interval, opts)
	case api.MetricWallet:
		var opts api.WalletMetricsQueryOpts
		metrics, err = b.metrics(jc.Request.Context(), key, start, n, interval, opts)
	default:
		jc.Error(fmt.Errorf("unknown metric '%s'", key), http.StatusBadRequest)
		return
	}
	if errors.Is(err, api.ErrMaxIntervalsExceeded) {
		jc.Error(err, http.StatusBadRequest)
		return
	} else if jc.Check(fmt.Sprintf("failed to fetch '%s' metrics", key), err) != nil {
		return
	}
	jc.Encode(metrics)
}

func (b *bus) metrics(ctx context.Context, key string, start time.Time, n uint64, interval time.Duration, opts interface{}) (interface{}, error) {
	switch key {
	case api.MetricContract:
		return b.mtrcs.ContractMetrics(ctx, start, n, interval, opts.(api.ContractMetricsQueryOpts))
	case api.MetricContractPrune:
		return b.mtrcs.ContractPruneMetrics(ctx, start, n, interval, opts.(api.ContractPruneMetricsQueryOpts))
	case api.MetricContractSet:
		return b.mtrcs.ContractSetMetrics(ctx, start, n, interval, opts.(api.ContractSetMetricsQueryOpts))
	case api.MetricContractSetChurn:
		return b.mtrcs.ContractSetChurnMetrics(ctx, start, n, interval, opts.(api.ContractSetChurnMetricsQueryOpts))
	case api.MetricWallet:
		return b.mtrcs.WalletMetrics(ctx, start, n, interval, opts.(api.WalletMetricsQueryOpts))
	}
	return nil, fmt.Errorf("unknown metric '%s'", key)
}

func (b *bus) multipartHandlerCreatePOST(jc jape.Context) {
	var req api.MultipartCreateRequest
	if jc.Decode(&req) != nil {
		return
	}

	var key object.EncryptionKey
	if req.GenerateKey {
		key = object.GenerateEncryptionKey()
	} else if req.Key == nil {
		key = object.NoOpKey
	} else {
		key = *req.Key
	}

	resp, err := b.ms.CreateMultipartUpload(jc.Request.Context(), req.Bucket, req.Path, key, req.MimeType, req.Metadata)
	if jc.Check("failed to create multipart upload", err) != nil {
		return
	}
	jc.Encode(resp)
}

func (b *bus) multipartHandlerAbortPOST(jc jape.Context) {
	var req api.MultipartAbortRequest
	if jc.Decode(&req) != nil {
		return
	}
	err := b.ms.AbortMultipartUpload(jc.Request.Context(), req.Bucket, req.Path, req.UploadID)
	if jc.Check("failed to abort multipart upload", err) != nil {
		return
	}
}

func (b *bus) multipartHandlerCompletePOST(jc jape.Context) {
	var req api.MultipartCompleteRequest
	if jc.Decode(&req) != nil {
		return
	}
	resp, err := b.ms.CompleteMultipartUpload(jc.Request.Context(), req.Bucket, req.Path, req.UploadID, req.Parts, api.CompleteMultipartOptions{
		Metadata: req.Metadata,
	})
	if jc.Check("failed to complete multipart upload", err) != nil {
		return
	}
	jc.Encode(resp)
}

func (b *bus) multipartHandlerUploadPartPUT(jc jape.Context) {
	var req api.MultipartAddPartRequest
	if jc.Decode(&req) != nil {
		return
	}
	if req.Bucket == "" {
		req.Bucket = api.DefaultBucketName
	} else if req.ContractSet == "" {
		jc.Error(errors.New("contract_set must be non-empty"), http.StatusBadRequest)
		return
	} else if req.ETag == "" {
		jc.Error(errors.New("etag must be non-empty"), http.StatusBadRequest)
		return
	} else if req.PartNumber <= 0 || req.PartNumber > gofakes3.MaxUploadPartNumber {
		jc.Error(fmt.Errorf("part_number must be between 1 and %d", gofakes3.MaxUploadPartNumber), http.StatusBadRequest)
		return
	} else if req.UploadID == "" {
		jc.Error(errors.New("upload_id must be non-empty"), http.StatusBadRequest)
		return
	}
	err := b.ms.AddMultipartPart(jc.Request.Context(), req.Bucket, req.Path, req.ContractSet, req.ETag, req.UploadID, req.PartNumber, req.Slices)
	if jc.Check("failed to upload part", err) != nil {
		return
	}
}

func (b *bus) multipartHandlerUploadGET(jc jape.Context) {
	resp, err := b.ms.MultipartUpload(jc.Request.Context(), jc.PathParam("id"))
	if jc.Check("failed to get multipart upload", err) != nil {
		return
	}
	jc.Encode(resp)
}

func (b *bus) multipartHandlerListUploadsPOST(jc jape.Context) {
	var req api.MultipartListUploadsRequest
	if jc.Decode(&req) != nil {
		return
	}
	resp, err := b.ms.MultipartUploads(jc.Request.Context(), req.Bucket, req.Prefix, req.PathMarker, req.UploadIDMarker, req.Limit)
	if jc.Check("failed to list multipart uploads", err) != nil {
		return
	}
	jc.Encode(resp)
}

func (b *bus) multipartHandlerListPartsPOST(jc jape.Context) {
	var req api.MultipartListPartsRequest
	if jc.Decode(&req) != nil {
		return
	}
	resp, err := b.ms.MultipartUploadParts(jc.Request.Context(), req.Bucket, req.Path, req.UploadID, req.PartNumberMarker, int64(req.Limit))
	if jc.Check("failed to list multipart upload parts", err) != nil {
		return
	}
	jc.Encode(resp)
}

func (b *bus) ProcessConsensusChange(cc modules.ConsensusChange) {
	b.events.BroadcastEvent(api.EventConsensusUpdate{
		ConsensusState: b.consensusState(),
		TransactionFee: b.tp.RecommendedFee(),
		Timestamp:      time.Now().UTC(),
	})
}

// New returns a new Bus.
func New(am *alerts.Manager, hm WebhookManager, events ibus.EventBroadcaster, cm ChainManager, cs ChainStore, s Syncer, w Wallet, hdb HostDB, as AutopilotStore, ms MetadataStore, ss SettingStore, eas EphemeralAccountStore, mtrcs MetricsStore, l *zap.Logger) (*bus, error) {
	b := &bus{
		alerts:           alerts.WithOrigin(am, "bus"),
		alertMgr:         am,
<<<<<<< HEAD
		webhooks:         hm,
		events:           events,
=======
		events:           ibus.NewEventBroadcaster(hm, l.Named("events").Sugar()),
		hooks:            hm,
		s:                s,
>>>>>>> d83155a3
		cm:               cm,
		cs:               cs,
		s:                s,
		w:                w,
		hdb:              hdb,
		as:               as,
		ms:               ms,
		mtrcs:            mtrcs,
		ss:               ss,
		eas:              eas,
		contractLocks:    newContractLocks(),
		uploadingSectors: newUploadingSectorsCache(),
		logger:           l.Sugar().Named("bus"),

		startTime: time.Now(),
	}

	// ensure we don't hang indefinitely
	ctx, cancel := context.WithTimeout(context.Background(), 5*time.Minute)
	defer cancel()

	// load default settings if the setting is not already set
	for key, value := range map[string]interface{}{
		api.SettingGouging:       build.DefaultGougingSettings,
		api.SettingRedundancy:    build.DefaultRedundancySettings,
		api.SettingUploadPacking: build.DefaultUploadPackingSettings,
	} {
		if _, err := b.ss.Setting(ctx, key); errors.Is(err, api.ErrSettingNotFound) {
			if bytes, err := json.Marshal(value); err != nil {
				panic("failed to marshal default settings") // should never happen
			} else if err := b.ss.UpdateSetting(ctx, key, string(bytes)); err != nil {
				return nil, err
			}
		}
	}

	// check redundancy settings for validity
	var rs api.RedundancySettings
	if rss, err := b.ss.Setting(ctx, api.SettingRedundancy); err != nil {
		return nil, err
	} else if err := json.Unmarshal([]byte(rss), &rs); err != nil {
		return nil, err
	} else if err := rs.Validate(); err != nil {
		l.Warn(fmt.Sprintf("invalid redundancy setting found '%v', overwriting the redundancy settings with the default settings", rss))
		bytes, _ := json.Marshal(build.DefaultRedundancySettings)
		if err := b.ss.UpdateSetting(ctx, api.SettingRedundancy, string(bytes)); err != nil {
			return nil, err
		}
	}

	// check gouging settings for validity
	var gs api.GougingSettings
	if gss, err := b.ss.Setting(ctx, api.SettingGouging); err != nil {
		return nil, err
	} else if err := json.Unmarshal([]byte(gss), &gs); err != nil {
		return nil, err
	} else if err := gs.Validate(); err != nil {
		// compat: apply default EA gouging settings
		gs.MinMaxEphemeralAccountBalance = build.DefaultGougingSettings.MinMaxEphemeralAccountBalance
		gs.MinPriceTableValidity = build.DefaultGougingSettings.MinPriceTableValidity
		gs.MinAccountExpiry = build.DefaultGougingSettings.MinAccountExpiry
		if err := gs.Validate(); err == nil {
			l.Info(fmt.Sprintf("updating gouging settings with default EA settings: %+v", gs))
			bytes, _ := json.Marshal(gs)
			if err := b.ss.UpdateSetting(ctx, api.SettingGouging, string(bytes)); err != nil {
				return nil, err
			}
		} else {
			// compat: apply default host block leeway settings
			gs.HostBlockHeightLeeway = build.DefaultGougingSettings.HostBlockHeightLeeway
			if err := gs.Validate(); err == nil {
				l.Info(fmt.Sprintf("updating gouging settings with default HostBlockHeightLeeway settings: %v", gs))
				bytes, _ := json.Marshal(gs)
				if err := b.ss.UpdateSetting(ctx, api.SettingGouging, string(bytes)); err != nil {
					return nil, err
				}
			} else {
				l.Warn(fmt.Sprintf("invalid gouging setting found '%v', overwriting the gouging settings with the default settings", gss))
				bytes, _ := json.Marshal(build.DefaultGougingSettings)
				if err := b.ss.UpdateSetting(ctx, api.SettingGouging, string(bytes)); err != nil {
					return nil, err
				}
			}
		}
	}

	// load the accounts into memory, they're saved when the bus is stopped
	accounts, err := eas.Accounts(ctx)
	if err != nil {
		return nil, err
	}
	b.accounts = newAccounts(accounts, b.logger)

	// mark the shutdown as unclean, this will be overwritten when/if the
	// accounts are saved on shutdown
	if err := eas.SetUncleanShutdown(ctx); err != nil {
		return nil, fmt.Errorf("failed to mark account shutdown as unclean: %w", err)
	}

<<<<<<< HEAD
=======
	if err := cm.Subscribe(b, modules.ConsensusChangeRecent, nil); err != nil {
		return nil, fmt.Errorf("failed to subscribe to consensus changes: %w", err)
	}
>>>>>>> d83155a3
	return b, nil
}<|MERGE_RESOLUTION|>--- conflicted
+++ resolved
@@ -27,10 +27,7 @@
 	"go.sia.tech/renterd/build"
 	"go.sia.tech/renterd/bus/client"
 	ibus "go.sia.tech/renterd/internal/bus"
-<<<<<<< HEAD
 	"go.sia.tech/renterd/internal/chain"
-=======
->>>>>>> d83155a3
 	"go.sia.tech/renterd/object"
 	"go.sia.tech/renterd/webhooks"
 	"go.sia.tech/siad/modules"
@@ -254,15 +251,7 @@
 	contractLocks    *contractLocks
 	uploadingSectors *uploadingSectorsCache
 
-<<<<<<< HEAD
 	logger *zap.SugaredLogger
-=======
-	alerts   alerts.Alerter
-	alertMgr *alerts.Manager
-	events   ibus.EventBroadcaster
-	hooks    *webhooks.Manager
-	logger   *zap.SugaredLogger
->>>>>>> d83155a3
 }
 
 // Handler returns an HTTP handler that serves the bus API.
@@ -2537,14 +2526,8 @@
 	b := &bus{
 		alerts:           alerts.WithOrigin(am, "bus"),
 		alertMgr:         am,
-<<<<<<< HEAD
 		webhooks:         hm,
 		events:           events,
-=======
-		events:           ibus.NewEventBroadcaster(hm, l.Named("events").Sugar()),
-		hooks:            hm,
-		s:                s,
->>>>>>> d83155a3
 		cm:               cm,
 		cs:               cs,
 		s:                s,
@@ -2644,11 +2627,5 @@
 		return nil, fmt.Errorf("failed to mark account shutdown as unclean: %w", err)
 	}
 
-<<<<<<< HEAD
-=======
-	if err := cm.Subscribe(b, modules.ConsensusChangeRecent, nil); err != nil {
-		return nil, fmt.Errorf("failed to subscribe to consensus changes: %w", err)
-	}
->>>>>>> d83155a3
 	return b, nil
 }