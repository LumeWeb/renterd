package bus

import (
	"context"
	"encoding/json"
	"errors"
	"fmt"
	"io"
	"math"
	"net/http"
	"runtime"
	"sort"
	"strings"
	"time"

	"go.sia.tech/core/consensus"
	rhpv2 "go.sia.tech/core/rhp/v2"
	rhpv3 "go.sia.tech/core/rhp/v3"
	"go.sia.tech/core/types"
	"go.sia.tech/gofakes3"
	"go.sia.tech/jape"
	"go.sia.tech/renterd/alerts"
	"go.sia.tech/renterd/api"
	"go.sia.tech/renterd/build"
	"go.sia.tech/renterd/bus/client"
	"go.sia.tech/renterd/hostdb"
	"go.sia.tech/renterd/object"
	"go.sia.tech/renterd/tracing"
	"go.sia.tech/renterd/wallet"
	"go.sia.tech/renterd/webhooks"
	"go.sia.tech/siad/modules"
	"go.uber.org/zap"
)

// Client re-exports the client from the client package.
type Client struct {
	*client.Client
}

// NewClient returns a new bus client.
func NewClient(addr, password string) *Client {
	return &Client{
		client.New(
			addr,
			password,
		),
	}
}

type (
	// A ChainManager manages blockchain state.
	ChainManager interface {
		AcceptBlock(types.Block) error
		BlockAtHeight(height uint64) (types.Block, bool)
		IndexAtHeight(height uint64) (types.ChainIndex, error)
		LastBlockTime() time.Time
		Subscribe(s modules.ConsensusSetSubscriber, ccID modules.ConsensusChangeID, cancel <-chan struct{}) error
		Synced() bool
		TipState() consensus.State
	}

	// A Syncer can connect to other peers and synchronize the blockchain.
	Syncer interface {
		BroadcastTransaction(txn types.Transaction, dependsOn []types.Transaction)
		Connect(addr string) error
		Peers() []string
		SyncerAddress(ctx context.Context) (string, error)
	}

	// A TransactionPool can validate and relay unconfirmed transactions.
	TransactionPool interface {
		AcceptTransactionSet(txns []types.Transaction) error
		Close() error
		RecommendedFee() types.Currency
		Subscribe(subscriber modules.TransactionPoolSubscriber)
		Transactions() []types.Transaction
		UnconfirmedParents(txn types.Transaction) ([]types.Transaction, error)
	}

	// A Wallet can spend and receive siacoins.
	Wallet interface {
		Address() types.Address
		Balance() (spendable, confirmed, unconfirmed types.Currency, _ error)
		FundTransaction(cs consensus.State, txn *types.Transaction, amount types.Currency, useUnconfirmedTxns bool) ([]types.Hash256, error)
		Height() uint64
		Redistribute(cs consensus.State, outputs int, amount, feePerByte types.Currency, pool []types.Transaction) (types.Transaction, []types.Hash256, error)
		ReleaseInputs(txn types.Transaction)
		SignTransaction(cs consensus.State, txn *types.Transaction, toSign []types.Hash256, cf types.CoveredFields) error
		Transactions(before, since time.Time, offset, limit int) ([]wallet.Transaction, error)
		UnspentOutputs() ([]wallet.SiacoinElement, error)
	}

	// A HostDB stores information about hosts.
	HostDB interface {
		Host(ctx context.Context, hostKey types.PublicKey) (hostdb.HostInfo, error)
		Hosts(ctx context.Context, offset, limit int) ([]hostdb.Host, error)
		HostsForScanning(ctx context.Context, maxLastScan time.Time, offset, limit int) ([]hostdb.HostAddress, error)
		RecordHostScans(ctx context.Context, scans []hostdb.HostScan) error
		RecordPriceTables(ctx context.Context, priceTableUpdate []hostdb.PriceTableUpdate) error
		RemoveOfflineHosts(ctx context.Context, minRecentScanFailures uint64, maxDowntime time.Duration) (uint64, error)
		ResetLostSectors(ctx context.Context, hk types.PublicKey) error
		SearchHosts(ctx context.Context, filterMode, addressContains string, keyIn []types.PublicKey, offset, limit int) ([]hostdb.Host, error)

		HostAllowlist(ctx context.Context) ([]types.PublicKey, error)
		HostBlocklist(ctx context.Context) ([]string, error)
		UpdateHostAllowlistEntries(ctx context.Context, add, remove []types.PublicKey, clear bool) error
		UpdateHostBlocklistEntries(ctx context.Context, add, remove []string, clear bool) error
	}

	// A MetadataStore stores information about contracts and objects.
	MetadataStore interface {
		AddContract(ctx context.Context, c rhpv2.ContractRevision, contractPrice, totalCost types.Currency, startHeight uint64, state string) (api.ContractMetadata, error)
		AddRenewedContract(ctx context.Context, c rhpv2.ContractRevision, contractPrice, totalCost types.Currency, startHeight uint64, renewedFrom types.FileContractID, state string) (api.ContractMetadata, error)
		AncestorContracts(ctx context.Context, fcid types.FileContractID, minStartHeight uint64) ([]api.ArchivedContract, error)
		ArchiveContract(ctx context.Context, id types.FileContractID, reason string) error
		ArchiveContracts(ctx context.Context, toArchive map[types.FileContractID]string) error
		ArchiveAllContracts(ctx context.Context, reason string) error
		Contract(ctx context.Context, id types.FileContractID) (api.ContractMetadata, error)
		Contracts(ctx context.Context) ([]api.ContractMetadata, error)
		ContractSetContracts(ctx context.Context, set string) ([]api.ContractMetadata, error)
		ContractSets(ctx context.Context) ([]string, error)
		RecordContractSpending(ctx context.Context, records []api.ContractSpendingRecord) error
		RemoveContractSet(ctx context.Context, name string) error
		RenewedContract(ctx context.Context, renewedFrom types.FileContractID) (api.ContractMetadata, error)
		SetContractSet(ctx context.Context, set string, contracts []types.FileContractID) error

		ContractRoots(ctx context.Context, id types.FileContractID) ([]types.Hash256, error)
		ContractSizes(ctx context.Context) (map[types.FileContractID]api.ContractSize, error)
		ContractSize(ctx context.Context, id types.FileContractID) (api.ContractSize, error)

		DeleteHostSector(ctx context.Context, hk types.PublicKey, root types.Hash256) error

		Bucket(_ context.Context, bucketName string) (api.Bucket, error)
		CreateBucket(_ context.Context, bucketName string, policy api.BucketPolicy) error
		DeleteBucket(_ context.Context, bucketName string) error
		ListBuckets(_ context.Context) ([]api.Bucket, error)
		UpdateBucketPolicy(ctx context.Context, bucketName string, policy api.BucketPolicy) error

		CopyObject(ctx context.Context, srcBucket, dstBucket, srcPath, dstPath, mimeType string) (api.ObjectMetadata, error)
		ListObjects(ctx context.Context, bucketName, prefix, marker string, limit int) (api.ObjectsListResponse, error)
		Object(ctx context.Context, bucketName, path string) (api.Object, error)
		ObjectEntries(ctx context.Context, bucketName, path, prefix, marker string, offset, limit int) ([]api.ObjectMetadata, bool, error)
		ObjectsBySlabKey(ctx context.Context, bucketName string, slabKey object.EncryptionKey) ([]api.ObjectMetadata, error)
		ObjectsStats(ctx context.Context) (api.ObjectsStatsResponse, error)
		RemoveObject(ctx context.Context, bucketName, path string) error
		RemoveObjects(ctx context.Context, bucketName, prefix string) error
		RenameObject(ctx context.Context, bucketName, from, to string) error
		RenameObjects(ctx context.Context, bucketName, from, to string) error
		SearchObjects(ctx context.Context, bucketName, substring string, offset, limit int) ([]api.ObjectMetadata, error)
		UpdateObject(ctx context.Context, bucketName, path, contractSet, ETag, mimeType string, o object.Object, usedContracts map[types.PublicKey]types.FileContractID) error

		AbortMultipartUpload(ctx context.Context, bucketName, path string, uploadID string) (err error)
		AddMultipartPart(ctx context.Context, bucketName, path, contractSet, eTag, uploadID string, partNumber int, slices []object.SlabSlice, partialSlab []object.PartialSlab, usedContracts map[types.PublicKey]types.FileContractID) (err error)
		CompleteMultipartUpload(ctx context.Context, bucketName, path, uploadID string, parts []api.MultipartCompletedPart) (_ api.MultipartCompleteResponse, err error)
		CreateMultipartUpload(ctx context.Context, bucketName, path string, ec object.EncryptionKey, mimeType string) (api.MultipartCreateResponse, error)
		MultipartUpload(ctx context.Context, uploadID string) (resp api.MultipartUpload, _ error)
		MultipartUploads(ctx context.Context, bucketName, prefix, keyMarker, uploadIDMarker string, maxUploads int) (resp api.MultipartListUploadsResponse, _ error)
		MultipartUploadParts(ctx context.Context, bucketName, object string, uploadID string, marker int, limit int64) (resp api.MultipartListPartsResponse, _ error)

		MarkPackedSlabsUploaded(ctx context.Context, slabs []api.UploadedPackedSlab, usedContracts map[types.PublicKey]types.FileContractID) error
		PackedSlabsForUpload(ctx context.Context, lockingDuration time.Duration, minShards, totalShards uint8, set string, limit int) ([]api.PackedSlab, error)
		SlabBuffers(ctx context.Context) ([]api.SlabBuffer, error)

		AddPartialSlab(ctx context.Context, data []byte, minShards, totalShards uint8, contractSet string) (slabs []object.PartialSlab, bufferSize int64, err error)
		FetchPartialSlab(ctx context.Context, key object.EncryptionKey, offset, length uint32) ([]byte, error)
		Slab(ctx context.Context, key object.EncryptionKey) (object.Slab, error)
		RefreshHealth(ctx context.Context) error
		UnhealthySlabs(ctx context.Context, healthCutoff float64, set string, limit int) ([]api.UnhealthySlab, error)
		UpdateSlab(ctx context.Context, s object.Slab, contractSet string, usedContracts map[types.PublicKey]types.FileContractID) error
	}

	// An AutopilotStore stores autopilots.
	AutopilotStore interface {
		Autopilot(ctx context.Context, id string) (api.Autopilot, error)
		Autopilots(ctx context.Context) ([]api.Autopilot, error)
		UpdateAutopilot(ctx context.Context, ap api.Autopilot) error
	}

	// A SettingStore stores settings.
	SettingStore interface {
		DeleteSetting(ctx context.Context, key string) error
		Setting(ctx context.Context, key string) (string, error)
		Settings(ctx context.Context) ([]string, error)
		UpdateSetting(ctx context.Context, key, value string) error
	}

	// EphemeralAccountStore persists information about accounts. Since accounts
	// are rapidly updated and can be recovered, they are only loaded upon
	// startup and persisted upon shutdown.
	EphemeralAccountStore interface {
		Accounts(context.Context) ([]api.Account, error)
		SaveAccounts(context.Context, []api.Account) error
		SetUncleanShutdown() error
	}

	MetricsStore interface {
		ContractSetMetrics(ctx context.Context, start time.Time, n uint64, interval time.Duration, opts api.ContractSetMetricsQueryOpts) ([]api.ContractSetMetric, error)

		ContractMetrics(ctx context.Context, start time.Time, n uint64, interval time.Duration, opts api.ContractMetricsQueryOpts) ([]api.ContractMetric, error)
		RecordContractMetric(ctx context.Context, metrics ...api.ContractMetric) error

		ContractSetChurnMetrics(ctx context.Context, start time.Time, n uint64, interval time.Duration, opts api.ContractSetChurnMetricsQueryOpts) ([]api.ContractSetChurnMetric, error)
		RecordContractSetChurnMetric(ctx context.Context, metrics ...api.ContractSetChurnMetric) error
	}
)

type bus struct {
<<<<<<< HEAD
	startTime time.Time

	cm ChainManager
	s  Syncer
	tp TransactionPool
=======
	alerts   alerts.Alerter
	alertMgr *alerts.Manager
	hooks    *webhooks.Manager
	s        Syncer
	cm       ChainManager
	tp       TransactionPool
	w        Wallet
	hdb      HostDB
	as       AutopilotStore
	ms       MetadataStore
	mtrcs    MetricsStore
	ss       SettingStore
>>>>>>> 641aae30

	as  AutopilotStore
	eas EphemeralAccountStore
	hdb HostDB
	ms  MetadataStore
	ss  SettingStore
	w   Wallet

	accounts         *accounts
	contractLocks    *contractLocks
	uploadingSectors *uploadingSectorsCache

	alerts   alerts.Alerter
	alertMgr *alerts.Manager
	hooks    *webhooks.Manager
	logger   *zap.SugaredLogger
}

// Handler returns an HTTP handler that serves the bus API.
func (b *bus) Handler() http.Handler {
	return jape.Mux(tracing.TracedRoutes("bus", map[string]jape.Handler{
		"GET    /accounts":                 b.accountsHandlerGET,
		"POST   /account/:id":              b.accountHandlerGET,
		"POST   /account/:id/add":          b.accountsAddHandlerPOST,
		"POST   /account/:id/lock":         b.accountsLockHandlerPOST,
		"POST   /account/:id/unlock":       b.accountsUnlockHandlerPOST,
		"POST   /account/:id/update":       b.accountsUpdateHandlerPOST,
		"POST   /account/:id/requiressync": b.accountsRequiresSyncHandlerPOST,
		"POST   /account/:id/resetdrift":   b.accountsResetDriftHandlerPOST,

		"GET    /alerts":          b.handleGETAlerts,
		"POST   /alerts/dismiss":  b.handlePOSTAlertsDismiss,
		"POST   /alerts/register": b.handlePOSTAlertsRegister,

		"GET    /autopilots":    b.autopilotsListHandlerGET,
		"GET    /autopilot/:id": b.autopilotsHandlerGET,
		"PUT    /autopilot/:id": b.autopilotsHandlerPUT,

		"GET    /buckets":             b.bucketsHandlerGET,
		"POST   /buckets":             b.bucketsHandlerPOST,
		"PUT    /bucket/:name/policy": b.bucketsHandlerPolicyPUT,
		"DELETE /bucket/:name":        b.bucketHandlerDELETE,
		"GET    /bucket/:name":        b.bucketHandlerGET,

		"POST   /consensus/acceptblock":        b.consensusAcceptBlock,
		"GET    /consensus/network":            b.consensusNetworkHandler,
		"GET    /consensus/siafundfee/:payout": b.contractTaxHandlerGET,
		"GET    /consensus/state":              b.consensusStateHandler,

		"GET    /contracts":              b.contractsHandlerGET,
		"DELETE /contracts/all":          b.contractsAllHandlerDELETE,
		"POST   /contracts/archive":      b.contractsArchiveHandlerPOST,
		"GET    /contracts/prunable":     b.contractsPrunableDataHandlerGET,
		"GET    /contracts/renewed/:id":  b.contractsRenewedIDHandlerGET,
		"GET    /contracts/sets":         b.contractsSetsHandlerGET,
		"GET    /contracts/set/:set":     b.contractsSetHandlerGET,
		"PUT    /contracts/set/:set":     b.contractsSetHandlerPUT,
		"DELETE /contracts/set/:set":     b.contractsSetHandlerDELETE,
		"POST   /contracts/spending":     b.contractsSpendingHandlerPOST,
		"GET    /contract/:id":           b.contractIDHandlerGET,
		"POST   /contract/:id":           b.contractIDHandlerPOST,
		"DELETE /contract/:id":           b.contractIDHandlerDELETE,
		"POST   /contract/:id/acquire":   b.contractAcquireHandlerPOST,
		"GET    /contract/:id/ancestors": b.contractIDAncestorsHandler,
		"POST   /contract/:id/keepalive": b.contractKeepaliveHandlerPOST,
		"POST   /contract/:id/renewed":   b.contractIDRenewedHandlerPOST,
		"POST   /contract/:id/release":   b.contractReleaseHandlerPOST,
		"GET    /contract/:id/roots":     b.contractIDRootsHandlerGET,
		"GET    /contract/:id/size":      b.contractSizeHandlerGET,

		"GET    /hosts":                          b.hostsHandlerGET,
		"GET    /hosts/allowlist":                b.hostsAllowlistHandlerGET,
		"PUT    /hosts/allowlist":                b.hostsAllowlistHandlerPUT,
		"GET    /hosts/blocklist":                b.hostsBlocklistHandlerGET,
		"PUT    /hosts/blocklist":                b.hostsBlocklistHandlerPUT,
		"POST   /hosts/pricetables":              b.hostsPricetableHandlerPOST,
		"POST   /hosts/remove":                   b.hostsRemoveHandlerPOST,
		"POST   /hosts/scans":                    b.hostsScanHandlerPOST,
		"GET    /hosts/scanning":                 b.hostsScanningHandlerGET,
		"GET    /host/:hostkey":                  b.hostsPubkeyHandlerGET,
		"POST   /host/:hostkey/resetlostsectors": b.hostsResetLostSectorsPOST,

		"POST   /multipart/create":      b.multipartHandlerCreatePOST,
		"POST   /multipart/abort":       b.multipartHandlerAbortPOST,
		"POST   /multipart/complete":    b.multipartHandlerCompletePOST,
		"PUT    /multipart/part":        b.multipartHandlerUploadPartPUT,
		"GET    /multipart/upload/:id":  b.multipartHandlerUploadGET,
		"POST   /multipart/listuploads": b.multipartHandlerListUploadsPOST,
		"POST   /multipart/listparts":   b.multipartHandlerListPartsPOST,

		"GET    /objects/*path":  b.objectsHandlerGET,
		"PUT    /objects/*path":  b.objectsHandlerPUT,
		"DELETE /objects/*path":  b.objectsHandlerDELETE,
		"POST   /objects/copy":   b.objectsCopyHandlerPOST,
		"POST   /objects/rename": b.objectsRenameHandlerPOST,
		"POST   /objects/list":   b.objectsListHandlerPOST,

		"GET    /params/gouging": b.paramsHandlerGougingGET,
		"GET    /params/upload":  b.paramsHandlerUploadGET,

		"GET    /slabbuffers":      b.slabbuffersHandlerGET,
		"POST   /slabbuffer/done":  b.packedSlabsHandlerDonePOST,
		"POST   /slabbuffer/fetch": b.packedSlabsHandlerFetchPOST,

		"POST   /search/hosts":   b.searchHostsHandlerPOST,
		"GET    /search/objects": b.searchObjectsHandlerGET,

		"DELETE /sectors/:hk/:root": b.sectorsHostRootHandlerDELETE,

		"GET    /settings":     b.settingsHandlerGET,
		"GET    /setting/:key": b.settingKeyHandlerGET,
		"PUT    /setting/:key": b.settingKeyHandlerPUT,
		"DELETE /setting/:key": b.settingKeyHandlerDELETE,

		"POST   /slabs/migration":     b.slabsMigrationHandlerPOST,
		"GET    /slabs/partial/:key":  b.slabsPartialHandlerGET,
		"POST   /slabs/partial":       b.slabsPartialHandlerPOST,
		"POST   /slabs/refreshhealth": b.slabsRefreshHealthHandlerPOST,
		"GET    /slab/:key":           b.slabHandlerGET,
		"GET    /slab/:key/objects":   b.slabObjectsHandlerGET,
		"PUT    /slab":                b.slabHandlerPUT,

		"GET    /state":         b.stateHandlerGET,
		"GET    /stats/objects": b.objectsStatshandlerGET,

		"GET    /syncer/address": b.syncerAddrHandler,
		"POST   /syncer/connect": b.syncerConnectHandler,
		"GET    /syncer/peers":   b.syncerPeersHandler,

		"GET    /txpool/recommendedfee": b.txpoolFeeHandler,
		"GET    /txpool/transactions":   b.txpoolTransactionsHandler,
		"POST   /txpool/broadcast":      b.txpoolBroadcastHandler,

		"POST   /upload/:id":        b.uploadTrackHandlerPOST,
		"DELETE /upload/:id":        b.uploadFinishedHandlerDELETE,
		"POST   /upload/:id/sector": b.uploadAddSectorHandlerPOST,

		"GET    /wallet":               b.walletHandler,
		"POST   /wallet/discard":       b.walletDiscardHandler,
		"POST   /wallet/fund":          b.walletFundHandler,
		"GET    /wallet/outputs":       b.walletOutputsHandler,
		"GET    /wallet/pending":       b.walletPendingHandler,
		"POST   /wallet/prepare/form":  b.walletPrepareFormHandler,
		"POST   /wallet/prepare/renew": b.walletPrepareRenewHandler,
		"POST   /wallet/redistribute":  b.walletRedistributeHandler,
		"POST   /wallet/sign":          b.walletSignHandler,
		"GET    /wallet/transactions":  b.walletTransactionsHandler,

		"GET    /webhooks":        b.webhookHandlerGet,
		"POST   /webhooks":        b.webhookHandlerPost,
		"POST   /webhooks/action": b.webhookActionHandlerPost,
		"POST   /webhook/delete":  b.webhookHandlerDelete,
	}))
}

// Shutdown shuts down the bus.
func (b *bus) Shutdown(ctx context.Context) error {
	b.hooks.Close()
	accounts := b.accounts.ToPersist()
	err := b.eas.SaveAccounts(ctx, accounts)
	if err != nil {
		b.logger.Errorf("failed to save %v accounts: %v", len(accounts), err)
	} else {
		b.logger.Infof("successfully saved %v accounts", len(accounts))
	}
	return err
}

func (b *bus) fetchSetting(ctx context.Context, key string, value interface{}) error {
	if val, err := b.ss.Setting(ctx, key); err != nil {
		return fmt.Errorf("could not get contract set settings: %w", err)
	} else if err := json.Unmarshal([]byte(val), &value); err != nil {
		b.logger.Panicf("failed to unmarshal %v settings '%s': %v", key, val, err)
	}
	return nil
}

func (b *bus) consensusAcceptBlock(jc jape.Context) {
	var block types.Block
	if jc.Decode(&block) != nil {
		return
	}
	if jc.Check("failed to accept block", b.cm.AcceptBlock(block)) != nil {
		return
	}
}

func (b *bus) syncerAddrHandler(jc jape.Context) {
	addr, err := b.s.SyncerAddress(jc.Request.Context())
	if jc.Check("failed to fetch syncer's address", err) != nil {
		return
	}
	jc.Encode(addr)
}

func (b *bus) syncerPeersHandler(jc jape.Context) {
	jc.Encode(b.s.Peers())
}

func (b *bus) syncerConnectHandler(jc jape.Context) {
	var addr string
	if jc.Decode(&addr) == nil {
		jc.Check("couldn't connect to peer", b.s.Connect(addr))
	}
}

func (b *bus) consensusStateHandler(jc jape.Context) {
	jc.Encode(b.consensusState())
}

func (b *bus) consensusNetworkHandler(jc jape.Context) {
	jc.Encode(api.ConsensusNetwork{
		Name: b.cm.TipState().Network.Name,
	})
}

func (b *bus) txpoolFeeHandler(jc jape.Context) {
	fee := b.tp.RecommendedFee()
	jc.Encode(fee)
}

func (b *bus) txpoolTransactionsHandler(jc jape.Context) {
	jc.Encode(b.tp.Transactions())
}

func (b *bus) txpoolBroadcastHandler(jc jape.Context) {
	var txnSet []types.Transaction
	if jc.Decode(&txnSet) == nil {
		jc.Check("couldn't broadcast transaction set", b.tp.AcceptTransactionSet(txnSet))
	}
}

func (b *bus) bucketsHandlerGET(jc jape.Context) {
	resp, err := b.ms.ListBuckets(jc.Request.Context())
	if jc.Check("couldn't list buckets", err) != nil {
		return
	}
	jc.Encode(resp)
}

func (b *bus) bucketsHandlerPOST(jc jape.Context) {
	var bucket api.BucketCreateRequest
	if jc.Decode(&bucket) != nil {
		return
	} else if bucket.Name == "" {
		jc.Error(errors.New("no name provided"), http.StatusBadRequest)
		return
	} else if jc.Check("failed to create bucket", b.ms.CreateBucket(jc.Request.Context(), bucket.Name, bucket.Policy)) != nil {
		return
	}
}

func (b *bus) bucketsHandlerPolicyPUT(jc jape.Context) {
	var req api.BucketUpdatePolicyRequest
	if jc.Decode(&req) != nil {
		return
	} else if bucket := jc.PathParam("name"); bucket == "" {
		jc.Error(errors.New("no bucket name provided"), http.StatusBadRequest)
		return
	} else if jc.Check("failed to create bucket", b.ms.UpdateBucketPolicy(jc.Request.Context(), bucket, req.Policy)) != nil {
		return
	}
}

func (b *bus) bucketHandlerDELETE(jc jape.Context) {
	var name string
	if jc.DecodeParam("name", &name) != nil {
		return
	} else if name == "" {
		jc.Error(errors.New("no name provided"), http.StatusBadRequest)
		return
	} else if jc.Check("failed to delete bucket", b.ms.DeleteBucket(jc.Request.Context(), name)) != nil {
		return
	}
}

func (b *bus) bucketHandlerGET(jc jape.Context) {
	var name string
	if jc.DecodeParam("name", &name) != nil {
		return
	} else if name == "" {
		jc.Error(errors.New("no name provided"), http.StatusBadRequest)
		return
	}
	bucket, err := b.ms.Bucket(jc.Request.Context(), name)
	if errors.Is(err, api.ErrBucketNotFound) {
		jc.Error(err, http.StatusNotFound)
		return
	} else if jc.Check("failed to fetch bucket", err) != nil {
		return
	}
	jc.Encode(bucket)
}

func (b *bus) walletHandler(jc jape.Context) {
	address := b.w.Address()
	spendable, confirmed, unconfirmed, err := b.w.Balance()
	if jc.Check("couldn't fetch wallet balance", err) != nil {
		return
	}
	jc.Encode(api.WalletResponse{
		ScanHeight:  b.w.Height(),
		Address:     address,
		Confirmed:   confirmed,
		Spendable:   spendable,
		Unconfirmed: unconfirmed,
	})
}

func (b *bus) walletTransactionsHandler(jc jape.Context) {
	var before, since time.Time
	offset := 0
	limit := -1
	if jc.DecodeForm("before", (*api.TimeRFC3339)(&before)) != nil ||
		jc.DecodeForm("since", (*api.TimeRFC3339)(&since)) != nil ||
		jc.DecodeForm("offset", &offset) != nil ||
		jc.DecodeForm("limit", &limit) != nil {
		return
	}
	txns, err := b.w.Transactions(before, since, offset, limit)
	if jc.Check("couldn't load transactions", err) == nil {
		jc.Encode(txns)
	}
}

func (b *bus) walletOutputsHandler(jc jape.Context) {
	utxos, err := b.w.UnspentOutputs()
	if jc.Check("couldn't load outputs", err) == nil {
		jc.Encode(utxos)
	}
}

func (b *bus) walletFundHandler(jc jape.Context) {
	var wfr api.WalletFundRequest
	if jc.Decode(&wfr) != nil {
		return
	}
	txn := wfr.Transaction
	if len(txn.MinerFees) == 0 {
		// if no fees are specified, we add some
		fee := b.tp.RecommendedFee().Mul64(b.cm.TipState().TransactionWeight(txn))
		txn.MinerFees = []types.Currency{fee}
	}
	toSign, err := b.w.FundTransaction(b.cm.TipState(), &txn, wfr.Amount.Add(txn.MinerFees[0]), wfr.UseUnconfirmedTxns)
	if jc.Check("couldn't fund transaction", err) != nil {
		return
	}
	parents, err := b.tp.UnconfirmedParents(txn)
	if jc.Check("couldn't load transaction dependencies", err) != nil {
		b.w.ReleaseInputs(txn)
		return
	}
	jc.Encode(api.WalletFundResponse{
		Transaction: txn,
		ToSign:      toSign,
		DependsOn:   parents,
	})
}

func (b *bus) walletSignHandler(jc jape.Context) {
	var wsr api.WalletSignRequest
	if jc.Decode(&wsr) != nil {
		return
	}
	err := b.w.SignTransaction(b.cm.TipState(), &wsr.Transaction, wsr.ToSign, wsr.CoveredFields)
	if jc.Check("couldn't sign transaction", err) == nil {
		jc.Encode(wsr.Transaction)
	}
}

func (b *bus) walletRedistributeHandler(jc jape.Context) {
	var wfr api.WalletRedistributeRequest
	if jc.Decode(&wfr) != nil {
		return
	}
	if wfr.Outputs == 0 {
		jc.Error(errors.New("'outputs' has to be greater than zero"), http.StatusBadRequest)
		return
	}

	cs := b.cm.TipState()
	txn, toSign, err := b.w.Redistribute(cs, wfr.Outputs, wfr.Amount, b.tp.RecommendedFee(), b.tp.Transactions())
	if jc.Check("couldn't redistribute money in the wallet into the desired outputs", err) != nil {
		return
	}

	err = b.w.SignTransaction(cs, &txn, toSign, types.CoveredFields{WholeTransaction: true})
	if jc.Check("couldn't sign the transaction", err) != nil {
		return
	}

	if jc.Check("couldn't broadcast the transaction", b.tp.AcceptTransactionSet([]types.Transaction{txn})) != nil {
		b.w.ReleaseInputs(txn)
		return
	}

	jc.Encode(txn.ID())
}

func (b *bus) walletDiscardHandler(jc jape.Context) {
	var txn types.Transaction
	if jc.Decode(&txn) == nil {
		b.w.ReleaseInputs(txn)
	}
}

func (b *bus) walletPrepareFormHandler(jc jape.Context) {
	var wpfr api.WalletPrepareFormRequest
	if jc.Decode(&wpfr) != nil {
		return
	}
	if wpfr.HostKey == (types.PublicKey{}) {
		jc.Error(errors.New("no host key provided"), http.StatusBadRequest)
		return
	}
	if wpfr.RenterKey == (types.PublicKey{}) {
		jc.Error(errors.New("no renter key provided"), http.StatusBadRequest)
		return
	}
	cs := b.cm.TipState()

	fc := rhpv2.PrepareContractFormation(wpfr.RenterKey, wpfr.HostKey, wpfr.RenterFunds, wpfr.HostCollateral, wpfr.EndHeight, wpfr.HostSettings, wpfr.RenterAddress)
	cost := rhpv2.ContractFormationCost(cs, fc, wpfr.HostSettings.ContractPrice)
	txn := types.Transaction{
		FileContracts: []types.FileContract{fc},
	}
	txn.MinerFees = []types.Currency{b.tp.RecommendedFee().Mul64(cs.TransactionWeight(txn))}
	toSign, err := b.w.FundTransaction(cs, &txn, cost.Add(txn.MinerFees[0]), true)
	if jc.Check("couldn't fund transaction", err) != nil {
		return
	}
	cf := wallet.ExplicitCoveredFields(txn)
	err = b.w.SignTransaction(cs, &txn, toSign, cf)
	if jc.Check("couldn't sign transaction", err) != nil {
		b.w.ReleaseInputs(txn)
		return
	}
	parents, err := b.tp.UnconfirmedParents(txn)
	if jc.Check("couldn't load transaction dependencies", err) != nil {
		b.w.ReleaseInputs(txn)
		return
	}
	jc.Encode(append(parents, txn))
}

func (b *bus) walletPrepareRenewHandler(jc jape.Context) {
	var wprr api.WalletPrepareRenewRequest
	if jc.Decode(&wprr) != nil {
		return
	}
	if wprr.RenterKey == nil {
		jc.Error(errors.New("no renter key provided"), http.StatusBadRequest)
		return
	}
	cs := b.cm.TipState()

	// Create the final revision from the provided revision.
	finalRevision := wprr.Revision
	finalRevision.MissedProofOutputs = finalRevision.ValidProofOutputs
	finalRevision.Filesize = 0
	finalRevision.FileMerkleRoot = types.Hash256{}
	finalRevision.RevisionNumber = math.MaxUint64

	// Prepare the new contract.
	fc, basePrice := rhpv3.PrepareContractRenewal(wprr.Revision, wprr.HostAddress, wprr.RenterAddress, wprr.RenterFunds, wprr.NewCollateral, wprr.PriceTable, wprr.EndHeight)

	// Create the transaction containing both the final revision and new
	// contract.
	txn := types.Transaction{
		FileContracts:         []types.FileContract{fc},
		FileContractRevisions: []types.FileContractRevision{finalRevision},
		MinerFees:             []types.Currency{wprr.PriceTable.TxnFeeMaxRecommended.Mul64(4096)},
	}

	// Compute how much renter funds to put into the new contract.
	cost := rhpv3.ContractRenewalCost(cs, wprr.PriceTable, fc, txn.MinerFees[0], basePrice)

	// Fund the txn. We are not signing it yet since it's not complete. The host
	// still needs to complete it and the revision + contract are signed with
	// the renter key by the worker.
	toSign, err := b.w.FundTransaction(cs, &txn, cost, true)
	if jc.Check("couldn't fund transaction", err) != nil {
		return
	}

	// Add any required parents.
	parents, err := b.tp.UnconfirmedParents(txn)
	if jc.Check("couldn't load transaction dependencies", err) != nil {
		b.w.ReleaseInputs(txn)
		return
	}
	jc.Encode(api.WalletPrepareRenewResponse{
		ToSign:         toSign,
		TransactionSet: append(parents, txn),
	})
}

func (b *bus) walletPendingHandler(jc jape.Context) {
	isRelevant := func(txn types.Transaction) bool {
		addr := b.w.Address()
		for _, sci := range txn.SiacoinInputs {
			if sci.UnlockConditions.UnlockHash() == addr {
				return true
			}
		}
		for _, sco := range txn.SiacoinOutputs {
			if sco.Address == addr {
				return true
			}
		}
		return false
	}

	txns := b.tp.Transactions()
	relevant := txns[:0]
	for _, txn := range txns {
		if isRelevant(txn) {
			relevant = append(relevant, txn)
		}
	}
	jc.Encode(relevant)
}

func (b *bus) hostsHandlerGET(jc jape.Context) {
	offset := 0
	limit := -1
	if jc.DecodeForm("offset", &offset) != nil || jc.DecodeForm("limit", &limit) != nil {
		return
	}
	hosts, err := b.hdb.Hosts(jc.Request.Context(), offset, limit)
	if jc.Check(fmt.Sprintf("couldn't fetch hosts %d-%d", offset, offset+limit), err) != nil {
		return
	}
	jc.Encode(hosts)
}

func (b *bus) searchHostsHandlerPOST(jc jape.Context) {
	var req api.SearchHostsRequest
	if jc.Decode(&req) != nil {
		return
	}
	hosts, err := b.hdb.SearchHosts(jc.Request.Context(), req.FilterMode, req.AddressContains, req.KeyIn, req.Offset, req.Limit)
	if jc.Check(fmt.Sprintf("couldn't fetch hosts %d-%d", req.Offset, req.Offset+req.Limit), err) != nil {
		return
	}
	jc.Encode(hosts)
}

func (b *bus) hostsRemoveHandlerPOST(jc jape.Context) {
	var hrr api.HostsRemoveRequest
	if jc.Decode(&hrr) != nil {
		return
	}
	if hrr.MaxDowntimeHours == 0 {
		jc.Error(errors.New("maxDowntime must be non-zero"), http.StatusBadRequest)
		return
	}
	if hrr.MinRecentScanFailures == 0 {
		jc.Error(errors.New("minRecentScanFailures must be non-zero"), http.StatusBadRequest)
		return
	}
	removed, err := b.hdb.RemoveOfflineHosts(jc.Request.Context(), hrr.MinRecentScanFailures, time.Duration(hrr.MaxDowntimeHours))
	if jc.Check("couldn't remove offline hosts", err) != nil {
		return
	}
	jc.Encode(removed)
}

func (b *bus) hostsScanningHandlerGET(jc jape.Context) {
	offset := 0
	limit := -1
	maxLastScan := time.Now()
	if jc.DecodeForm("offset", &offset) != nil || jc.DecodeForm("limit", &limit) != nil || jc.DecodeForm("lastScan", (*api.TimeRFC3339)(&maxLastScan)) != nil {
		return
	}
	hosts, err := b.hdb.HostsForScanning(jc.Request.Context(), maxLastScan, offset, limit)
	if jc.Check(fmt.Sprintf("couldn't fetch hosts %d-%d", offset, offset+limit), err) != nil {
		return
	}
	jc.Encode(hosts)
}

func (b *bus) hostsPubkeyHandlerGET(jc jape.Context) {
	var hostKey types.PublicKey
	if jc.DecodeParam("hostkey", &hostKey) != nil {
		return
	}
	host, err := b.hdb.Host(jc.Request.Context(), hostKey)
	if jc.Check("couldn't load host", err) == nil {
		jc.Encode(host)
	}
}

func (b *bus) hostsResetLostSectorsPOST(jc jape.Context) {
	var hostKey types.PublicKey
	if jc.DecodeParam("hostkey", &hostKey) != nil {
		return
	}
	err := b.hdb.ResetLostSectors(jc.Request.Context(), hostKey)
	if jc.Check("couldn't reset lost sectors", err) != nil {
		return
	}
}

func (b *bus) hostsScanHandlerPOST(jc jape.Context) {
	var req api.HostsScanRequest
	if jc.Decode(&req) != nil {
		return
	}
	if jc.Check("failed to record scans", b.hdb.RecordHostScans(jc.Request.Context(), req.Scans)) != nil {
		return
	}
}

func (b *bus) hostsPricetableHandlerPOST(jc jape.Context) {
	var req api.HostsPriceTablesRequest
	if jc.Decode(&req) != nil {
		return
	}
	if jc.Check("failed to record interactions", b.hdb.RecordPriceTables(jc.Request.Context(), req.PriceTableUpdates)) != nil {
		return
	}
}

func (b *bus) contractsSpendingHandlerPOST(jc jape.Context) {
	var records []api.ContractSpendingRecord
	if jc.Decode(&records) != nil {
		return
	}
	if jc.Check("failed to record spending metrics for contract", b.ms.RecordContractSpending(jc.Request.Context(), records)) != nil {
		return
	}
}

func (b *bus) hostsAllowlistHandlerGET(jc jape.Context) {
	allowlist, err := b.hdb.HostAllowlist(jc.Request.Context())
	if jc.Check("couldn't load allowlist", err) == nil {
		jc.Encode(allowlist)
	}
}

func (b *bus) hostsAllowlistHandlerPUT(jc jape.Context) {
	ctx := jc.Request.Context()
	var req api.UpdateAllowlistRequest
	if jc.Decode(&req) == nil {
		if len(req.Add)+len(req.Remove) > 0 && req.Clear {
			jc.Error(errors.New("cannot add or remove entries while clearing the allowlist"), http.StatusBadRequest)
			return
		} else if jc.Check("couldn't update allowlist entries", b.hdb.UpdateHostAllowlistEntries(ctx, req.Add, req.Remove, req.Clear)) != nil {
			return
		}
	}
}

func (b *bus) hostsBlocklistHandlerGET(jc jape.Context) {
	blocklist, err := b.hdb.HostBlocklist(jc.Request.Context())
	if jc.Check("couldn't load blocklist", err) == nil {
		jc.Encode(blocklist)
	}
}

func (b *bus) hostsBlocklistHandlerPUT(jc jape.Context) {
	ctx := jc.Request.Context()
	var req api.UpdateBlocklistRequest
	if jc.Decode(&req) == nil {
		if len(req.Add)+len(req.Remove) > 0 && req.Clear {
			jc.Error(errors.New("cannot add or remove entries while clearing the blocklist"), http.StatusBadRequest)
			return
		} else if jc.Check("couldn't update blocklist entries", b.hdb.UpdateHostBlocklistEntries(ctx, req.Add, req.Remove, req.Clear)) != nil {
			return
		}
	}
}

func (b *bus) contractsHandlerGET(jc jape.Context) {
	cs, err := b.ms.Contracts(jc.Request.Context())
	if jc.Check("couldn't load contracts", err) == nil {
		jc.Encode(cs)
	}
}

func (b *bus) contractsRenewedIDHandlerGET(jc jape.Context) {
	var id types.FileContractID
	if jc.DecodeParam("id", &id) != nil {
		return
	}

	md, err := b.ms.RenewedContract(jc.Request.Context(), id)
	if jc.Check("faild to fetch renewed contract", err) == nil {
		jc.Encode(md)
	}
}

func (b *bus) contractsArchiveHandlerPOST(jc jape.Context) {
	var toArchive api.ContractsArchiveRequest
	if jc.Decode(&toArchive) != nil {
		return
	}

	jc.Check("failed to archive contracts", b.ms.ArchiveContracts(jc.Request.Context(), toArchive))
}

func (b *bus) contractsSetHandlerGET(jc jape.Context) {
	cs, err := b.ms.ContractSetContracts(jc.Request.Context(), jc.PathParam("set"))
	if jc.Check("couldn't load contracts", err) == nil {
		jc.Encode(cs)
	}
}

func (b *bus) contractsSetsHandlerGET(jc jape.Context) {
	sets, err := b.ms.ContractSets(jc.Request.Context())
	if jc.Check("couldn't fetch contract sets", err) == nil {
		jc.Encode(sets)
	}
}

func (b *bus) contractsSetHandlerPUT(jc jape.Context) {
	var contractIds []types.FileContractID
	if set := jc.PathParam("set"); set == "" {
		jc.Error(errors.New("param 'set' can not be empty"), http.StatusBadRequest)
	} else if jc.Decode(&contractIds) == nil {
		jc.Check("could not add contracts to set", b.ms.SetContractSet(jc.Request.Context(), set, contractIds))
	}
}

func (b *bus) contractsSetHandlerDELETE(jc jape.Context) {
	if set := jc.PathParam("set"); set != "" {
		jc.Check("could not remove contract set", b.ms.RemoveContractSet(jc.Request.Context(), set))
	}
}

func (b *bus) contractAcquireHandlerPOST(jc jape.Context) {
	var id types.FileContractID
	if jc.DecodeParam("id", &id) != nil {
		return
	}
	var req api.ContractAcquireRequest
	if jc.Decode(&req) != nil {
		return
	}

	lockID, err := b.contractLocks.Acquire(jc.Request.Context(), req.Priority, id, time.Duration(req.Duration))
	if jc.Check("failed to acquire contract", err) != nil {
		return
	}
	jc.Encode(api.ContractAcquireResponse{
		LockID: lockID,
	})
}

func (b *bus) contractKeepaliveHandlerPOST(jc jape.Context) {
	var id types.FileContractID
	if jc.DecodeParam("id", &id) != nil {
		return
	}
	var req api.ContractKeepaliveRequest
	if jc.Decode(&req) != nil {
		return
	}

	err := b.contractLocks.KeepAlive(id, req.LockID, time.Duration(req.Duration))
	if jc.Check("failed to extend lock duration", err) != nil {
		return
	}
}

func (b *bus) contractsPrunableDataHandlerGET(jc jape.Context) {
	sizes, err := b.ms.ContractSizes(jc.Request.Context())
	if jc.Check("failed to fetch contract sizes", err) != nil {
		return
	}

	// prepare the response
	var contracts []api.ContractPrunableData
	var totalPrunable, totalSize uint64

	// build the response
	for fcid, size := range sizes {
		// adjust the amount of prunable data with the pending uploads, due to
		// how we record contract spending a contract's size might already
		// include pending sectors
		pending := b.uploadingSectors.pending(fcid)
		if pending > size.Prunable {
			size.Prunable = 0
		} else {
			size.Prunable -= pending
		}

		contracts = append(contracts, api.ContractPrunableData{
			ID:           fcid,
			ContractSize: size,
		})
		totalPrunable += size.Prunable
		totalSize += size.Size
	}

	// sort contracts by the amount of prunable data
	sort.Slice(contracts, func(i, j int) bool {
		if contracts[i].Prunable == contracts[j].Prunable {
			return contracts[i].Size > contracts[j].Size
		}
		return contracts[i].Prunable > contracts[j].Prunable
	})

	jc.Encode(api.ContractsPrunableDataResponse{
		Contracts:     contracts,
		TotalPrunable: totalPrunable,
		TotalSize:     totalSize,
	})
}

func (b *bus) contractSizeHandlerGET(jc jape.Context) {
	var id types.FileContractID
	if jc.DecodeParam("id", &id) != nil {
		return
	}

	size, err := b.ms.ContractSize(jc.Request.Context(), id)
	if errors.Is(err, api.ErrContractNotFound) {
		jc.Error(err, http.StatusNotFound)
		return
	} else if jc.Check("failed to fetch contract size", err) != nil {
		return
	}

	// adjust the amount of prunable data with the pending uploads, due to how
	// we record contract spending a contract's size might already include
	// pending sectors
	pending := b.uploadingSectors.pending(id)
	if pending > size.Prunable {
		size.Prunable = 0
	} else {
		size.Prunable -= pending
	}

	jc.Encode(size)
}

func (b *bus) contractReleaseHandlerPOST(jc jape.Context) {
	var id types.FileContractID
	if jc.DecodeParam("id", &id) != nil {
		return
	}
	var req api.ContractReleaseRequest
	if jc.Decode(&req) != nil {
		return
	}
	if jc.Check("failed to release contract", b.contractLocks.Release(id, req.LockID)) != nil {
		return
	}
}

func (b *bus) contractIDHandlerGET(jc jape.Context) {
	var id types.FileContractID
	if jc.DecodeParam("id", &id) != nil {
		return
	}
	c, err := b.ms.Contract(jc.Request.Context(), id)
	if jc.Check("couldn't load contract", err) == nil {
		jc.Encode(c)
	}
}

func (b *bus) contractIDHandlerPOST(jc jape.Context) {
	var id types.FileContractID
	var req api.ContractAddRequest
	if jc.DecodeParam("id", &id) != nil || jc.Decode(&req) != nil {
		return
	}
	if req.Contract.ID() != id {
		http.Error(jc.ResponseWriter, "contract ID mismatch", http.StatusBadRequest)
		return
	}
	if req.TotalCost.IsZero() {
		http.Error(jc.ResponseWriter, "TotalCost can not be zero", http.StatusBadRequest)
		return
	}

	a, err := b.ms.AddContract(jc.Request.Context(), req.Contract, req.ContractPrice, req.TotalCost, req.StartHeight, req.State)
	if jc.Check("couldn't store contract", err) == nil {
		jc.Encode(a)
	}
}

func (b *bus) contractIDRenewedHandlerPOST(jc jape.Context) {
	var id types.FileContractID
	var req api.ContractRenewedRequest
	if jc.DecodeParam("id", &id) != nil || jc.Decode(&req) != nil {
		return
	}
	if req.Contract.ID() != id {
		http.Error(jc.ResponseWriter, "contract ID mismatch", http.StatusBadRequest)
		return
	}
	if req.TotalCost.IsZero() {
		http.Error(jc.ResponseWriter, "TotalCost can not be zero", http.StatusBadRequest)
		return
	}
	if req.State == "" {
		req.State = api.ContractStatePending
	}
	r, err := b.ms.AddRenewedContract(jc.Request.Context(), req.Contract, req.ContractPrice, req.TotalCost, req.StartHeight, req.RenewedFrom, req.State)
	if jc.Check("couldn't store contract", err) == nil {
		jc.Encode(r)
	}
}

func (b *bus) contractIDRootsHandlerGET(jc jape.Context) {
	var id types.FileContractID
	if jc.DecodeParam("id", &id) != nil {
		return
	}

	roots, err := b.ms.ContractRoots(jc.Request.Context(), id)
	if jc.Check("couldn't fetch contract sectors", err) == nil {
		jc.Encode(api.ContractRootsResponse{
			Roots:     roots,
			Uploading: b.uploadingSectors.sectors(id),
		})
	}
}

func (b *bus) contractIDHandlerDELETE(jc jape.Context) {
	var id types.FileContractID
	if jc.DecodeParam("id", &id) != nil {
		return
	}
	jc.Check("couldn't remove contract", b.ms.ArchiveContract(jc.Request.Context(), id, api.ContractArchivalReasonRemoved))
}

func (b *bus) contractsAllHandlerDELETE(jc jape.Context) {
	jc.Check("couldn't remove contracts", b.ms.ArchiveAllContracts(jc.Request.Context(), api.ContractArchivalReasonRemoved))
}

func (b *bus) searchObjectsHandlerGET(jc jape.Context) {
	offset := 0
	limit := -1
	var key string
	if jc.DecodeForm("offset", &offset) != nil || jc.DecodeForm("limit", &limit) != nil || jc.DecodeForm("key", &key) != nil {
		return
	}
	bucket := api.DefaultBucketName
	if jc.DecodeForm("bucket", &bucket) != nil {
		return
	}
	keys, err := b.ms.SearchObjects(jc.Request.Context(), bucket, key, offset, limit)
	if jc.Check("couldn't list objects", err) != nil {
		return
	}
	jc.Encode(keys)
}

func (b *bus) objectsHandlerGET(jc jape.Context) {
	var ignoreDelim bool
	if jc.DecodeForm("ignoreDelim", &ignoreDelim) != nil {
		return
	}
	path := jc.PathParam("path")
	if strings.HasSuffix(path, "/") && !ignoreDelim {
		b.objectEntriesHandlerGET(jc, path)
		return
	}
	bucket := api.DefaultBucketName
	if jc.DecodeForm("bucket", &bucket) != nil {
		return
	}

	o, err := b.ms.Object(jc.Request.Context(), bucket, path)
	if errors.Is(err, api.ErrObjectNotFound) {
		jc.Error(err, http.StatusNotFound)
		return
	}
	if jc.Check("couldn't load object", err) != nil {
		return
	}
	jc.Encode(api.ObjectsResponse{Object: &o})
}

func (b *bus) objectEntriesHandlerGET(jc jape.Context, path string) {
	bucket := api.DefaultBucketName
	if jc.DecodeForm("bucket", &bucket) != nil {
		return
	}

	var prefix string
	if jc.DecodeForm("prefix", &prefix) != nil {
		return
	}

	var marker string
	if jc.DecodeForm("marker", &marker) != nil {
		return
	}

	var offset int
	if jc.DecodeForm("offset", &offset) != nil {
		return
	}
	limit := -1
	if jc.DecodeForm("limit", &limit) != nil {
		return
	}

	// look for object entries
	entries, hasMore, err := b.ms.ObjectEntries(jc.Request.Context(), bucket, path, prefix, marker, offset, limit)
	if jc.Check("couldn't list object entries", err) != nil {
		return
	}

	jc.Encode(api.ObjectsResponse{Entries: entries, HasMore: hasMore})
}

func (b *bus) objectsHandlerPUT(jc jape.Context) {
	var aor api.ObjectAddRequest
	if jc.Decode(&aor) != nil {
		return
	} else if aor.Bucket == "" {
		aor.Bucket = api.DefaultBucketName
	}
	jc.Check("couldn't store object", b.ms.UpdateObject(jc.Request.Context(), aor.Bucket, jc.PathParam("path"), aor.ContractSet, aor.ETag, aor.MimeType, aor.Object, aor.UsedContracts))
}

func (b *bus) objectsCopyHandlerPOST(jc jape.Context) {
	var orr api.ObjectsCopyRequest
	if jc.Decode(&orr) != nil {
		return
	}

	om, err := b.ms.CopyObject(jc.Request.Context(), orr.SourceBucket, orr.DestinationBucket, orr.SourcePath, orr.DestinationPath, orr.MimeType)
	if jc.Check("couldn't copy object", err) != nil {
		return
	}

	jc.ResponseWriter.Header().Set("Last-Modified", om.LastModified())
	jc.ResponseWriter.Header().Set("ETag", api.FormatETag(om.ETag))
	jc.Encode(om)
}

func (b *bus) objectsListHandlerPOST(jc jape.Context) {
	var req api.ObjectsListRequest
	if jc.Decode(&req) != nil {
		return
	} else if req.Bucket == "" {
		req.Bucket = api.DefaultBucketName
	}
	resp, err := b.ms.ListObjects(jc.Request.Context(), req.Bucket, req.Prefix, req.Marker, req.Limit)
	if jc.Check("couldn't list objects", err) != nil {
		return
	}
	jc.Encode(resp)
}

func (b *bus) objectsRenameHandlerPOST(jc jape.Context) {
	var orr api.ObjectsRenameRequest
	if jc.Decode(&orr) != nil {
		return
	} else if orr.Bucket == "" {
		orr.Bucket = api.DefaultBucketName
	}
	if orr.Mode == api.ObjectsRenameModeSingle {
		// Single object rename.
		if strings.HasSuffix(orr.From, "/") || strings.HasSuffix(orr.To, "/") {
			jc.Error(fmt.Errorf("can't rename dirs with mode %v", orr.Mode), http.StatusBadRequest)
			return
		}
		jc.Check("couldn't rename object", b.ms.RenameObject(jc.Request.Context(), orr.Bucket, orr.From, orr.To))
		return
	} else if orr.Mode == api.ObjectsRenameModeMulti {
		// Multi object rename.
		if !strings.HasSuffix(orr.From, "/") || !strings.HasSuffix(orr.To, "/") {
			jc.Error(fmt.Errorf("can't rename file with mode %v", orr.Mode), http.StatusBadRequest)
			return
		}
		jc.Check("couldn't rename objects", b.ms.RenameObjects(jc.Request.Context(), orr.Bucket, orr.From, orr.To))
		return
	} else {
		// Invalid mode.
		jc.Error(fmt.Errorf("invalid mode: %v", orr.Mode), http.StatusBadRequest)
		return
	}
}

func (b *bus) objectsHandlerDELETE(jc jape.Context) {
	var batch bool
	if jc.DecodeForm("batch", &batch) != nil {
		return
	}
	bucket := api.DefaultBucketName
	if jc.DecodeForm("bucket", &bucket) != nil {
		return
	}
	var err error
	if batch {
		err = b.ms.RemoveObjects(jc.Request.Context(), bucket, jc.PathParam("path"))
	} else {
		err = b.ms.RemoveObject(jc.Request.Context(), bucket, jc.PathParam("path"))
	}
	if errors.Is(err, api.ErrObjectNotFound) {
		jc.Error(err, http.StatusNotFound)
		return
	}
	jc.Check("couldn't delete object", err)
}

func (b *bus) slabbuffersHandlerGET(jc jape.Context) {
	buffers, err := b.ms.SlabBuffers(jc.Request.Context())
	if jc.Check("couldn't get slab buffers info", err) != nil {
		return
	}
	jc.Encode(buffers)
}

func (b *bus) objectsStatshandlerGET(jc jape.Context) {
	info, err := b.ms.ObjectsStats(jc.Request.Context())
	if jc.Check("couldn't get objects stats", err) != nil {
		return
	}
	jc.Encode(info)
}

func (b *bus) packedSlabsHandlerFetchPOST(jc jape.Context) {
	var psrg api.PackedSlabsRequestGET
	if jc.Decode(&psrg) != nil {
		return
	}
	if psrg.MinShards == 0 || psrg.TotalShards == 0 {
		jc.Error(fmt.Errorf("min_shards and total_shards must be non-zero"), http.StatusBadRequest)
		return
	}
	if psrg.LockingDuration == 0 {
		jc.Error(fmt.Errorf("locking_duration must be non-zero"), http.StatusBadRequest)
		return
	}
	if psrg.ContractSet == "" {
		jc.Error(fmt.Errorf("contract_set must be non-empty"), http.StatusBadRequest)
		return
	}
	slabs, err := b.ms.PackedSlabsForUpload(jc.Request.Context(), time.Duration(psrg.LockingDuration), psrg.MinShards, psrg.TotalShards, psrg.ContractSet, psrg.Limit)
	if jc.Check("couldn't get packed slabs", err) != nil {
		return
	}
	jc.Encode(slabs)
}

func (b *bus) packedSlabsHandlerDonePOST(jc jape.Context) {
	var psrp api.PackedSlabsRequestPOST
	if jc.Decode(&psrp) != nil {
		return
	}
	jc.Check("failed to mark packed slab(s) as uploaded", b.ms.MarkPackedSlabsUploaded(jc.Request.Context(), psrp.Slabs, psrp.UsedContracts))
}

func (b *bus) sectorsHostRootHandlerDELETE(jc jape.Context) {
	var hk types.PublicKey
	var root types.Hash256
	if jc.DecodeParam("hk", &hk) != nil {
		return
	} else if jc.DecodeParam("root", &root) != nil {
		return
	}
	err := b.ms.DeleteHostSector(jc.Request.Context(), hk, root)
	if jc.Check("failed to mark sector as lost", err) != nil {
		return
	}
}

func (b *bus) slabObjectsHandlerGET(jc jape.Context) {
	var key object.EncryptionKey
	if jc.DecodeParam("key", &key) != nil {
		return
	}
	bucket := api.DefaultBucketName
	if jc.DecodeForm("bucket", &bucket) != nil {
		return
	}
	objects, err := b.ms.ObjectsBySlabKey(jc.Request.Context(), bucket, key)
	if jc.Check("failed to retrieve objects by slab", err) != nil {
		return
	}
	jc.Encode(objects)
}

func (b *bus) slabHandlerGET(jc jape.Context) {
	var key object.EncryptionKey
	if jc.DecodeParam("key", &key) != nil {
		return
	}
	slab, err := b.ms.Slab(jc.Request.Context(), key)
	if errors.Is(err, api.ErrObjectNotFound) {
		jc.Error(err, http.StatusNotFound)
		return
	} else if err != nil {
		jc.Error(err, http.StatusInternalServerError)
		return
	}
	jc.Encode(slab)
}

func (b *bus) slabHandlerPUT(jc jape.Context) {
	var usr api.UpdateSlabRequest
	if jc.Decode(&usr) == nil {
		jc.Check("couldn't update slab", b.ms.UpdateSlab(jc.Request.Context(), usr.Slab, usr.ContractSet, usr.UsedContracts))
	}
}

func (b *bus) slabsRefreshHealthHandlerPOST(jc jape.Context) {
	jc.Check("failed to recompute health", b.ms.RefreshHealth(jc.Request.Context()))
}

func (b *bus) slabsMigrationHandlerPOST(jc jape.Context) {
	var msr api.MigrationSlabsRequest
	if jc.Decode(&msr) == nil {
		if slabs, err := b.ms.UnhealthySlabs(jc.Request.Context(), msr.HealthCutoff, msr.ContractSet, msr.Limit); jc.Check("couldn't fetch slabs for migration", err) == nil {
			jc.Encode(api.UnhealthySlabsResponse{
				Slabs: slabs,
			})
		}
	}
}

func (b *bus) slabsPartialHandlerGET(jc jape.Context) {
	jc.Custom(nil, []byte{})

	var key object.EncryptionKey
	if jc.DecodeParam("key", &key) != nil {
		return
	}
	var offset int
	if jc.DecodeForm("offset", &offset) != nil {
		return
	}
	var length int
	if jc.DecodeForm("length", &length) != nil {
		return
	}
	if length <= 0 || offset < 0 {
		jc.Error(fmt.Errorf("length must be positive and offset must be non-negative"), http.StatusBadRequest)
		return
	}
	data, err := b.ms.FetchPartialSlab(jc.Request.Context(), key, uint32(offset), uint32(length))
	if errors.Is(err, api.ErrObjectNotFound) {
		jc.Error(err, http.StatusNotFound)
		return
	} else if err != nil {
		jc.Error(err, http.StatusInternalServerError)
		return
	}
	jc.ResponseWriter.Write(data)
}

func (b *bus) slabsPartialHandlerPOST(jc jape.Context) {
	var minShards int
	if jc.DecodeForm("minShards", &minShards) != nil {
		return
	}
	var totalShards int
	if jc.DecodeForm("totalShards", &totalShards) != nil {
		return
	}
	var contractSet string
	if jc.DecodeForm("contractSet", &contractSet) != nil {
		return
	}
	if minShards <= 0 || totalShards <= minShards {
		jc.Error(errors.New("min_shards must be positive and total_shards must be greater than min_shards"), http.StatusBadRequest)
		return
	}
	if totalShards > math.MaxUint8 {
		jc.Error(fmt.Errorf("total_shards must be less than or equal to %d", math.MaxUint8), http.StatusBadRequest)
		return
	}
	if contractSet == "" {
		jc.Error(fmt.Errorf("contract_set must be non-empty"), http.StatusBadRequest)
		return
	}
	data, err := io.ReadAll(jc.Request.Body)
	if jc.Check("failed to read request body", err) != nil {
		return
	}
	slabs, bufferSize, err := b.ms.AddPartialSlab(jc.Request.Context(), data, uint8(minShards), uint8(totalShards), contractSet)
	if jc.Check("failed to add partial slab", err) != nil {
		return
	}
	var pus api.UploadPackingSettings
	if err := b.fetchSetting(jc.Request.Context(), api.SettingUploadPacking, &pus); err != nil && !errors.Is(err, api.ErrSettingNotFound) {
		jc.Error(fmt.Errorf("could not get upload packing settings: %w", err), http.StatusInternalServerError)
		return
	}
	jc.Encode(api.AddPartialSlabResponse{
		Slabs:                        slabs,
		SlabBufferMaxSizeSoftReached: bufferSize >= pus.SlabBufferMaxSizeSoft,
	})
}

func (b *bus) settingsHandlerGET(jc jape.Context) {
	if settings, err := b.ss.Settings(jc.Request.Context()); jc.Check("couldn't load settings", err) == nil {
		jc.Encode(settings)
	}
}

func (b *bus) settingKeyHandlerGET(jc jape.Context) {
	key := jc.PathParam("key")
	if key == "" {
		jc.Error(errors.New("param 'key' can not be empty"), http.StatusBadRequest)
		return
	}

	setting, err := b.ss.Setting(jc.Request.Context(), jc.PathParam("key"))
	if errors.Is(err, api.ErrSettingNotFound) {
		jc.Error(err, http.StatusNotFound)
		return
	}
	if err != nil {
		jc.Error(err, http.StatusInternalServerError)
		return
	}

	var resp interface{}
	err = json.Unmarshal([]byte(setting), &resp)
	if err != nil {
		jc.Error(fmt.Errorf("couldn't unmarshal the setting, error: %v", err), http.StatusInternalServerError)
		return
	}

	jc.Encode(resp)
}

func (b *bus) settingKeyHandlerPUT(jc jape.Context) {
	key := jc.PathParam("key")
	if key == "" {
		jc.Error(errors.New("param 'key' can not be empty"), http.StatusBadRequest)
		return
	}

	var value interface{}
	if jc.Decode(&value) != nil {
		return
	}

	data, err := json.Marshal(value)
	if err != nil {
		jc.Error(fmt.Errorf("couldn't marshal the given value, error: %v", err), http.StatusBadRequest)
		return
	}

	switch key {
	case api.SettingGouging:
		var gs api.GougingSettings
		if err := json.Unmarshal(data, &gs); err != nil {
			jc.Error(fmt.Errorf("couldn't update gouging settings, invalid request body, %t", value), http.StatusBadRequest)
			return
		} else if err := gs.Validate(); err != nil {
			jc.Error(fmt.Errorf("couldn't update gouging settings, error: %v", err), http.StatusBadRequest)
			return
		}
	case api.SettingRedundancy:
		var rs api.RedundancySettings
		if err := json.Unmarshal(data, &rs); err != nil {
			jc.Error(fmt.Errorf("couldn't update redundancy settings, invalid request body"), http.StatusBadRequest)
			return
		} else if err := rs.Validate(); err != nil {
			jc.Error(fmt.Errorf("couldn't update redundancy settings, error: %v", err), http.StatusBadRequest)
			return
		}
	case api.SettingS3Authentication:
		var s3as api.S3AuthenticationSettings
		if err := json.Unmarshal(data, &s3as); err != nil {
			jc.Error(fmt.Errorf("couldn't update s3 authentication settings, invalid request body"), http.StatusBadRequest)
			return
		} else if err := s3as.Validate(); err != nil {
			jc.Error(fmt.Errorf("couldn't update s3 authentication settings, error: %v", err), http.StatusBadRequest)
			return
		}
	}

	jc.Check("could not update setting", b.ss.UpdateSetting(jc.Request.Context(), key, string(data)))
}

func (b *bus) settingKeyHandlerDELETE(jc jape.Context) {
	key := jc.PathParam("key")
	if key == "" {
		jc.Error(errors.New("param 'key' can not be empty"), http.StatusBadRequest)
		return
	}
	jc.Check("could not delete setting", b.ss.DeleteSetting(jc.Request.Context(), key))
}

func (b *bus) contractIDAncestorsHandler(jc jape.Context) {
	var fcid types.FileContractID
	if jc.DecodeParam("id", &fcid) != nil {
		return
	}
	var minStartHeight uint64
	if jc.DecodeForm("minStartHeight", &minStartHeight) != nil {
		return
	}
	ancestors, err := b.ms.AncestorContracts(jc.Request.Context(), fcid, uint64(minStartHeight))
	if jc.Check("failed to fetch ancestor contracts", err) != nil {
		return
	}
	jc.Encode(ancestors)
}

func (b *bus) paramsHandlerUploadGET(jc jape.Context) {
	gp, err := b.gougingParams(jc.Request.Context())
	if jc.Check("could not get gouging parameters", err) != nil {
		return
	}

	var contractSet string
	var css api.ContractSetSetting
	if err := b.fetchSetting(jc.Request.Context(), api.SettingContractSet, &css); err != nil && !errors.Is(err, api.ErrSettingNotFound) {
		jc.Error(fmt.Errorf("could not get contract set settings: %w", err), http.StatusInternalServerError)
		return
	} else if err == nil {
		contractSet = css.Default
	}

	var uploadPacking bool
	var pus api.UploadPackingSettings
	if err := b.fetchSetting(jc.Request.Context(), api.SettingUploadPacking, &pus); err != nil && !errors.Is(err, api.ErrSettingNotFound) {
		jc.Error(fmt.Errorf("could not get upload packing settings: %w", err), http.StatusInternalServerError)
		return
	} else if err == nil {
		uploadPacking = pus.Enabled
	}

	jc.Encode(api.UploadParams{
		ContractSet:   contractSet,
		CurrentHeight: b.cm.TipState().Index.Height,
		GougingParams: gp,
		UploadPacking: uploadPacking,
	})
}

func (b *bus) consensusState() api.ConsensusState {
	return api.ConsensusState{
		BlockHeight:   b.cm.TipState().Index.Height,
		LastBlockTime: b.cm.LastBlockTime(),
		Synced:        b.cm.Synced(),
	}
}

func (b *bus) paramsHandlerGougingGET(jc jape.Context) {
	gp, err := b.gougingParams(jc.Request.Context())
	if jc.Check("could not get gouging parameters", err) != nil {
		return
	}
	jc.Encode(gp)
}

func (b *bus) gougingParams(ctx context.Context) (api.GougingParams, error) {
	var gs api.GougingSettings
	if gss, err := b.ss.Setting(ctx, api.SettingGouging); err != nil {
		return api.GougingParams{}, err
	} else if err := json.Unmarshal([]byte(gss), &gs); err != nil {
		b.logger.Panicf("failed to unmarshal gouging settings '%s': %v", gss, err)
	}

	var rs api.RedundancySettings
	if rss, err := b.ss.Setting(ctx, api.SettingRedundancy); err != nil {
		return api.GougingParams{}, err
	} else if err := json.Unmarshal([]byte(rss), &rs); err != nil {
		b.logger.Panicf("failed to unmarshal redundancy settings '%s': %v", rss, err)
	}

	cs := b.consensusState()

	return api.GougingParams{
		ConsensusState:     cs,
		GougingSettings:    gs,
		RedundancySettings: rs,
		TransactionFee:     b.tp.RecommendedFee(),
	}, nil
}

func (b *bus) handleGETAlerts(c jape.Context) {
	c.Encode(b.alertMgr.Active())
}

func (b *bus) handlePOSTAlertsDismiss(jc jape.Context) {
	var ids []types.Hash256
	if jc.Decode(&ids) != nil {
		return
	}
	jc.Check("failed to dismiss alerts", b.alertMgr.DismissAlerts(jc.Request.Context(), ids...))
}

func (b *bus) handlePOSTAlertsRegister(jc jape.Context) {
	var alert alerts.Alert
	if jc.Decode(&alert) != nil {
		return
	}
	jc.Check("failed to register alert", b.alertMgr.RegisterAlert(jc.Request.Context(), alert))
}

func (b *bus) accountsHandlerGET(jc jape.Context) {
	jc.Encode(b.accounts.Accounts())
}

func (b *bus) accountHandlerGET(jc jape.Context) {
	var id rhpv3.Account
	if jc.DecodeParam("id", &id) != nil {
		return
	}
	var req api.AccountHandlerPOST
	if jc.Decode(&req) != nil {
		return
	}
	acc, err := b.accounts.Account(id, req.HostKey)
	if jc.Check("failed to fetch account", err) != nil {
		return
	}
	jc.Encode(acc)
}

func (b *bus) accountsAddHandlerPOST(jc jape.Context) {
	var id rhpv3.Account
	if jc.DecodeParam("id", &id) != nil {
		return
	}
	var req api.AccountsAddBalanceRequest
	if jc.Decode(&req) != nil {
		return
	}
	if id == (rhpv3.Account{}) {
		jc.Error(errors.New("account id needs to be set"), http.StatusBadRequest)
		return
	}
	if req.HostKey == (types.PublicKey{}) {
		jc.Error(errors.New("host needs to be set"), http.StatusBadRequest)
		return
	}
	b.accounts.AddAmount(id, req.HostKey, req.Amount)
}

func (b *bus) accountsResetDriftHandlerPOST(jc jape.Context) {
	var id rhpv3.Account
	if jc.DecodeParam("id", &id) != nil {
		return
	}
	err := b.accounts.ResetDrift(id)
	if errors.Is(err, errAccountsNotFound) {
		jc.Error(err, http.StatusNotFound)
		return
	}
	if jc.Check("failed to reset drift", err) != nil {
		return
	}
}

func (b *bus) accountsUpdateHandlerPOST(jc jape.Context) {
	var id rhpv3.Account
	if jc.DecodeParam("id", &id) != nil {
		return
	}
	var req api.AccountsUpdateBalanceRequest
	if jc.Decode(&req) != nil {
		return
	}
	if id == (rhpv3.Account{}) {
		jc.Error(errors.New("account id needs to be set"), http.StatusBadRequest)
		return
	}
	if req.HostKey == (types.PublicKey{}) {
		jc.Error(errors.New("host needs to be set"), http.StatusBadRequest)
		return
	}
	b.accounts.SetBalance(id, req.HostKey, req.Amount)
}

func (b *bus) accountsRequiresSyncHandlerPOST(jc jape.Context) {
	var id rhpv3.Account
	if jc.DecodeParam("id", &id) != nil {
		return
	}
	var req api.AccountsRequiresSyncRequest
	if jc.Decode(&req) != nil {
		return
	}
	if id == (rhpv3.Account{}) {
		jc.Error(errors.New("account id needs to be set"), http.StatusBadRequest)
		return
	}
	if req.HostKey == (types.PublicKey{}) {
		jc.Error(errors.New("host needs to be set"), http.StatusBadRequest)
		return
	}
	err := b.accounts.ScheduleSync(id, req.HostKey)
	if errors.Is(err, errAccountsNotFound) {
		jc.Error(err, http.StatusNotFound)
		return
	}
	if jc.Check("failed to set requiresSync flag on account", err) != nil {
		return
	}
}

func (b *bus) accountsLockHandlerPOST(jc jape.Context) {
	var id rhpv3.Account
	if jc.DecodeParam("id", &id) != nil {
		return
	}
	var req api.AccountsLockHandlerRequest
	if jc.Decode(&req) != nil {
		return
	}

	acc, lockID := b.accounts.LockAccount(jc.Request.Context(), id, req.HostKey, req.Exclusive, time.Duration(req.Duration))
	jc.Encode(api.AccountsLockHandlerResponse{
		Account: acc,
		LockID:  lockID,
	})
}

func (b *bus) accountsUnlockHandlerPOST(jc jape.Context) {
	var id rhpv3.Account
	if jc.DecodeParam("id", &id) != nil {
		return
	}
	var req api.AccountsUnlockHandlerRequest
	if jc.Decode(&req) != nil {
		return
	}

	err := b.accounts.UnlockAccount(id, req.LockID)
	if jc.Check("failed to unlock account", err) != nil {
		return
	}
}

func (b *bus) autopilotsListHandlerGET(jc jape.Context) {
	if autopilots, err := b.as.Autopilots(jc.Request.Context()); jc.Check("failed to fetch autopilots", err) == nil {
		jc.Encode(autopilots)
	}
}

func (b *bus) autopilotsHandlerGET(jc jape.Context) {
	var id string
	if jc.DecodeParam("id", &id) != nil {
		return
	}
	ap, err := b.as.Autopilot(jc.Request.Context(), id)
	if errors.Is(err, api.ErrAutopilotNotFound) {
		jc.Error(err, http.StatusNotFound)
		return
	}
	if jc.Check("couldn't load object", err) != nil {
		return
	}

	jc.Encode(ap)
}

func (b *bus) autopilotsHandlerPUT(jc jape.Context) {
	var id string
	if jc.DecodeParam("id", &id) != nil {
		return
	}

	var ap api.Autopilot
	if jc.Decode(&ap) != nil {
		return
	}

	if ap.ID != id {
		jc.Error(errors.New("id in path and body don't match"), http.StatusBadRequest)
		return
	}

	jc.Check("failed to update autopilot", b.as.UpdateAutopilot(jc.Request.Context(), ap))
}

func (b *bus) contractTaxHandlerGET(jc jape.Context) {
	var payout types.Currency
	if jc.DecodeParam("payout", (*api.ParamCurrency)(&payout)) != nil {
		return
	}
	cs := b.cm.TipState()
	jc.Encode(cs.FileContractTax(types.FileContract{Payout: payout}))
}

func (b *bus) stateHandlerGET(jc jape.Context) {
	jc.Encode(api.BusStateResponse{
		StartTime: b.startTime,
		BuildState: api.BuildState{
			Network:   build.NetworkName(),
			Version:   build.Version(),
			Commit:    build.Commit(),
			OS:        runtime.GOOS,
			BuildTime: build.BuildTime(),
		},
	})
}

func (b *bus) uploadTrackHandlerPOST(jc jape.Context) {
	var id api.UploadID
	if jc.DecodeParam("id", &id) == nil {
		jc.Check("failed to track upload", b.uploadingSectors.trackUpload(id))
	}
}

func (b *bus) uploadAddSectorHandlerPOST(jc jape.Context) {
	var id api.UploadID
	if jc.DecodeParam("id", &id) != nil {
		return
	}
	var req api.UploadSectorRequest
	if jc.Decode(&req) != nil {
		return
	}
	jc.Check("failed to add sector", b.uploadingSectors.addUploadingSector(id, req.ContractID, req.Root))
}

func (b *bus) uploadFinishedHandlerDELETE(jc jape.Context) {
	var id api.UploadID
	if jc.DecodeParam("id", &id) == nil {
		b.uploadingSectors.finishUpload(id)
	}
}

func (b *bus) webhookActionHandlerPost(jc jape.Context) {
	var action webhooks.Event
	if jc.Check("failed to decode action", jc.Decode(&action)) != nil {
		return
	}
	b.hooks.BroadcastAction(jc.Request.Context(), action)
}

func (b *bus) webhookHandlerDelete(jc jape.Context) {
	var wh webhooks.Webhook
	if jc.Decode(&wh) != nil {
		return
	}
	err := b.hooks.Delete(wh)
	if errors.Is(err, webhooks.ErrWebhookNotFound) {
		jc.Error(fmt.Errorf("webhook for URL %v and event %v.%v not found", wh.URL, wh.Module, wh.Event), http.StatusNotFound)
		return
	} else if jc.Check("failed to delete webhook", err) != nil {
		return
	}
}

func (b *bus) webhookHandlerGet(jc jape.Context) {
	webhooks, queueInfos := b.hooks.Info()
	jc.Encode(api.WebHookResponse{
		Queues:   queueInfos,
		Webhooks: webhooks,
	})
}

func (b *bus) webhookHandlerPost(jc jape.Context) {
	var req webhooks.Webhook
	if jc.Decode(&req) != nil {
		return
	}
	err := b.hooks.Register(webhooks.Webhook{
		Event:  req.Event,
		Module: req.Module,
		URL:    req.URL,
	})
	if err != nil {
		jc.Error(fmt.Errorf("failed to add Webhook: %w", err), http.StatusInternalServerError)
		return
	}
}

<<<<<<< HEAD
func (b *bus) multipartHandlerCreatePOST(jc jape.Context) {
	var req api.MultipartCreateRequest
	if jc.Decode(&req) != nil {
		return
=======
func (b *bus) metricsHandlerPUT(jc jape.Context) {
	key := jc.PathParam("key")
	switch key {
	case api.MetricContractSetChurn:
		var req api.ContractSetChurnMetricRequestPUT
		if jc.Decode(&req) != nil {
			return
		} else if jc.Check("failed to record contract churn metric", b.mtrcs.RecordContractSetChurnMetric(jc.Request.Context(), req.Metrics...)) != nil {
			return
		}
	default:
		jc.Error(fmt.Errorf("unknown metric key '%s'", key), http.StatusBadRequest)
		return
	}
}

func (b *bus) metricsHandlerGET(jc jape.Context) {
	key := jc.PathParam("key")

	// parse mandatory query parameters
	var err error
	var start time.Time
	var n uint64
	var interval time.Duration
	if jc.DecodeForm("start", (*api.TimeRFC3339)(&start)) != nil {
		return
	} else if jc.DecodeForm("n", &n) != nil {
		return
	} else if jc.DecodeForm("interval", (*api.DurationMS)(&interval)) != nil {
		return
	}

	// parse optional query parameters
	switch key {
	case api.MetricContract:
		var metrics []api.ContractMetric
		var opts api.ContractMetricsQueryOpts
		if jc.DecodeForm("fcid", &opts.ContractID) != nil {
			return
		} else if jc.DecodeForm("host", &opts.HostKey) != nil {
			return
		} else if metrics, err = b.mtrcs.ContractMetrics(jc.Request.Context(), start, n, interval, opts); jc.Check("failed to get contract metrics", err) != nil {
			return
		}
		jc.Encode(metrics)
		return
	case api.MetricContractSet:
		var metrics []api.ContractSetMetric
		var opts api.ContractSetMetricsQueryOpts
		if jc.DecodeForm("name", &opts.Name) != nil {
			return
		} else if metrics, err = b.mtrcs.ContractSetMetrics(jc.Request.Context(), start, n, interval, opts); jc.Check("failed to get contract set metrics", err) != nil {
			return
		}
		jc.Encode(metrics)
		return
	case api.MetricContractSetChurn:
		var metrics []api.ContractSetChurnMetric
		var opts api.ContractSetChurnMetricsQueryOpts
		if jc.DecodeForm("name", &opts.Name) != nil {
			return
		} else if jc.DecodeForm("direction", &opts.Direction) != nil {
			return
		} else if jc.DecodeForm("reason", &opts.Reason) != nil {
			return
		} else if metrics, err = b.mtrcs.ContractSetChurnMetrics(jc.Request.Context(), start, n, interval, opts); jc.Check("failed to get contract churn metrics", err) != nil {
			return
		}
		jc.Encode(metrics)
		return
	default:
		jc.Error(fmt.Errorf("unknown metric '%s'", key), http.StatusBadRequest)
		return
	}
}

// New returns a new Bus.
func New(s Syncer, am *alerts.Manager, hm *webhooks.Manager, cm ChainManager, tp TransactionPool, w Wallet, hdb HostDB, as AutopilotStore, ms MetadataStore, ss SettingStore, eas EphemeralAccountStore, mtrcs MetricsStore, l *zap.Logger) (*bus, error) {
	b := &bus{
		alerts:           alerts.WithOrigin(am, "bus"),
		alertMgr:         am,
		hooks:            hm,
		s:                s,
		cm:               cm,
		tp:               tp,
		w:                w,
		hdb:              hdb,
		as:               as,
		ms:               ms,
		mtrcs:            mtrcs,
		ss:               ss,
		eas:              eas,
		contractLocks:    newContractLocks(),
		uploadingSectors: newUploadingSectorsCache(),
		logger:           l.Sugar().Named("bus"),

		startTime: time.Now(),
>>>>>>> 641aae30
	}

	key := req.Key
	if key == (object.EncryptionKey{}) {
		key = object.NoOpKey
	}

	resp, err := b.ms.CreateMultipartUpload(jc.Request.Context(), req.Bucket, req.Path, key, req.MimeType)
	if jc.Check("failed to create multipart upload", err) != nil {
		return
	}
	jc.Encode(resp)
}

func (b *bus) multipartHandlerAbortPOST(jc jape.Context) {
	var req api.MultipartAbortRequest
	if jc.Decode(&req) != nil {
		return
	}
	err := b.ms.AbortMultipartUpload(jc.Request.Context(), req.Bucket, req.Path, req.UploadID)
	if jc.Check("failed to abort multipart upload", err) != nil {
		return
	}
}

func (b *bus) multipartHandlerCompletePOST(jc jape.Context) {
	var req api.MultipartCompleteRequest
	if jc.Decode(&req) != nil {
		return
	}
	resp, err := b.ms.CompleteMultipartUpload(jc.Request.Context(), req.Bucket, req.Path, req.UploadID, req.Parts)
	if jc.Check("failed to complete multipart upload", err) != nil {
		return
	}
	jc.Encode(resp)
}

func (b *bus) multipartHandlerUploadPartPUT(jc jape.Context) {
	var req api.MultipartAddPartRequest
	if jc.Decode(&req) != nil {
		return
	}
	if req.Bucket == "" {
		req.Bucket = api.DefaultBucketName
	} else if req.ContractSet == "" {
		jc.Error(errors.New("contract_set must be non-empty"), http.StatusBadRequest)
		return
	} else if req.ETag == "" {
		jc.Error(errors.New("etag must be non-empty"), http.StatusBadRequest)
		return
	} else if req.PartNumber <= 0 || req.PartNumber > gofakes3.MaxUploadPartNumber {
		jc.Error(fmt.Errorf("part_number must be between 1 and %d", gofakes3.MaxUploadPartNumber), http.StatusBadRequest)
		return
	} else if req.UploadID == "" {
		jc.Error(errors.New("upload_id must be non-empty"), http.StatusBadRequest)
		return
	}
	err := b.ms.AddMultipartPart(jc.Request.Context(), req.Bucket, req.Path, req.ContractSet, req.ETag, req.UploadID, req.PartNumber, req.Slices, req.PartialSlabs, req.UsedContracts)
	if jc.Check("failed to upload part", err) != nil {
		return
	}
}

func (b *bus) multipartHandlerUploadGET(jc jape.Context) {
	resp, err := b.ms.MultipartUpload(jc.Request.Context(), jc.PathParam("id"))
	if jc.Check("failed to get multipart upload", err) != nil {
		return
	}
	jc.Encode(resp)
}

func (b *bus) multipartHandlerListUploadsPOST(jc jape.Context) {
	var req api.MultipartListUploadsRequest
	if jc.Decode(&req) != nil {
		return
	}
	resp, err := b.ms.MultipartUploads(jc.Request.Context(), req.Bucket, req.Prefix, req.PathMarker, req.UploadIDMarker, req.Limit)
	if jc.Check("failed to list multipart uploads", err) != nil {
		return
	}
	jc.Encode(resp)
}

func (b *bus) multipartHandlerListPartsPOST(jc jape.Context) {
	var req api.MultipartListPartsRequest
	if jc.Decode(&req) != nil {
		return
	}
	resp, err := b.ms.MultipartUploadParts(jc.Request.Context(), req.Bucket, req.Path, req.UploadID, req.PartNumberMarker, int64(req.Limit))
	if jc.Check("failed to list multipart upload parts", err) != nil {
		return
	}
	jc.Encode(resp)
}

<<<<<<< HEAD
// New returns a new Bus.
func New(s Syncer, am *alerts.Manager, hm *webhooks.Manager, cm ChainManager, tp TransactionPool, w Wallet, hdb HostDB, as AutopilotStore, ms MetadataStore, ss SettingStore, eas EphemeralAccountStore, l *zap.Logger) (*bus, error) {
	b := &bus{
		alerts:           alerts.WithOrigin(am, "bus"),
		alertMgr:         am,
		hooks:            hm,
		s:                s,
		cm:               cm,
		tp:               tp,
		w:                w,
		hdb:              hdb,
		as:               as,
		ms:               ms,
		ss:               ss,
		eas:              eas,
		contractLocks:    newContractLocks(),
		uploadingSectors: newUploadingSectorsCache(),
		logger:           l.Sugar().Named("bus"),
=======
// Handler returns an HTTP handler that serves the bus API.
func (b *bus) Handler() http.Handler {
	return jape.Mux(tracing.TracedRoutes("bus", map[string]jape.Handler{
		"GET    /accounts":                 b.accountsHandlerGET,
		"POST   /account/:id":              b.accountHandlerGET,
		"POST   /account/:id/add":          b.accountsAddHandlerPOST,
		"POST   /account/:id/lock":         b.accountsLockHandlerPOST,
		"POST   /account/:id/unlock":       b.accountsUnlockHandlerPOST,
		"POST   /account/:id/update":       b.accountsUpdateHandlerPOST,
		"POST   /account/:id/requiressync": b.accountsRequiresSyncHandlerPOST,
		"POST   /account/:id/resetdrift":   b.accountsResetDriftHandlerPOST,

		"GET    /alerts":          b.handleGETAlerts,
		"POST   /alerts/dismiss":  b.handlePOSTAlertsDismiss,
		"POST   /alerts/register": b.handlePOSTAlertsRegister,

		"GET    /autopilots":    b.autopilotsListHandlerGET,
		"GET    /autopilot/:id": b.autopilotsHandlerGET,
		"PUT    /autopilot/:id": b.autopilotsHandlerPUT,

		"GET    /buckets":             b.bucketsHandlerGET,
		"POST   /buckets":             b.bucketsHandlerPOST,
		"PUT    /bucket/:name/policy": b.bucketsHandlerPolicyPUT,
		"DELETE /bucket/:name":        b.bucketHandlerDELETE,
		"GET    /bucket/:name":        b.bucketHandlerGET,

		"POST   /consensus/acceptblock":        b.consensusAcceptBlock,
		"GET    /consensus/network":            b.consensusNetworkHandler,
		"GET    /consensus/siafundfee/:payout": b.contractTaxHandlerGET,
		"GET    /consensus/state":              b.consensusStateHandler,

		"GET    /contracts":              b.contractsHandlerGET,
		"DELETE /contracts/all":          b.contractsAllHandlerDELETE,
		"POST   /contracts/archive":      b.contractsArchiveHandlerPOST,
		"GET    /contracts/prunable":     b.contractsPrunableDataHandlerGET,
		"GET    /contracts/renewed/:id":  b.contractsRenewedIDHandlerGET,
		"GET    /contracts/sets":         b.contractsSetsHandlerGET,
		"GET    /contracts/set/:set":     b.contractsSetHandlerGET,
		"PUT    /contracts/set/:set":     b.contractsSetHandlerPUT,
		"DELETE /contracts/set/:set":     b.contractsSetHandlerDELETE,
		"POST   /contracts/spending":     b.contractsSpendingHandlerPOST,
		"GET    /contract/:id":           b.contractIDHandlerGET,
		"POST   /contract/:id":           b.contractIDHandlerPOST,
		"DELETE /contract/:id":           b.contractIDHandlerDELETE,
		"POST   /contract/:id/acquire":   b.contractAcquireHandlerPOST,
		"GET    /contract/:id/ancestors": b.contractIDAncestorsHandler,
		"POST   /contract/:id/keepalive": b.contractKeepaliveHandlerPOST,
		"POST   /contract/:id/renewed":   b.contractIDRenewedHandlerPOST,
		"POST   /contract/:id/release":   b.contractReleaseHandlerPOST,
		"GET    /contract/:id/roots":     b.contractIDRootsHandlerGET,
		"GET    /contract/:id/size":      b.contractSizeHandlerGET,

		"GET    /hosts":                          b.hostsHandlerGET,
		"GET    /hosts/allowlist":                b.hostsAllowlistHandlerGET,
		"PUT    /hosts/allowlist":                b.hostsAllowlistHandlerPUT,
		"GET    /hosts/blocklist":                b.hostsBlocklistHandlerGET,
		"PUT    /hosts/blocklist":                b.hostsBlocklistHandlerPUT,
		"POST   /hosts/pricetables":              b.hostsPricetableHandlerPOST,
		"POST   /hosts/remove":                   b.hostsRemoveHandlerPOST,
		"POST   /hosts/scans":                    b.hostsScanHandlerPOST,
		"GET    /hosts/scanning":                 b.hostsScanningHandlerGET,
		"GET    /host/:hostkey":                  b.hostsPubkeyHandlerGET,
		"POST   /host/:hostkey/resetlostsectors": b.hostsResetLostSectorsPOST,

		"PUT /metric/:key": b.metricsHandlerPUT,
		"GET /metric/:key": b.metricsHandlerGET,

		"POST   /multipart/create":      b.multipartHandlerCreatePOST,
		"POST   /multipart/abort":       b.multipartHandlerAbortPOST,
		"POST   /multipart/complete":    b.multipartHandlerCompletePOST,
		"PUT    /multipart/part":        b.multipartHandlerUploadPartPUT,
		"GET    /multipart/upload/:id":  b.multipartHandlerUploadGET,
		"POST   /multipart/listuploads": b.multipartHandlerListUploadsPOST,
		"POST   /multipart/listparts":   b.multipartHandlerListPartsPOST,

		"GET    /objects/*path":  b.objectsHandlerGET,
		"PUT    /objects/*path":  b.objectsHandlerPUT,
		"DELETE /objects/*path":  b.objectsHandlerDELETE,
		"POST   /objects/copy":   b.objectsCopyHandlerPOST,
		"POST   /objects/rename": b.objectsRenameHandlerPOST,
		"POST   /objects/list":   b.objectsListHandlerPOST,

		"GET    /params/gouging": b.paramsHandlerGougingGET,
		"GET    /params/upload":  b.paramsHandlerUploadGET,

		"GET    /syncer/address": b.syncerAddrHandler,
		"POST   /syncer/connect": b.syncerConnectHandler,
		"GET    /syncer/peers":   b.syncerPeersHandler,

		"GET    /txpool/recommendedfee": b.txpoolFeeHandler,
		"GET    /txpool/transactions":   b.txpoolTransactionsHandler,
		"POST   /txpool/broadcast":      b.txpoolBroadcastHandler,

		"GET    /wallet":               b.walletHandler,
		"POST   /wallet/discard":       b.walletDiscardHandler,
		"POST   /wallet/fund":          b.walletFundHandler,
		"GET    /wallet/outputs":       b.walletOutputsHandler,
		"GET    /wallet/pending":       b.walletPendingHandler,
		"POST   /wallet/prepare/form":  b.walletPrepareFormHandler,
		"POST   /wallet/prepare/renew": b.walletPrepareRenewHandler,
		"POST   /wallet/redistribute":  b.walletRedistributeHandler,
		"POST   /wallet/sign":          b.walletSignHandler,
		"GET    /wallet/transactions":  b.walletTransactionsHandler,

		"GET    /slabbuffers":      b.slabbuffersHandlerGET,
		"POST   /slabbuffer/done":  b.packedSlabsHandlerDonePOST,
		"POST   /slabbuffer/fetch": b.packedSlabsHandlerFetchPOST,

		"POST   /search/hosts":   b.searchHostsHandlerPOST,
		"GET    /search/objects": b.searchObjectsHandlerGET,

		"DELETE /sectors/:hk/:root": b.sectorsHostRootHandlerDELETE,

		"GET    /settings":     b.settingsHandlerGET,
		"GET    /setting/:key": b.settingKeyHandlerGET,
		"PUT    /setting/:key": b.settingKeyHandlerPUT,
		"DELETE /setting/:key": b.settingKeyHandlerDELETE,

		"POST   /slabs/migration":     b.slabsMigrationHandlerPOST,
		"GET    /slabs/partial/:key":  b.slabsPartialHandlerGET,
		"POST   /slabs/partial":       b.slabsPartialHandlerPOST,
		"POST   /slabs/refreshhealth": b.slabsRefreshHealthHandlerPOST,
		"GET    /slab/:key":           b.slabHandlerGET,
		"GET    /slab/:key/objects":   b.slabObjectsHandlerGET,
		"PUT    /slab":                b.slabHandlerPUT,
>>>>>>> 641aae30

		startTime: time.Now(),
	}
	ctx, span := tracing.Tracer.Start(context.Background(), "bus.New")
	defer span.End()

	// Load default settings if the setting is not already set.
	for key, value := range map[string]interface{}{
		api.SettingGouging:       build.DefaultGougingSettings,
		api.SettingRedundancy:    build.DefaultRedundancySettings,
		api.SettingUploadPacking: build.DefaultUploadPackingSettings,
	} {
		if _, err := b.ss.Setting(ctx, key); errors.Is(err, api.ErrSettingNotFound) {
			if bytes, err := json.Marshal(value); err != nil {
				panic("failed to marshal default settings") // should never happen
			} else if err := b.ss.UpdateSetting(ctx, key, string(bytes)); err != nil {
				return nil, err
			}
		}
	}

	// Check redundancy settings for validity
	var rs api.RedundancySettings
	if rss, err := b.ss.Setting(ctx, api.SettingRedundancy); err != nil {
		return nil, err
	} else if err := json.Unmarshal([]byte(rss), &rs); err != nil {
		return nil, err
	} else if err := rs.Validate(); err != nil {
		l.Warn(fmt.Sprintf("invalid redundancy setting found '%v', overwriting the redundancy settings with the default settings", rss))
		bytes, _ := json.Marshal(build.DefaultRedundancySettings)
		if err := b.ss.UpdateSetting(ctx, api.SettingRedundancy, string(bytes)); err != nil {
			return nil, err
		}
	}

	// Check gouging settings for validity
	var gs api.GougingSettings
	if gss, err := b.ss.Setting(ctx, api.SettingGouging); err != nil {
		return nil, err
	} else if err := json.Unmarshal([]byte(gss), &gs); err != nil {
		return nil, err
	} else if err := gs.Validate(); err != nil {
		// compat: apply default EA gouging settings
		gs.MinMaxEphemeralAccountBalance = build.DefaultGougingSettings.MinMaxEphemeralAccountBalance
		gs.MinPriceTableValidity = build.DefaultGougingSettings.MinPriceTableValidity
		gs.MinAccountExpiry = build.DefaultGougingSettings.MinAccountExpiry
		if err := gs.Validate(); err == nil {
			l.Info(fmt.Sprintf("updating gouging settings with default EA settings: %+v", gs))
			bytes, _ := json.Marshal(gs)
			if err := b.ss.UpdateSetting(ctx, api.SettingGouging, string(bytes)); err != nil {
				return nil, err
			}
		} else {
			// compat: apply default host block leeway settings
			gs.HostBlockHeightLeeway = build.DefaultGougingSettings.HostBlockHeightLeeway
			if err := gs.Validate(); err == nil {
				l.Info(fmt.Sprintf("updating gouging settings with default HostBlockHeightLeeway settings: %v", gs))
				bytes, _ := json.Marshal(gs)
				if err := b.ss.UpdateSetting(ctx, api.SettingGouging, string(bytes)); err != nil {
					return nil, err
				}
			} else {
				l.Warn(fmt.Sprintf("invalid gouging setting found '%v', overwriting the gouging settings with the default settings", gss))
				bytes, _ := json.Marshal(build.DefaultGougingSettings)
				if err := b.ss.UpdateSetting(ctx, api.SettingGouging, string(bytes)); err != nil {
					return nil, err
				}
			}
		}
	}

	// Load the accounts into memory. They're saved when the bus is stopped.
	accounts, err := eas.Accounts(ctx)
	if err != nil {
		return nil, err
	}
	b.accounts = newAccounts(accounts, b.logger)

	// Mark the shutdown as unclean. This will be overwritten when/if the
	// accounts are saved on shutdown.
	if err := eas.SetUncleanShutdown(); err != nil {
		return nil, fmt.Errorf("failed to mark account shutdown as unclean: %w", err)
	}
	return b, nil
}<|MERGE_RESOLUTION|>--- conflicted
+++ resolved
@@ -205,33 +205,19 @@
 )
 
 type bus struct {
-<<<<<<< HEAD
 	startTime time.Time
 
 	cm ChainManager
 	s  Syncer
 	tp TransactionPool
-=======
-	alerts   alerts.Alerter
-	alertMgr *alerts.Manager
-	hooks    *webhooks.Manager
-	s        Syncer
-	cm       ChainManager
-	tp       TransactionPool
-	w        Wallet
-	hdb      HostDB
-	as       AutopilotStore
-	ms       MetadataStore
-	mtrcs    MetricsStore
-	ss       SettingStore
->>>>>>> 641aae30
-
-	as  AutopilotStore
-	eas EphemeralAccountStore
-	hdb HostDB
-	ms  MetadataStore
-	ss  SettingStore
-	w   Wallet
+
+	as    AutopilotStore
+	eas   EphemeralAccountStore
+	hdb   HostDB
+	ms    MetadataStore
+	ss    SettingStore
+	mtrcs MetricsStore
+	w     Wallet
 
 	accounts         *accounts
 	contractLocks    *contractLocks
@@ -306,6 +292,9 @@
 		"GET    /hosts/scanning":                 b.hostsScanningHandlerGET,
 		"GET    /host/:hostkey":                  b.hostsPubkeyHandlerGET,
 		"POST   /host/:hostkey/resetlostsectors": b.hostsResetLostSectorsPOST,
+
+		"PUT /metric/:key": b.metricsHandlerPUT,
+		"GET /metric/:key": b.metricsHandlerGET,
 
 		"POST   /multipart/create":      b.multipartHandlerCreatePOST,
 		"POST   /multipart/abort":       b.multipartHandlerAbortPOST,
@@ -1992,12 +1981,6 @@
 	}
 }
 
-<<<<<<< HEAD
-func (b *bus) multipartHandlerCreatePOST(jc jape.Context) {
-	var req api.MultipartCreateRequest
-	if jc.Decode(&req) != nil {
-		return
-=======
 func (b *bus) metricsHandlerPUT(jc jape.Context) {
 	key := jc.PathParam("key")
 	switch key {
@@ -2072,6 +2055,105 @@
 		jc.Error(fmt.Errorf("unknown metric '%s'", key), http.StatusBadRequest)
 		return
 	}
+}
+
+func (b *bus) multipartHandlerCreatePOST(jc jape.Context) {
+	var req api.MultipartCreateRequest
+	if jc.Decode(&req) != nil {
+		return
+	}
+
+	key := req.Key
+	if key == (object.EncryptionKey{}) {
+		key = object.NoOpKey
+	}
+
+	resp, err := b.ms.CreateMultipartUpload(jc.Request.Context(), req.Bucket, req.Path, key, req.MimeType)
+	if jc.Check("failed to create multipart upload", err) != nil {
+		return
+	}
+	jc.Encode(resp)
+}
+
+func (b *bus) multipartHandlerAbortPOST(jc jape.Context) {
+	var req api.MultipartAbortRequest
+	if jc.Decode(&req) != nil {
+		return
+	}
+	err := b.ms.AbortMultipartUpload(jc.Request.Context(), req.Bucket, req.Path, req.UploadID)
+	if jc.Check("failed to abort multipart upload", err) != nil {
+		return
+	}
+}
+
+func (b *bus) multipartHandlerCompletePOST(jc jape.Context) {
+	var req api.MultipartCompleteRequest
+	if jc.Decode(&req) != nil {
+		return
+	}
+	resp, err := b.ms.CompleteMultipartUpload(jc.Request.Context(), req.Bucket, req.Path, req.UploadID, req.Parts)
+	if jc.Check("failed to complete multipart upload", err) != nil {
+		return
+	}
+	jc.Encode(resp)
+}
+
+func (b *bus) multipartHandlerUploadPartPUT(jc jape.Context) {
+	var req api.MultipartAddPartRequest
+	if jc.Decode(&req) != nil {
+		return
+	}
+	if req.Bucket == "" {
+		req.Bucket = api.DefaultBucketName
+	} else if req.ContractSet == "" {
+		jc.Error(errors.New("contract_set must be non-empty"), http.StatusBadRequest)
+		return
+	} else if req.ETag == "" {
+		jc.Error(errors.New("etag must be non-empty"), http.StatusBadRequest)
+		return
+	} else if req.PartNumber <= 0 || req.PartNumber > gofakes3.MaxUploadPartNumber {
+		jc.Error(fmt.Errorf("part_number must be between 1 and %d", gofakes3.MaxUploadPartNumber), http.StatusBadRequest)
+		return
+	} else if req.UploadID == "" {
+		jc.Error(errors.New("upload_id must be non-empty"), http.StatusBadRequest)
+		return
+	}
+	err := b.ms.AddMultipartPart(jc.Request.Context(), req.Bucket, req.Path, req.ContractSet, req.ETag, req.UploadID, req.PartNumber, req.Slices, req.PartialSlabs, req.UsedContracts)
+	if jc.Check("failed to upload part", err) != nil {
+		return
+	}
+}
+
+func (b *bus) multipartHandlerUploadGET(jc jape.Context) {
+	resp, err := b.ms.MultipartUpload(jc.Request.Context(), jc.PathParam("id"))
+	if jc.Check("failed to get multipart upload", err) != nil {
+		return
+	}
+	jc.Encode(resp)
+}
+
+func (b *bus) multipartHandlerListUploadsPOST(jc jape.Context) {
+	var req api.MultipartListUploadsRequest
+	if jc.Decode(&req) != nil {
+		return
+	}
+	resp, err := b.ms.MultipartUploads(jc.Request.Context(), req.Bucket, req.Prefix, req.PathMarker, req.UploadIDMarker, req.Limit)
+	if jc.Check("failed to list multipart uploads", err) != nil {
+		return
+	}
+	jc.Encode(resp)
+}
+
+func (b *bus) multipartHandlerListPartsPOST(jc jape.Context) {
+	var req api.MultipartListPartsRequest
+	if jc.Decode(&req) != nil {
+		return
+	}
+	resp, err := b.ms.MultipartUploadParts(jc.Request.Context(), req.Bucket, req.Path, req.UploadID, req.PartNumberMarker, int64(req.Limit))
+	if jc.Check("failed to list multipart upload parts", err) != nil {
+		return
+	}
+	jc.Encode(resp)
 }
 
 // New returns a new Bus.
@@ -2093,250 +2175,6 @@
 		contractLocks:    newContractLocks(),
 		uploadingSectors: newUploadingSectorsCache(),
 		logger:           l.Sugar().Named("bus"),
-
-		startTime: time.Now(),
->>>>>>> 641aae30
-	}
-
-	key := req.Key
-	if key == (object.EncryptionKey{}) {
-		key = object.NoOpKey
-	}
-
-	resp, err := b.ms.CreateMultipartUpload(jc.Request.Context(), req.Bucket, req.Path, key, req.MimeType)
-	if jc.Check("failed to create multipart upload", err) != nil {
-		return
-	}
-	jc.Encode(resp)
-}
-
-func (b *bus) multipartHandlerAbortPOST(jc jape.Context) {
-	var req api.MultipartAbortRequest
-	if jc.Decode(&req) != nil {
-		return
-	}
-	err := b.ms.AbortMultipartUpload(jc.Request.Context(), req.Bucket, req.Path, req.UploadID)
-	if jc.Check("failed to abort multipart upload", err) != nil {
-		return
-	}
-}
-
-func (b *bus) multipartHandlerCompletePOST(jc jape.Context) {
-	var req api.MultipartCompleteRequest
-	if jc.Decode(&req) != nil {
-		return
-	}
-	resp, err := b.ms.CompleteMultipartUpload(jc.Request.Context(), req.Bucket, req.Path, req.UploadID, req.Parts)
-	if jc.Check("failed to complete multipart upload", err) != nil {
-		return
-	}
-	jc.Encode(resp)
-}
-
-func (b *bus) multipartHandlerUploadPartPUT(jc jape.Context) {
-	var req api.MultipartAddPartRequest
-	if jc.Decode(&req) != nil {
-		return
-	}
-	if req.Bucket == "" {
-		req.Bucket = api.DefaultBucketName
-	} else if req.ContractSet == "" {
-		jc.Error(errors.New("contract_set must be non-empty"), http.StatusBadRequest)
-		return
-	} else if req.ETag == "" {
-		jc.Error(errors.New("etag must be non-empty"), http.StatusBadRequest)
-		return
-	} else if req.PartNumber <= 0 || req.PartNumber > gofakes3.MaxUploadPartNumber {
-		jc.Error(fmt.Errorf("part_number must be between 1 and %d", gofakes3.MaxUploadPartNumber), http.StatusBadRequest)
-		return
-	} else if req.UploadID == "" {
-		jc.Error(errors.New("upload_id must be non-empty"), http.StatusBadRequest)
-		return
-	}
-	err := b.ms.AddMultipartPart(jc.Request.Context(), req.Bucket, req.Path, req.ContractSet, req.ETag, req.UploadID, req.PartNumber, req.Slices, req.PartialSlabs, req.UsedContracts)
-	if jc.Check("failed to upload part", err) != nil {
-		return
-	}
-}
-
-func (b *bus) multipartHandlerUploadGET(jc jape.Context) {
-	resp, err := b.ms.MultipartUpload(jc.Request.Context(), jc.PathParam("id"))
-	if jc.Check("failed to get multipart upload", err) != nil {
-		return
-	}
-	jc.Encode(resp)
-}
-
-func (b *bus) multipartHandlerListUploadsPOST(jc jape.Context) {
-	var req api.MultipartListUploadsRequest
-	if jc.Decode(&req) != nil {
-		return
-	}
-	resp, err := b.ms.MultipartUploads(jc.Request.Context(), req.Bucket, req.Prefix, req.PathMarker, req.UploadIDMarker, req.Limit)
-	if jc.Check("failed to list multipart uploads", err) != nil {
-		return
-	}
-	jc.Encode(resp)
-}
-
-func (b *bus) multipartHandlerListPartsPOST(jc jape.Context) {
-	var req api.MultipartListPartsRequest
-	if jc.Decode(&req) != nil {
-		return
-	}
-	resp, err := b.ms.MultipartUploadParts(jc.Request.Context(), req.Bucket, req.Path, req.UploadID, req.PartNumberMarker, int64(req.Limit))
-	if jc.Check("failed to list multipart upload parts", err) != nil {
-		return
-	}
-	jc.Encode(resp)
-}
-
-<<<<<<< HEAD
-// New returns a new Bus.
-func New(s Syncer, am *alerts.Manager, hm *webhooks.Manager, cm ChainManager, tp TransactionPool, w Wallet, hdb HostDB, as AutopilotStore, ms MetadataStore, ss SettingStore, eas EphemeralAccountStore, l *zap.Logger) (*bus, error) {
-	b := &bus{
-		alerts:           alerts.WithOrigin(am, "bus"),
-		alertMgr:         am,
-		hooks:            hm,
-		s:                s,
-		cm:               cm,
-		tp:               tp,
-		w:                w,
-		hdb:              hdb,
-		as:               as,
-		ms:               ms,
-		ss:               ss,
-		eas:              eas,
-		contractLocks:    newContractLocks(),
-		uploadingSectors: newUploadingSectorsCache(),
-		logger:           l.Sugar().Named("bus"),
-=======
-// Handler returns an HTTP handler that serves the bus API.
-func (b *bus) Handler() http.Handler {
-	return jape.Mux(tracing.TracedRoutes("bus", map[string]jape.Handler{
-		"GET    /accounts":                 b.accountsHandlerGET,
-		"POST   /account/:id":              b.accountHandlerGET,
-		"POST   /account/:id/add":          b.accountsAddHandlerPOST,
-		"POST   /account/:id/lock":         b.accountsLockHandlerPOST,
-		"POST   /account/:id/unlock":       b.accountsUnlockHandlerPOST,
-		"POST   /account/:id/update":       b.accountsUpdateHandlerPOST,
-		"POST   /account/:id/requiressync": b.accountsRequiresSyncHandlerPOST,
-		"POST   /account/:id/resetdrift":   b.accountsResetDriftHandlerPOST,
-
-		"GET    /alerts":          b.handleGETAlerts,
-		"POST   /alerts/dismiss":  b.handlePOSTAlertsDismiss,
-		"POST   /alerts/register": b.handlePOSTAlertsRegister,
-
-		"GET    /autopilots":    b.autopilotsListHandlerGET,
-		"GET    /autopilot/:id": b.autopilotsHandlerGET,
-		"PUT    /autopilot/:id": b.autopilotsHandlerPUT,
-
-		"GET    /buckets":             b.bucketsHandlerGET,
-		"POST   /buckets":             b.bucketsHandlerPOST,
-		"PUT    /bucket/:name/policy": b.bucketsHandlerPolicyPUT,
-		"DELETE /bucket/:name":        b.bucketHandlerDELETE,
-		"GET    /bucket/:name":        b.bucketHandlerGET,
-
-		"POST   /consensus/acceptblock":        b.consensusAcceptBlock,
-		"GET    /consensus/network":            b.consensusNetworkHandler,
-		"GET    /consensus/siafundfee/:payout": b.contractTaxHandlerGET,
-		"GET    /consensus/state":              b.consensusStateHandler,
-
-		"GET    /contracts":              b.contractsHandlerGET,
-		"DELETE /contracts/all":          b.contractsAllHandlerDELETE,
-		"POST   /contracts/archive":      b.contractsArchiveHandlerPOST,
-		"GET    /contracts/prunable":     b.contractsPrunableDataHandlerGET,
-		"GET    /contracts/renewed/:id":  b.contractsRenewedIDHandlerGET,
-		"GET    /contracts/sets":         b.contractsSetsHandlerGET,
-		"GET    /contracts/set/:set":     b.contractsSetHandlerGET,
-		"PUT    /contracts/set/:set":     b.contractsSetHandlerPUT,
-		"DELETE /contracts/set/:set":     b.contractsSetHandlerDELETE,
-		"POST   /contracts/spending":     b.contractsSpendingHandlerPOST,
-		"GET    /contract/:id":           b.contractIDHandlerGET,
-		"POST   /contract/:id":           b.contractIDHandlerPOST,
-		"DELETE /contract/:id":           b.contractIDHandlerDELETE,
-		"POST   /contract/:id/acquire":   b.contractAcquireHandlerPOST,
-		"GET    /contract/:id/ancestors": b.contractIDAncestorsHandler,
-		"POST   /contract/:id/keepalive": b.contractKeepaliveHandlerPOST,
-		"POST   /contract/:id/renewed":   b.contractIDRenewedHandlerPOST,
-		"POST   /contract/:id/release":   b.contractReleaseHandlerPOST,
-		"GET    /contract/:id/roots":     b.contractIDRootsHandlerGET,
-		"GET    /contract/:id/size":      b.contractSizeHandlerGET,
-
-		"GET    /hosts":                          b.hostsHandlerGET,
-		"GET    /hosts/allowlist":                b.hostsAllowlistHandlerGET,
-		"PUT    /hosts/allowlist":                b.hostsAllowlistHandlerPUT,
-		"GET    /hosts/blocklist":                b.hostsBlocklistHandlerGET,
-		"PUT    /hosts/blocklist":                b.hostsBlocklistHandlerPUT,
-		"POST   /hosts/pricetables":              b.hostsPricetableHandlerPOST,
-		"POST   /hosts/remove":                   b.hostsRemoveHandlerPOST,
-		"POST   /hosts/scans":                    b.hostsScanHandlerPOST,
-		"GET    /hosts/scanning":                 b.hostsScanningHandlerGET,
-		"GET    /host/:hostkey":                  b.hostsPubkeyHandlerGET,
-		"POST   /host/:hostkey/resetlostsectors": b.hostsResetLostSectorsPOST,
-
-		"PUT /metric/:key": b.metricsHandlerPUT,
-		"GET /metric/:key": b.metricsHandlerGET,
-
-		"POST   /multipart/create":      b.multipartHandlerCreatePOST,
-		"POST   /multipart/abort":       b.multipartHandlerAbortPOST,
-		"POST   /multipart/complete":    b.multipartHandlerCompletePOST,
-		"PUT    /multipart/part":        b.multipartHandlerUploadPartPUT,
-		"GET    /multipart/upload/:id":  b.multipartHandlerUploadGET,
-		"POST   /multipart/listuploads": b.multipartHandlerListUploadsPOST,
-		"POST   /multipart/listparts":   b.multipartHandlerListPartsPOST,
-
-		"GET    /objects/*path":  b.objectsHandlerGET,
-		"PUT    /objects/*path":  b.objectsHandlerPUT,
-		"DELETE /objects/*path":  b.objectsHandlerDELETE,
-		"POST   /objects/copy":   b.objectsCopyHandlerPOST,
-		"POST   /objects/rename": b.objectsRenameHandlerPOST,
-		"POST   /objects/list":   b.objectsListHandlerPOST,
-
-		"GET    /params/gouging": b.paramsHandlerGougingGET,
-		"GET    /params/upload":  b.paramsHandlerUploadGET,
-
-		"GET    /syncer/address": b.syncerAddrHandler,
-		"POST   /syncer/connect": b.syncerConnectHandler,
-		"GET    /syncer/peers":   b.syncerPeersHandler,
-
-		"GET    /txpool/recommendedfee": b.txpoolFeeHandler,
-		"GET    /txpool/transactions":   b.txpoolTransactionsHandler,
-		"POST   /txpool/broadcast":      b.txpoolBroadcastHandler,
-
-		"GET    /wallet":               b.walletHandler,
-		"POST   /wallet/discard":       b.walletDiscardHandler,
-		"POST   /wallet/fund":          b.walletFundHandler,
-		"GET    /wallet/outputs":       b.walletOutputsHandler,
-		"GET    /wallet/pending":       b.walletPendingHandler,
-		"POST   /wallet/prepare/form":  b.walletPrepareFormHandler,
-		"POST   /wallet/prepare/renew": b.walletPrepareRenewHandler,
-		"POST   /wallet/redistribute":  b.walletRedistributeHandler,
-		"POST   /wallet/sign":          b.walletSignHandler,
-		"GET    /wallet/transactions":  b.walletTransactionsHandler,
-
-		"GET    /slabbuffers":      b.slabbuffersHandlerGET,
-		"POST   /slabbuffer/done":  b.packedSlabsHandlerDonePOST,
-		"POST   /slabbuffer/fetch": b.packedSlabsHandlerFetchPOST,
-
-		"POST   /search/hosts":   b.searchHostsHandlerPOST,
-		"GET    /search/objects": b.searchObjectsHandlerGET,
-
-		"DELETE /sectors/:hk/:root": b.sectorsHostRootHandlerDELETE,
-
-		"GET    /settings":     b.settingsHandlerGET,
-		"GET    /setting/:key": b.settingKeyHandlerGET,
-		"PUT    /setting/:key": b.settingKeyHandlerPUT,
-		"DELETE /setting/:key": b.settingKeyHandlerDELETE,
-
-		"POST   /slabs/migration":     b.slabsMigrationHandlerPOST,
-		"GET    /slabs/partial/:key":  b.slabsPartialHandlerGET,
-		"POST   /slabs/partial":       b.slabsPartialHandlerPOST,
-		"POST   /slabs/refreshhealth": b.slabsRefreshHealthHandlerPOST,
-		"GET    /slab/:key":           b.slabHandlerGET,
-		"GET    /slab/:key/objects":   b.slabObjectsHandlerGET,
-		"PUT    /slab":                b.slabHandlerPUT,
->>>>>>> 641aae30
 
 		startTime: time.Now(),
 	}
