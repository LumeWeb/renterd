package bus

// TODOs:
// - add UPNP support

import (
	"context"
	"encoding/json"
	"errors"
	"fmt"
	"net"
	"net/http"
	"time"

	"go.sia.tech/core/consensus"
	"go.sia.tech/core/gateway"
	rhpv2 "go.sia.tech/core/rhp/v2"
	"go.sia.tech/core/types"
	"go.sia.tech/coreutils/chain"
	"go.sia.tech/coreutils/syncer"
	"go.sia.tech/coreutils/wallet"
	"go.sia.tech/jape"
	"go.sia.tech/renterd/alerts"
	"go.sia.tech/renterd/api"
	"go.sia.tech/renterd/bus/client"
	ibus "go.sia.tech/renterd/internal/bus"
	"go.sia.tech/renterd/internal/rhp"
	rhp2 "go.sia.tech/renterd/internal/rhp/v2"
	"go.sia.tech/renterd/object"
	"go.sia.tech/renterd/stores/sql"
	"go.sia.tech/renterd/webhooks"
	"go.uber.org/zap"
	"golang.org/x/crypto/blake2b"
)

const (
	defaultWalletRecordMetricInterval = 5 * time.Minute
	defaultPinUpdateInterval          = 5 * time.Minute
	defaultPinRateWindow              = 6 * time.Hour
	stdTxnSize                        = 1200 // bytes
)

// Client re-exports the client from the client package.
type Client struct {
	*client.Client
}

// NewClient returns a new bus client.
func NewClient(addr, password string) *Client {
	return &Client{
		client.New(
			addr,
			password,
		),
	}
}

type (
	AlertManager interface {
		alerts.Alerter
		RegisterWebhookBroadcaster(b webhooks.Broadcaster)
	}

	ChainManager interface {
		AddBlocks(blocks []types.Block) error
		AddPoolTransactions(txns []types.Transaction) (bool, error)
		AddV2PoolTransactions(basis types.ChainIndex, txns []types.V2Transaction) (known bool, err error)
		Block(id types.BlockID) (types.Block, bool)
		OnReorg(fn func(types.ChainIndex)) (cancel func())
		PoolTransaction(txid types.TransactionID) (types.Transaction, bool)
		PoolTransactions() []types.Transaction
		V2PoolTransactions() []types.V2Transaction
		RecommendedFee() types.Currency
		Tip() types.ChainIndex
		TipState() consensus.State
		UnconfirmedParents(txn types.Transaction) []types.Transaction
		UpdatesSince(index types.ChainIndex, max int) (rus []chain.RevertUpdate, aus []chain.ApplyUpdate, err error)
		V2UnconfirmedParents(txn types.V2Transaction) []types.V2Transaction
	}

	ContractLocker interface {
		Acquire(ctx context.Context, priority int, id types.FileContractID, d time.Duration) (uint64, error)
		KeepAlive(id types.FileContractID, lockID uint64, d time.Duration) error
		Release(id types.FileContractID, lockID uint64) error
	}

	ChainSubscriber interface {
		ChainIndex(context.Context) (types.ChainIndex, error)
		Shutdown(context.Context) error
	}

	// A TransactionPool can validate and relay unconfirmed transactions.
	TransactionPool interface {
		AcceptTransactionSet(txns []types.Transaction) error
		Close() error
		RecommendedFee() types.Currency
		Transactions() []types.Transaction
		UnconfirmedParents(txn types.Transaction) ([]types.Transaction, error)
	}

	UploadingSectorsCache interface {
		AddSector(uID api.UploadID, fcid types.FileContractID, root types.Hash256) error
		FinishUpload(uID api.UploadID)
		HandleRenewal(fcid, renewedFrom types.FileContractID)
		Pending(fcid types.FileContractID) (size uint64)
		Sectors(fcid types.FileContractID) (roots []types.Hash256)
		StartUpload(uID api.UploadID) error
	}

	PinManager interface {
		Shutdown(context.Context) error
		TriggerUpdate()
	}

	Syncer interface {
		Addr() string
		BroadcastHeader(h gateway.BlockHeader)
		BroadcastV2BlockOutline(bo gateway.V2BlockOutline)
		BroadcastTransactionSet([]types.Transaction)
		BroadcastV2TransactionSet(index types.ChainIndex, txns []types.V2Transaction)
		Connect(ctx context.Context, addr string) (*syncer.Peer, error)
		Peers() []*syncer.Peer
	}

	Wallet interface {
		Address() types.Address
		Balance() (wallet.Balance, error)
		Close() error
		FundTransaction(txn *types.Transaction, amount types.Currency, useUnconfirmed bool) ([]types.Hash256, error)
		FundV2Transaction(txn *types.V2Transaction, amount types.Currency, useUnconfirmed bool) (consensus.State, []int, error)
		Redistribute(outputs int, amount, feePerByte types.Currency) (txns []types.Transaction, toSign []types.Hash256, err error)
		RedistributeV2(outputs int, amount, feePerByte types.Currency) (txns []types.V2Transaction, toSign [][]int, err error)
		ReleaseInputs(txns []types.Transaction, v2txns []types.V2Transaction)
		SignTransaction(txn *types.Transaction, toSign []types.Hash256, cf types.CoveredFields)
		SignV2Inputs(state consensus.State, txn *types.V2Transaction, toSign []int)
		SpendableOutputs() ([]types.SiacoinElement, error)
		Tip() (types.ChainIndex, error)
		UnconfirmedEvents() ([]wallet.Event, error)
		UpdateChainState(tx wallet.UpdateTx, reverted []chain.RevertUpdate, applied []chain.ApplyUpdate) error
		Events(offset, limit int) ([]wallet.Event, error)
	}

	WebhooksManager interface {
		webhooks.Broadcaster
		Delete(context.Context, webhooks.Webhook) error
		Info() ([]webhooks.Webhook, []webhooks.WebhookQueueInfo)
		Register(context.Context, webhooks.Webhook) error
		Shutdown(context.Context) error
	}

	// Store is a collection of stores used by the bus.
	Store interface {
		AccountStore
		AutopilotStore
		ChainStore
		HostStore
		MetadataStore
		MetricsStore
		SettingStore
	}

	// AccountStore persists information about accounts. Since accounts
	// are rapidly updated and can be recovered, they are only loaded upon
	// startup and persisted upon shutdown.
	AccountStore interface {
		Accounts(context.Context, string) ([]api.Account, error)
		SaveAccounts(context.Context, []api.Account) error
	}

	// An AutopilotStore stores autopilots.
	AutopilotStore interface {
		Autopilot(ctx context.Context, id string) (api.Autopilot, error)
		Autopilots(ctx context.Context) ([]api.Autopilot, error)
		UpdateAutopilot(ctx context.Context, ap api.Autopilot) error
	}

	// A ChainStore stores information about the chain.
	ChainStore interface {
		ChainIndex(ctx context.Context) (types.ChainIndex, error)
		ProcessChainUpdate(ctx context.Context, applyFn func(sql.ChainUpdateTx) error) error
	}

	// A HostStore stores information about hosts.
	HostStore interface {
		Host(ctx context.Context, hostKey types.PublicKey) (api.Host, error)
		HostAllowlist(ctx context.Context) ([]types.PublicKey, error)
		HostBlocklist(ctx context.Context) ([]string, error)
		HostsForScanning(ctx context.Context, maxLastScan time.Time, offset, limit int) ([]api.HostAddress, error)
		RecordHostScans(ctx context.Context, scans []api.HostScan) error
		RecordPriceTables(ctx context.Context, priceTableUpdate []api.HostPriceTableUpdate) error
		RemoveOfflineHosts(ctx context.Context, maxConsecutiveScanFailures uint64, maxDowntime time.Duration) (uint64, error)
		ResetLostSectors(ctx context.Context, hk types.PublicKey) error
		SearchHosts(ctx context.Context, autopilotID, filterMode, usabilityMode, addressContains string, keyIn []types.PublicKey, offset, limit int) ([]api.Host, error)
		UpdateHostAllowlistEntries(ctx context.Context, add, remove []types.PublicKey, clear bool) error
		UpdateHostBlocklistEntries(ctx context.Context, add, remove []string, clear bool) error
		UpdateHostCheck(ctx context.Context, autopilotID string, hk types.PublicKey, check api.HostCheck) error
	}

	// A MetadataStore stores information about contracts and objects.
	MetadataStore interface {
		AddContract(ctx context.Context, c rhpv2.ContractRevision, contractPrice, totalCost types.Currency, startHeight uint64, state string) (api.ContractMetadata, error)
		AddRenewedContract(ctx context.Context, c rhpv2.ContractRevision, contractPrice, totalCost types.Currency, startHeight uint64, renewedFrom types.FileContractID, state string) (api.ContractMetadata, error)
		AncestorContracts(ctx context.Context, fcid types.FileContractID, minStartHeight uint64) ([]api.ArchivedContract, error)
		ArchiveContract(ctx context.Context, id types.FileContractID, reason string) error
		ArchiveContracts(ctx context.Context, toArchive map[types.FileContractID]string) error
		ArchiveAllContracts(ctx context.Context, reason string) error
		Contract(ctx context.Context, id types.FileContractID) (api.ContractMetadata, error)
		Contracts(ctx context.Context, opts api.ContractsOpts) ([]api.ContractMetadata, error)
		ContractSets(ctx context.Context) ([]string, error)
		RecordContractSpending(ctx context.Context, records []api.ContractSpendingRecord) error
		RemoveContractSet(ctx context.Context, name string) error
		RenewedContract(ctx context.Context, renewedFrom types.FileContractID) (api.ContractMetadata, error)
		SetContractSet(ctx context.Context, set string, contracts []types.FileContractID) error

		ContractRoots(ctx context.Context, id types.FileContractID) ([]types.Hash256, error)
		ContractSizes(ctx context.Context) (map[types.FileContractID]api.ContractSize, error)
		ContractSize(ctx context.Context, id types.FileContractID) (api.ContractSize, error)

		DeleteHostSector(ctx context.Context, hk types.PublicKey, root types.Hash256) (int, error)

		Bucket(_ context.Context, bucketName string) (api.Bucket, error)
		CreateBucket(_ context.Context, bucketName string, policy api.BucketPolicy) error
		DeleteBucket(_ context.Context, bucketName string) error
		ListBuckets(_ context.Context) ([]api.Bucket, error)
		UpdateBucketPolicy(ctx context.Context, bucketName string, policy api.BucketPolicy) error

		CopyObject(ctx context.Context, srcBucket, dstBucket, srcPath, dstPath, mimeType string, metadata api.ObjectUserMetadata) (api.ObjectMetadata, error)
		ListObjects(ctx context.Context, bucketName, prefix, sortBy, sortDir, marker string, limit int) (api.ObjectsListResponse, error)
		Object(ctx context.Context, bucketName, path string) (api.Object, error)
		ObjectMetadata(ctx context.Context, bucketName, path string) (api.Object, error)
		ObjectEntries(ctx context.Context, bucketName, path, prefix, sortBy, sortDir, marker string, offset, limit int) ([]api.ObjectMetadata, bool, error)
		ObjectsBySlabKey(ctx context.Context, bucketName string, slabKey object.EncryptionKey) ([]api.ObjectMetadata, error)
		ObjectsStats(ctx context.Context, opts api.ObjectsStatsOpts) (api.ObjectsStatsResponse, error)
		RemoveObject(ctx context.Context, bucketName, path string) error
		RemoveObjects(ctx context.Context, bucketName, prefix string) error
		RenameObject(ctx context.Context, bucketName, from, to string, force bool) error
		RenameObjects(ctx context.Context, bucketName, from, to string, force bool) error
		SearchObjects(ctx context.Context, bucketName, substring string, offset, limit int) ([]api.ObjectMetadata, error)
		UpdateObject(ctx context.Context, bucketName, path, contractSet, ETag, mimeType string, metadata api.ObjectUserMetadata, o object.Object) error

		AbortMultipartUpload(ctx context.Context, bucketName, path string, uploadID string) (err error)
		AddMultipartPart(ctx context.Context, bucketName, path, contractSet, eTag, uploadID string, partNumber int, slices []object.SlabSlice) (err error)
		CompleteMultipartUpload(ctx context.Context, bucketName, path, uploadID string, parts []api.MultipartCompletedPart, opts api.CompleteMultipartOptions) (_ api.MultipartCompleteResponse, err error)
		CreateMultipartUpload(ctx context.Context, bucketName, path string, ec object.EncryptionKey, mimeType string, metadata api.ObjectUserMetadata) (api.MultipartCreateResponse, error)
		MultipartUpload(ctx context.Context, uploadID string) (resp api.MultipartUpload, _ error)
		MultipartUploads(ctx context.Context, bucketName, prefix, keyMarker, uploadIDMarker string, maxUploads int) (resp api.MultipartListUploadsResponse, _ error)
		MultipartUploadParts(ctx context.Context, bucketName, object string, uploadID string, marker int, limit int64) (resp api.MultipartListPartsResponse, _ error)

		MarkPackedSlabsUploaded(ctx context.Context, slabs []api.UploadedPackedSlab) error
		PackedSlabsForUpload(ctx context.Context, lockingDuration time.Duration, minShards, totalShards uint8, set string, limit int) ([]api.PackedSlab, error)
		SlabBuffers(ctx context.Context) ([]api.SlabBuffer, error)

		AddPartialSlab(ctx context.Context, data []byte, minShards, totalShards uint8, contractSet string) (slabs []object.SlabSlice, bufferSize int64, err error)
		FetchPartialSlab(ctx context.Context, key object.EncryptionKey, offset, length uint32) ([]byte, error)
		Slab(ctx context.Context, key object.EncryptionKey) (object.Slab, error)
		RefreshHealth(ctx context.Context) error
		UnhealthySlabs(ctx context.Context, healthCutoff float64, set string, limit int) ([]api.UnhealthySlab, error)
		UpdateSlab(ctx context.Context, s object.Slab, contractSet string) error
	}

	// A MetricsStore stores metrics.
	MetricsStore interface {
		ContractSetMetrics(ctx context.Context, start time.Time, n uint64, interval time.Duration, opts api.ContractSetMetricsQueryOpts) ([]api.ContractSetMetric, error)

		ContractPruneMetrics(ctx context.Context, start time.Time, n uint64, interval time.Duration, opts api.ContractPruneMetricsQueryOpts) ([]api.ContractPruneMetric, error)
		RecordContractPruneMetric(ctx context.Context, metrics ...api.ContractPruneMetric) error

		ContractMetrics(ctx context.Context, start time.Time, n uint64, interval time.Duration, opts api.ContractMetricsQueryOpts) ([]api.ContractMetric, error)
		RecordContractMetric(ctx context.Context, metrics ...api.ContractMetric) error

		PruneMetrics(ctx context.Context, metric string, cutoff time.Time) error
		ContractSetChurnMetrics(ctx context.Context, start time.Time, n uint64, interval time.Duration, opts api.ContractSetChurnMetricsQueryOpts) ([]api.ContractSetChurnMetric, error)
		RecordContractSetChurnMetric(ctx context.Context, metrics ...api.ContractSetChurnMetric) error

		WalletMetrics(ctx context.Context, start time.Time, n uint64, interval time.Duration, opts api.WalletMetricsQueryOpts) ([]api.WalletMetric, error)
		RecordWalletMetric(ctx context.Context, metrics ...api.WalletMetric) error
	}

	// A SettingStore stores settings.
	SettingStore interface {
		Setting(ctx context.Context, key string) (string, error)
		UpdateSetting(ctx context.Context, key, value string) error
	}

	WalletMetricsRecorder interface {
		Shutdown(context.Context) error
	}
)

type Bus struct {
	startTime time.Time
	masterKey [32]byte

	alerts      alerts.Alerter
	alertMgr    AlertManager
	pinMgr      PinManager
	webhooksMgr WebhooksManager
	cm          ChainManager
	cs          ChainSubscriber
	s           Syncer
	w           Wallet

	accounts AccountStore
	as       AutopilotStore
	hs       HostStore
	ms       MetadataStore
	mtrcs    MetricsStore
	ss       SettingStore

	rhp2 *rhp2.Client

	contractLocker        ContractLocker
	sectors               UploadingSectorsCache
	walletMetricsRecorder WalletMetricsRecorder

	logger *zap.SugaredLogger
}

// New returns a new Bus
func New(ctx context.Context, masterKey [32]byte, am AlertManager, wm WebhooksManager, cm ChainManager, s Syncer, w Wallet, store Store, announcementMaxAge time.Duration, l *zap.Logger) (_ *Bus, err error) {
	l = l.Named("bus")

	b := &Bus{
		startTime: time.Now(),
		masterKey: masterKey,

		accounts: store,
		s:        s,
		cm:       cm,
		w:        w,
		hs:       store,
		as:       store,
		ms:       store,
		mtrcs:    store,
		ss:       store,

		alerts:      alerts.WithOrigin(am, "bus"),
		alertMgr:    am,
		webhooksMgr: wm,
		logger:      l.Sugar(),

		rhp2: rhp2.New(rhp.NewFallbackDialer(store, net.Dialer{}, l), l),
	}

<<<<<<< HEAD
	// create account manager
	b.accountsMgr, err = ibus.NewAccountManager(ctx, store, l)
	if err != nil {
=======
	// init settings
	if err := b.initSettings(ctx); err != nil {
>>>>>>> fc6e7860
		return nil, err
	}

	// create contract locker
	b.contractLocker = ibus.NewContractLocker()

	// create sectors cache
	b.sectors = ibus.NewSectorsCache()

	// create pin manager
	b.pinMgr = ibus.NewPinManager(b.alerts, wm, store, defaultPinUpdateInterval, defaultPinRateWindow, l)

	// create chain subscriber
	b.cs = ibus.NewChainSubscriber(wm, cm, store, w, announcementMaxAge, l)

	// create wallet metrics recorder
	b.walletMetricsRecorder = ibus.NewWalletMetricRecorder(store, w, defaultWalletRecordMetricInterval, l)

	return b, nil
}

// Handler returns an HTTP handler that serves the bus API.
func (b *Bus) Handler() http.Handler {
	return jape.Mux(map[string]jape.Handler{
		"GET    /accounts": b.accountsHandlerGET,
		"POST   /accounts": b.accountsHandlerPOST,

		"GET    /alerts":          b.handleGETAlerts,
		"POST   /alerts/dismiss":  b.handlePOSTAlertsDismiss,
		"POST   /alerts/register": b.handlePOSTAlertsRegister,

		"GET    /autopilots":    b.autopilotsListHandlerGET,
		"GET    /autopilot/:id": b.autopilotsHandlerGET,
		"PUT    /autopilot/:id": b.autopilotsHandlerPUT,

		"PUT    /autopilot/:id/host/:hostkey/check": b.autopilotHostCheckHandlerPUT,

		"GET    /buckets":             b.bucketsHandlerGET,
		"POST   /buckets":             b.bucketsHandlerPOST,
		"PUT    /bucket/:name/policy": b.bucketsHandlerPolicyPUT,
		"DELETE /bucket/:name":        b.bucketHandlerDELETE,
		"GET    /bucket/:name":        b.bucketHandlerGET,

		"POST   /consensus/acceptblock":        b.consensusAcceptBlock,
		"GET    /consensus/network":            b.consensusNetworkHandler,
		"GET    /consensus/siafundfee/:payout": b.contractTaxHandlerGET,
		"GET    /consensus/state":              b.consensusStateHandler,

		"POST   /contracts":              b.contractsFormHandler,
		"GET    /contracts":              b.contractsHandlerGET,
		"DELETE /contracts/all":          b.contractsAllHandlerDELETE,
		"POST   /contracts/archive":      b.contractsArchiveHandlerPOST,
		"GET    /contracts/prunable":     b.contractsPrunableDataHandlerGET,
		"GET    /contracts/renewed/:id":  b.contractsRenewedIDHandlerGET,
		"GET    /contracts/sets":         b.contractsSetsHandlerGET,
		"PUT    /contracts/set/:set":     b.contractsSetHandlerPUT,
		"DELETE /contracts/set/:set":     b.contractsSetHandlerDELETE,
		"POST   /contracts/spending":     b.contractsSpendingHandlerPOST,
		"GET    /contract/:id":           b.contractIDHandlerGET,
		"POST   /contract/:id":           b.contractIDHandlerPOST,
		"DELETE /contract/:id":           b.contractIDHandlerDELETE,
		"POST   /contract/:id/acquire":   b.contractAcquireHandlerPOST,
		"GET    /contract/:id/ancestors": b.contractIDAncestorsHandler,
		"POST   /contract/:id/keepalive": b.contractKeepaliveHandlerPOST,
		"POST   /contract/:id/renewed":   b.contractIDRenewedHandlerPOST,
		"POST   /contract/:id/release":   b.contractReleaseHandlerPOST,
		"GET    /contract/:id/roots":     b.contractIDRootsHandlerGET,
		"GET    /contract/:id/size":      b.contractSizeHandlerGET,

		"GET    /hosts":                          b.hostsHandlerGETDeprecated,
		"GET    /hosts/allowlist":                b.hostsAllowlistHandlerGET,
		"PUT    /hosts/allowlist":                b.hostsAllowlistHandlerPUT,
		"GET    /hosts/blocklist":                b.hostsBlocklistHandlerGET,
		"PUT    /hosts/blocklist":                b.hostsBlocklistHandlerPUT,
		"POST   /hosts/pricetables":              b.hostsPricetableHandlerPOST,
		"POST   /hosts/remove":                   b.hostsRemoveHandlerPOST,
		"POST   /hosts/scans":                    b.hostsScanHandlerPOST,
		"GET    /hosts/scanning":                 b.hostsScanningHandlerGET,
		"GET    /host/:hostkey":                  b.hostsPubkeyHandlerGET,
		"POST   /host/:hostkey/resetlostsectors": b.hostsResetLostSectorsPOST,

		"PUT    /metric/:key": b.metricsHandlerPUT,
		"GET    /metric/:key": b.metricsHandlerGET,
		"DELETE /metric/:key": b.metricsHandlerDELETE,

		"POST   /multipart/create":      b.multipartHandlerCreatePOST,
		"POST   /multipart/abort":       b.multipartHandlerAbortPOST,
		"POST   /multipart/complete":    b.multipartHandlerCompletePOST,
		"PUT    /multipart/part":        b.multipartHandlerUploadPartPUT,
		"GET    /multipart/upload/:id":  b.multipartHandlerUploadGET,
		"POST   /multipart/listuploads": b.multipartHandlerListUploadsPOST,
		"POST   /multipart/listparts":   b.multipartHandlerListPartsPOST,

		"GET    /objects/*path":  b.objectsHandlerGET,
		"PUT    /objects/*path":  b.objectsHandlerPUT,
		"DELETE /objects/*path":  b.objectsHandlerDELETE,
		"POST   /objects/copy":   b.objectsCopyHandlerPOST,
		"POST   /objects/rename": b.objectsRenameHandlerPOST,
		"POST   /objects/list":   b.objectsListHandlerPOST,

		"GET    /params/gouging": b.paramsHandlerGougingGET,
		"GET    /params/upload":  b.paramsHandlerUploadGET,

		"GET    /slabbuffers":      b.slabbuffersHandlerGET,
		"POST   /slabbuffer/done":  b.packedSlabsHandlerDonePOST,
		"POST   /slabbuffer/fetch": b.packedSlabsHandlerFetchPOST,

		"POST   /search/hosts":   b.searchHostsHandlerPOST,
		"GET    /search/objects": b.searchObjectsHandlerGET,

		"DELETE /sectors/:hk/:root": b.sectorsHostRootHandlerDELETE,

		"GET    /settings/gouging": b.settingsGougingHandlerGET,
		"PUT    /settings/gouging": b.settingsGougingHandlerPUT,
		"GET    /settings/pinned":  b.settingsPinnedHandlerGET,
		"PUT    /settings/pinned":  b.settingsPinnedHandlerPUT,
		"GET    /settings/s3":      b.settingsS3HandlerGET,
		"PUT    /settings/s3":      b.settingsS3HandlerPUT,
		"GET    /settings/uploads": b.settingsRedundancyHandlerGET,
		"PUT    /settings/uploads": b.settingsRedundancyHandlerPUT,

		"POST   /slabs/migration":     b.slabsMigrationHandlerPOST,
		"GET    /slabs/partial/:key":  b.slabsPartialHandlerGET,
		"POST   /slabs/partial":       b.slabsPartialHandlerPOST,
		"POST   /slabs/refreshhealth": b.slabsRefreshHealthHandlerPOST,
		"GET    /slab/:key":           b.slabHandlerGET,
		"GET    /slab/:key/objects":   b.slabObjectsHandlerGET,
		"PUT    /slab":                b.slabHandlerPUT,

		"GET    /state":         b.stateHandlerGET,
		"GET    /stats/objects": b.objectsStatshandlerGET,

		"GET    /syncer/address": b.syncerAddrHandler,
		"POST   /syncer/connect": b.syncerConnectHandler,
		"GET    /syncer/peers":   b.syncerPeersHandler,

		"GET    /txpool/recommendedfee": b.txpoolFeeHandler,
		"GET    /txpool/transactions":   b.txpoolTransactionsHandler,
		"POST   /txpool/broadcast":      b.txpoolBroadcastHandler,

		"POST   /upload/:id":        b.uploadTrackHandlerPOST,
		"DELETE /upload/:id":        b.uploadFinishedHandlerDELETE,
		"POST   /upload/:id/sector": b.uploadAddSectorHandlerPOST,

		"GET    /wallet":               b.walletHandler,
		"POST   /wallet/discard":       b.walletDiscardHandler,
		"POST   /wallet/fund":          b.walletFundHandler,
		"GET    /wallet/outputs":       b.walletOutputsHandler,
		"GET    /wallet/pending":       b.walletPendingHandler,
		"POST   /wallet/prepare/renew": b.walletPrepareRenewHandler,
		"POST   /wallet/redistribute":  b.walletRedistributeHandler,
		"POST   /wallet/send":          b.walletSendSiacoinsHandler,
		"POST   /wallet/sign":          b.walletSignHandler,
		"GET    /wallet/transactions":  b.walletTransactionsHandler,

		"GET    /webhooks":        b.webhookHandlerGet,
		"POST   /webhooks":        b.webhookHandlerPost,
		"POST   /webhooks/action": b.webhookActionHandlerPost,
		"POST   /webhook/delete":  b.webhookHandlerDelete,
	})
}

// Shutdown shuts down the bus.
func (b *Bus) Shutdown(ctx context.Context) error {
	return errors.Join(
		b.walletMetricsRecorder.Shutdown(ctx),
		b.webhooksMgr.Shutdown(ctx),
		b.pinMgr.Shutdown(ctx),
		b.cs.Shutdown(ctx),
	)
}

func (b *Bus) addContract(ctx context.Context, rev rhpv2.ContractRevision, contractPrice, totalCost types.Currency, startHeight uint64, state string) (api.ContractMetadata, error) {
	c, err := b.ms.AddContract(ctx, rev, contractPrice, totalCost, startHeight, state)
	if err != nil {
		return api.ContractMetadata{}, err
	}

	b.broadcastAction(webhooks.Event{
		Module: api.ModuleContract,
		Event:  api.EventAdd,
		Payload: api.EventContractAdd{
			Added:     c,
			Timestamp: time.Now().UTC(),
		},
	})
	return c, nil
}

func (b *Bus) isPassedV2AllowHeight() bool {
	cs := b.cm.TipState()
	return cs.Index.Height >= cs.Network.HardforkV2.AllowHeight
}

func (b *Bus) formContract(ctx context.Context, hostSettings rhpv2.HostSettings, renterAddress types.Address, renterFunds, hostCollateral types.Currency, hostKey types.PublicKey, hostIP string, endHeight uint64) (rhpv2.ContractRevision, error) {
	// derive the renter key
	renterKey := b.deriveRenterKey(hostKey)

	// prepare the transaction
	cs := b.cm.TipState()
	fc := rhpv2.PrepareContractFormation(renterKey.PublicKey(), hostKey, renterFunds, hostCollateral, endHeight, hostSettings, renterAddress)
	txn := types.Transaction{FileContracts: []types.FileContract{fc}}

	// calculate the miner fee
	fee := b.cm.RecommendedFee().Mul64(cs.TransactionWeight(txn))
	txn.MinerFees = []types.Currency{fee}

	// fund the transaction
	cost := rhpv2.ContractFormationCost(cs, fc, hostSettings.ContractPrice).Add(fee)
	toSign, err := b.w.FundTransaction(&txn, cost, true)
	if err != nil {
		return rhpv2.ContractRevision{}, fmt.Errorf("couldn't fund transaction: %w", err)
	}

	// sign the transaction
	b.w.SignTransaction(&txn, toSign, wallet.ExplicitCoveredFields(txn))

	// form the contract
	contract, txnSet, err := b.rhp2.FormContract(ctx, hostKey, hostIP, renterKey, append(b.cm.UnconfirmedParents(txn), txn))
	if err != nil {
		b.w.ReleaseInputs([]types.Transaction{txn}, nil)
		return rhpv2.ContractRevision{}, err
	}

	// add transaction set to the pool
	_, err = b.cm.AddPoolTransactions(txnSet)
	if err != nil {
		b.w.ReleaseInputs([]types.Transaction{txn}, nil)
		return rhpv2.ContractRevision{}, fmt.Errorf("couldn't add transaction set to the pool: %w", err)
	}

	// broadcast the transaction set
	go b.s.BroadcastTransactionSet(txnSet)

	return contract, nil
}

func (b *Bus) deriveRenterKey(hostKey types.PublicKey) types.PrivateKey {
	seed := blake2b.Sum256(append(b.deriveSubKey("renterkey"), hostKey[:]...))
	pk := types.NewPrivateKeyFromSeed(seed[:])
	for i := range seed {
		seed[i] = 0
	}
	return pk
}

func (b *Bus) deriveSubKey(purpose string) types.PrivateKey {
	seed := blake2b.Sum256(append(b.masterKey[:], []byte(purpose)...))
	pk := types.NewPrivateKeyFromSeed(seed[:])
	for i := range seed {
		seed[i] = 0
	}
	return pk
}

func (b *Bus) fetchSetting(ctx context.Context, key string, value interface{}) error {
	defaults := map[string]interface{}{
		api.SettingGouging: api.DefaultGougingSettings,
		api.SettingPinned:  api.DefaultPricePinSettings,
		api.SettingUploads: api.DefaultUploadSettings,
	}

	// testnets have different redundancy settings
	if mn, _ := chain.Mainnet(); mn.Name != b.cm.TipState().Network.Name {
		defaults[api.SettingUploads] = api.DefaultRedundancySettingsTestnet
	}

	setting, err := b.ss.Setting(ctx, key)
	if errors.Is(err, api.ErrSettingNotFound) {
		val, ok := defaults[key]
		if !ok {
			return fmt.Errorf("%w: unknown setting '%s'", api.ErrSettingNotFound, key)
		}

		bytes, _ := json.Marshal(val)
		if err := b.ss.UpdateSetting(ctx, key, string(bytes)); err != nil {
			b.logger.Warn(fmt.Sprintf("failed to update default setting '%s': %v", key, err))
		}
		return json.Unmarshal(bytes, &val)
	} else if err != nil {
		return err
	}

	return json.Unmarshal([]byte(setting), &value)
}

func (b *Bus) updateSetting(ctx context.Context, key string, value string, updatePinMgr bool) error {
	err := b.ss.UpdateSetting(ctx, key, value)
	if err != nil {
		return err
	}

	b.broadcastAction(webhooks.Event{
		Module: api.ModuleSetting,
		Event:  api.EventUpdate,
		Payload: api.EventSettingUpdate{
			Key:       key,
			Update:    value,
			Timestamp: time.Now().UTC(),
		},
	})

	if updatePinMgr {
		b.pinMgr.TriggerUpdate()
	}

	return nil
}<|MERGE_RESOLUTION|>--- conflicted
+++ resolved
@@ -342,17 +342,6 @@
 		rhp2: rhp2.New(rhp.NewFallbackDialer(store, net.Dialer{}, l), l),
 	}
 
-<<<<<<< HEAD
-	// create account manager
-	b.accountsMgr, err = ibus.NewAccountManager(ctx, store, l)
-	if err != nil {
-=======
-	// init settings
-	if err := b.initSettings(ctx); err != nil {
->>>>>>> fc6e7860
-		return nil, err
-	}
-
 	// create contract locker
 	b.contractLocker = ibus.NewContractLocker()
 
