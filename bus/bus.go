package bus

// TODOs:
// - add UPNP support

import (
	"context"
	"errors"
	"fmt"
	"math"
	"net"
	"net/http"
	"os"
	"time"

	"go.sia.tech/core/consensus"
	"go.sia.tech/core/gateway"
	rhpv2 "go.sia.tech/core/rhp/v2"
	rhpv3 "go.sia.tech/core/rhp/v3"
	rhpv4 "go.sia.tech/core/rhp/v4"
	"go.sia.tech/core/types"
	"go.sia.tech/coreutils/chain"
	cRhp4 "go.sia.tech/coreutils/rhp/v4"
	"go.sia.tech/coreutils/syncer"
	"go.sia.tech/coreutils/wallet"
	"go.sia.tech/jape"
	"go.sia.tech/renterd/alerts"
	"go.sia.tech/renterd/api"
	"go.sia.tech/renterd/bus/client"
	"go.sia.tech/renterd/config"
	ibus "go.sia.tech/renterd/internal/bus"
	"go.sia.tech/renterd/internal/gouging"
	"go.sia.tech/renterd/internal/rhp"
	rhp2 "go.sia.tech/renterd/internal/rhp/v2"
	rhp3 "go.sia.tech/renterd/internal/rhp/v3"
	rhp4 "go.sia.tech/renterd/internal/rhp/v4"
	"go.sia.tech/renterd/internal/utils"
	"go.sia.tech/renterd/object"
	"go.sia.tech/renterd/stores/sql"
	"go.sia.tech/renterd/webhooks"
	"go.uber.org/zap"
)

const (
	defaultWalletRecordMetricInterval = 5 * time.Minute
	defaultPinUpdateInterval          = 5 * time.Minute
	defaultPinRateWindow              = 6 * time.Hour

	lockingPriorityPruning   = 20
	lockingPriorityFunding   = 40
	lockingPriorityRenew     = 80
	lockingPriorityBroadcast = 100

	stdTxnSize = 1200 // bytes
)

// Client re-exports the client from the client package.
type Client struct {
	*client.Client
}

// NewClient returns a new bus client.
func NewClient(addr, password string) *Client {
	return &Client{
		client.New(
			addr,
			password,
		),
	}
}

type (
	AlertManager interface {
		alerts.Alerter
		RegisterWebhookBroadcaster(b webhooks.Broadcaster)
	}

	ChainManager interface {
		AddBlocks(blocks []types.Block) error
		AddPoolTransactions(txns []types.Transaction) (bool, error)
		AddV2PoolTransactions(basis types.ChainIndex, txns []types.V2Transaction) (known bool, err error)
		Block(id types.BlockID) (types.Block, bool)
		OnReorg(fn func(types.ChainIndex)) (cancel func())
		PoolTransaction(txid types.TransactionID) (types.Transaction, bool)
		PoolTransactions() []types.Transaction
		V2PoolTransactions() []types.V2Transaction
		RecommendedFee() types.Currency
		Tip() types.ChainIndex
		TipState() consensus.State
		UnconfirmedParents(txn types.Transaction) []types.Transaction
		UpdatesSince(index types.ChainIndex, max int) (rus []chain.RevertUpdate, aus []chain.ApplyUpdate, err error)
		V2TransactionSet(basis types.ChainIndex, txn types.V2Transaction) (types.ChainIndex, []types.V2Transaction, error)
	}

	ContractLocker interface {
		Acquire(ctx context.Context, priority int, id types.FileContractID, d time.Duration) (uint64, error)
		KeepAlive(id types.FileContractID, lockID uint64, d time.Duration) error
		Release(id types.FileContractID, lockID uint64) error
	}

	ChainSubscriber interface {
		ChainIndex(context.Context) (types.ChainIndex, error)
		Shutdown(context.Context) error
	}

	// A TransactionPool can validate and relay unconfirmed transactions.
	TransactionPool interface {
		AcceptTransactionSet(txns []types.Transaction) error
		Close() error
		RecommendedFee() types.Currency
		Transactions() []types.Transaction
		UnconfirmedParents(txn types.Transaction) ([]types.Transaction, error)
	}

	UploadingSectorsCache interface {
		AddSectors(uID api.UploadID, roots ...types.Hash256) error
		FinishUpload(uID api.UploadID)
		Sectors() (sectors []types.Hash256)
		StartUpload(uID api.UploadID) error
	}

	PinManager interface {
		Shutdown(context.Context) error
		TriggerUpdate()
	}

	Syncer interface {
		Addr() string
		BroadcastHeader(h types.BlockHeader)
		BroadcastV2BlockOutline(bo gateway.V2BlockOutline)
		BroadcastTransactionSet([]types.Transaction)
		BroadcastV2TransactionSet(index types.ChainIndex, txns []types.V2Transaction)
		Connect(ctx context.Context, addr string) (*syncer.Peer, error)
		Peers() []*syncer.Peer
	}

	Wallet interface {
		Address() types.Address
		Balance() (wallet.Balance, error)
		Close() error
		FundTransaction(txn *types.Transaction, amount types.Currency, useUnconfirmed bool) ([]types.Hash256, error)
		FundV2Transaction(txn *types.V2Transaction, amount types.Currency, useUnconfirmed bool) (types.ChainIndex, []int, error)
		Redistribute(outputs int, amount, feePerByte types.Currency) (txns []types.Transaction, toSign []types.Hash256, err error)
		RedistributeV2(outputs int, amount, feePerByte types.Currency) (txns []types.V2Transaction, toSign [][]int, err error)
		ReleaseInputs(txns []types.Transaction, v2txns []types.V2Transaction)
		SignTransaction(txn *types.Transaction, toSign []types.Hash256, cf types.CoveredFields)
		SignV2Inputs(txn *types.V2Transaction, toSign []int)
		SpendableOutputs() ([]types.SiacoinElement, error)
		Tip() types.ChainIndex
		UnconfirmedEvents() ([]wallet.Event, error)
		UpdateChainState(tx wallet.UpdateTx, reverted []chain.RevertUpdate, applied []chain.ApplyUpdate) error
		Events(offset, limit int) ([]wallet.Event, error)
	}

	WebhooksManager interface {
		webhooks.Broadcaster
		Delete(context.Context, webhooks.Webhook) error
		Info() ([]webhooks.Webhook, []webhooks.WebhookQueueInfo)
		Register(context.Context, webhooks.Webhook) error
		Shutdown(context.Context) error
	}

	// Store is a collection of stores used by the bus.
	Store interface {
		AccountStore
		AutopilotStore
		BackupStore
		ChainStore
		HostStore
		MetadataStore
		MetricsStore
		SettingStore
	}

	// AccountStore persists information about accounts. Since accounts
	// are rapidly updated and can be recovered, they are only loaded upon
	// startup and persisted upon shutdown.
	AccountStore interface {
		Accounts(context.Context, string) ([]api.Account, error)
		SaveAccounts(context.Context, []api.Account) error
	}

	// A AutopilotStore stores autopilot state.
	AutopilotStore interface {
		AutopilotConfig(ctx context.Context) (api.AutopilotConfig, error)
		InitAutopilotConfig(ctx context.Context) error
		UpdateAutopilotConfig(ctx context.Context, ap api.AutopilotConfig) error
	}

	// BackupStore is the interface of a store that can be backed up.
	BackupStore interface {
		Backup(ctx context.Context, dbID, dst string) error
	}

	// A ChainStore stores information about the chain.
	ChainStore interface {
		ChainIndex(ctx context.Context) (types.ChainIndex, error)
		FileContractElement(ctx context.Context, fcid types.FileContractID) (types.V2FileContractElement, error)
		ProcessChainUpdate(ctx context.Context, applyFn func(sql.ChainUpdateTx) error) error
	}

	// A HostStore stores information about hosts.
	HostStore interface {
		Host(ctx context.Context, hostKey types.PublicKey) (api.Host, error)
		HostAllowlist(ctx context.Context) ([]types.PublicKey, error)
		HostBlocklist(ctx context.Context) ([]string, error)
		Hosts(ctx context.Context, opts api.HostOptions) ([]api.Host, error)
		RecordHostScans(ctx context.Context, scans []api.HostScan) error
		RemoveOfflineHosts(ctx context.Context, maxConsecutiveScanFailures uint64, maxDowntime time.Duration) (uint64, error)
		ResetLostSectors(ctx context.Context, hk types.PublicKey) error
		UpdateHostAllowlistEntries(ctx context.Context, add, remove []types.PublicKey, clear bool) error
		UpdateHostBlocklistEntries(ctx context.Context, add, remove []string, clear bool) error
		UpdateHostCheck(ctx context.Context, hk types.PublicKey, check api.HostChecks) error
		UsableHosts(ctx context.Context) ([]sql.HostInfo, error)
	}

	// A MetadataStore stores information about contracts and objects.
	MetadataStore interface {
		AddRenewal(ctx context.Context, c api.ContractMetadata) error
		AncestorContracts(ctx context.Context, fcid types.FileContractID, minStartHeight uint64) ([]api.ContractMetadata, error)
		ArchiveContract(ctx context.Context, id types.FileContractID, reason string) error
		ArchiveContracts(ctx context.Context, toArchive map[types.FileContractID]string) error
		ArchiveAllContracts(ctx context.Context, reason string) error
		Contract(ctx context.Context, id types.FileContractID) (api.ContractMetadata, error)
		Contracts(ctx context.Context, opts api.ContractsOpts) ([]api.ContractMetadata, error)
		RecordContractSpending(ctx context.Context, records []api.ContractSpendingRecord) error
		PutContract(ctx context.Context, c api.ContractMetadata) error
		RenewedContract(ctx context.Context, renewedFrom types.FileContractID) (api.ContractMetadata, error)
		UpdateContractUsability(ctx context.Context, id types.FileContractID, usability string) error

		ContractRoots(ctx context.Context, id types.FileContractID) ([]types.Hash256, error)
		ContractSizes(ctx context.Context) (map[types.FileContractID]api.ContractSize, error)
		ContractSize(ctx context.Context, id types.FileContractID) (api.ContractSize, error)
		PrunableContractRoots(ctx context.Context, id types.FileContractID, roots []types.Hash256) ([]uint64, error)

		DeleteHostSector(ctx context.Context, hk types.PublicKey, root types.Hash256) (int, error)

		Bucket(_ context.Context, bucketName string) (api.Bucket, error)
		Buckets(_ context.Context) ([]api.Bucket, error)
		CreateBucket(_ context.Context, bucketName string, policy api.BucketPolicy) error
		DeleteBucket(_ context.Context, bucketName string) error
		UpdateBucketPolicy(ctx context.Context, bucketName string, policy api.BucketPolicy) error

		CopyObject(ctx context.Context, srcBucket, dstBucket, srcKey, dstKey, mimeType string, metadata api.ObjectUserMetadata) (api.ObjectMetadata, error)
		Object(ctx context.Context, bucketName, key string) (api.Object, error)
		Objects(ctx context.Context, bucketName, prefix, substring, delim, sortBy, sortDir, marker string, limit int, slabEncryptionKey object.EncryptionKey) (api.ObjectsResponse, error)
		ObjectMetadata(ctx context.Context, bucketName, key string) (api.Object, error)
		ObjectsStats(ctx context.Context, opts api.ObjectsStatsOpts) (api.ObjectsStatsResponse, error)
		RemoveObject(ctx context.Context, bucketName, key string) error
		RemoveObjects(ctx context.Context, bucketName, prefix string) error
		RenameObject(ctx context.Context, bucketName, from, to string, force bool) error
		RenameObjects(ctx context.Context, bucketName, from, to string, force bool) error
		UpdateObject(ctx context.Context, bucketName, key, ETag, mimeType string, metadata api.ObjectUserMetadata, o object.Object) error

		AbortMultipartUpload(ctx context.Context, bucketName, key string, uploadID string) (err error)
		AddMultipartPart(ctx context.Context, bucketName, key, eTag, uploadID string, partNumber int, slices []object.SlabSlice) (err error)
		CompleteMultipartUpload(ctx context.Context, bucketName, key, uploadID string, parts []api.MultipartCompletedPart, opts api.CompleteMultipartOptions) (_ api.MultipartCompleteResponse, err error)
		CreateMultipartUpload(ctx context.Context, bucketName, key string, ec object.EncryptionKey, mimeType string, metadata api.ObjectUserMetadata) (api.MultipartCreateResponse, error)
		MultipartUpload(ctx context.Context, uploadID string) (resp api.MultipartUpload, _ error)
		MultipartUploads(ctx context.Context, bucketName, prefix, keyMarker, uploadIDMarker string, maxUploads int) (resp api.MultipartListUploadsResponse, _ error)
		MultipartUploadParts(ctx context.Context, bucketName, object string, uploadID string, marker int, limit int64) (resp api.MultipartListPartsResponse, _ error)

		MarkPackedSlabsUploaded(ctx context.Context, slabs []api.UploadedPackedSlab) error
		PackedSlabsForUpload(ctx context.Context, lockingDuration time.Duration, minShards, totalShards uint8, limit int) ([]api.PackedSlab, error)
		SlabBuffers(ctx context.Context) ([]api.SlabBuffer, error)

		AddPartialSlab(ctx context.Context, data []byte, minShards, totalShards uint8) (slabs []object.SlabSlice, bufferSize int64, err error)
		FetchPartialSlab(ctx context.Context, key object.EncryptionKey, offset, length uint32) ([]byte, error)
		Slab(ctx context.Context, key object.EncryptionKey) (object.Slab, error)
		RefreshHealth(ctx context.Context) error
		UnhealthySlabs(ctx context.Context, healthCutoff float64, limit int) ([]api.UnhealthySlab, error)
		UpdateSlab(ctx context.Context, key object.EncryptionKey, sectors []api.UploadedSector) error
	}

	// A MetricsStore stores metrics.
	MetricsStore interface {
		ContractPruneMetrics(ctx context.Context, start time.Time, n uint64, interval time.Duration, opts api.ContractPruneMetricsQueryOpts) ([]api.ContractPruneMetric, error)
		RecordContractPruneMetric(ctx context.Context, metrics ...api.ContractPruneMetric) error

		ContractMetrics(ctx context.Context, start time.Time, n uint64, interval time.Duration, opts api.ContractMetricsQueryOpts) ([]api.ContractMetric, error)
		RecordContractMetric(ctx context.Context, metrics ...api.ContractMetric) error

		WalletMetrics(ctx context.Context, start time.Time, n uint64, interval time.Duration, opts api.WalletMetricsQueryOpts) ([]api.WalletMetric, error)
		RecordWalletMetric(ctx context.Context, metrics ...api.WalletMetric) error

		PruneMetrics(ctx context.Context, metric string, cutoff time.Time) error
	}

	// A SettingStore stores settings.
	SettingStore interface {
		GougingSettings(ctx context.Context) (api.GougingSettings, error)
		UpdateGougingSettings(ctx context.Context, gs api.GougingSettings) error

		PinnedSettings(ctx context.Context) (api.PinnedSettings, error)
		UpdatePinnedSettings(ctx context.Context, ps api.PinnedSettings) error

		UploadSettings(ctx context.Context) (api.UploadSettings, error)
		UpdateUploadSettings(ctx context.Context, us api.UploadSettings) error

		S3Settings(ctx context.Context) (api.S3Settings, error)
		UpdateS3Settings(ctx context.Context, s3as api.S3Settings) error
	}

	WalletMetricsRecorder interface {
		Shutdown(context.Context) error
	}
)

type Bus struct {
	allowPrivateIPs bool
	startTime       time.Time
	masterKey       utils.MasterKey

	alerts      alerts.Alerter
	alertMgr    AlertManager
	pinMgr      PinManager
	webhooksMgr WebhooksManager
	cm          ChainManager
	cs          ChainSubscriber
	s           Syncer
	w           Wallet
	store       Store

	rhp2Client *rhp2.Client
	rhp3Client *rhp3.Client
	rhp4Client *rhp4.Client

	contractLocker        ContractLocker
	explorer              *ibus.Explorer
	sectors               UploadingSectorsCache
	walletMetricsRecorder WalletMetricsRecorder

	logger *zap.SugaredLogger
}

// New returns a new Bus
func New(ctx context.Context, cfg config.Bus, masterKey [32]byte, am AlertManager, wm WebhooksManager, cm ChainManager, s Syncer, w Wallet, store Store, explorerURL string, l *zap.Logger) (_ *Bus, err error) {
	l = l.Named("bus")
	dialer := rhp.NewFallbackDialer(store, net.Dialer{}, l)

	b := &Bus{
		allowPrivateIPs: cfg.AllowPrivateIPs,
		startTime:       time.Now(),
		masterKey:       masterKey,

		s:        s,
		cm:       cm,
		w:        w,
		explorer: ibus.NewExplorer(explorerURL),
		store:    store,

		alerts:      alerts.WithOrigin(am, "bus"),
		alertMgr:    am,
		webhooksMgr: wm,
		logger:      l.Sugar(),

		rhp2Client: rhp2.New(dialer, l),
		rhp3Client: rhp3.New(dialer, l),
		rhp4Client: rhp4.New(dialer),
	}

	// initialize autopilot config
	err = store.InitAutopilotConfig(ctx)
	if err != nil {
		return nil, err
	}

	// create contract locker
	b.contractLocker = ibus.NewContractLocker()

	// create sectors cache
	b.sectors = ibus.NewSectorsCache()

	// create pin manager
	b.pinMgr = ibus.NewPinManager(b.alerts, b.explorer, store, defaultPinUpdateInterval, defaultPinRateWindow, l)

	// create chain subscriber
	announcementMaxAge := time.Duration(cfg.AnnouncementMaxAgeHours) * time.Hour
	b.cs = ibus.NewChainSubscriber(wm, cm, store, b.s, w, announcementMaxAge, l)

	// create wallet metrics recorder
	b.walletMetricsRecorder = ibus.NewWalletMetricRecorder(store, w, defaultWalletRecordMetricInterval, l)

	return b, nil
}

// Handler returns an HTTP handler that serves the bus API.
func (b *Bus) Handler() http.Handler {
	return jape.Mux(map[string]jape.Handler{
		"GET    /accounts":      b.accountsHandlerGET,
		"POST   /accounts":      b.accountsHandlerPOST,
		"POST   /accounts/fund": b.accountsFundHandler,

		"GET    /alerts":          b.handleGETAlerts,
		"POST   /alerts/dismiss":  b.handlePOSTAlertsDismiss,
		"POST   /alerts/register": b.handlePOSTAlertsRegister,

		"GET    /autopilot": b.autopilotHandlerGET,
		"PUT    /autopilot": b.autopilotHandlerPUT,

		"GET    /buckets":             b.bucketsHandlerGET,
		"POST   /buckets":             b.bucketsHandlerPOST,
		"PUT    /bucket/:name/policy": b.bucketsHandlerPolicyPUT,
		"DELETE /bucket/:name":        b.bucketHandlerDELETE,
		"GET    /bucket/:name":        b.bucketHandlerGET,

		"POST   /consensus/acceptblock":        b.consensusAcceptBlock,
		"GET    /consensus/network":            b.consensusNetworkHandler,
		"GET    /consensus/siafundfee/:payout": b.contractTaxHandlerGET,
		"GET    /consensus/state":              b.consensusStateHandler,

		"PUT    /contracts":              b.contractsHandlerPUT,
		"GET    /contracts":              b.contractsHandlerGET,
		"DELETE /contracts/all":          b.contractsAllHandlerDELETE,
		"POST   /contracts/archive":      b.contractsArchiveHandlerPOST,
		"POST   /contracts/form":         b.contractsFormHandler,
		"GET    /contracts/prunable":     b.contractsPrunableDataHandlerGET,
		"GET    /contracts/renewed/:id":  b.contractsRenewedIDHandlerGET,
		"POST   /contracts/spending":     b.contractsSpendingHandlerPOST,
		"GET    /contract/:id":           b.contractIDHandlerGET,
		"DELETE /contract/:id":           b.contractIDHandlerDELETE,
		"POST   /contract/:id/acquire":   b.contractAcquireHandlerPOST,
		"GET    /contract/:id/ancestors": b.contractIDAncestorsHandler,
		"POST   /contract/:id/broadcast": b.contractIDBroadcastHandler,
		"POST   /contract/:id/keepalive": b.contractKeepaliveHandlerPOST,
		"GET    /contract/:id/revision":  b.contractLatestRevisionHandlerGET,
		"POST   /contract/:id/prune":     b.contractPruneHandlerPOST,
		"POST   /contract/:id/renew":     b.contractIDRenewHandlerPOST,
		"POST   /contract/:id/release":   b.contractReleaseHandlerPOST,
		"GET    /contract/:id/roots":     b.contractIDRootsHandlerGET,
		"GET    /contract/:id/size":      b.contractSizeHandlerGET,
		"PUT    /contract/:id/usability": b.contractUsabilityHandlerPUT,

		"GET    /hosts":                          b.hostsHandlerGET,
		"POST   /hosts":                          b.hostsHandlerPOST,
		"GET    /hosts/allowlist":                b.hostsAllowlistHandlerGET,
		"PUT    /hosts/allowlist":                b.hostsAllowlistHandlerPUT,
		"GET    /hosts/blocklist":                b.hostsBlocklistHandlerGET,
		"PUT    /hosts/blocklist":                b.hostsBlocklistHandlerPUT,
		"POST   /hosts/remove":                   b.hostsRemoveHandlerPOST,
		"GET    /host/:hostkey":                  b.hostsPubkeyHandlerGET,
		"PUT    /host/:hostkey/check":            b.hostsCheckHandlerPUT,
		"POST   /host/:hostkey/resetlostsectors": b.hostsResetLostSectorsPOST,
		"POST   /host/:hostkey/scan":             b.hostsScanHandlerPOST,

		"PUT    /metric/:key": b.metricsHandlerPUT,
		"GET    /metric/:key": b.metricsHandlerGET,
		"DELETE /metric/:key": b.metricsHandlerDELETE,

		"POST   /multipart/create":      b.multipartHandlerCreatePOST,
		"POST   /multipart/abort":       b.multipartHandlerAbortPOST,
		"POST   /multipart/complete":    b.multipartHandlerCompletePOST,
		"PUT    /multipart/part":        b.multipartHandlerUploadPartPUT,
		"GET    /multipart/upload/:id":  b.multipartHandlerUploadGET,
		"POST   /multipart/listuploads": b.multipartHandlerListUploadsPOST,
		"POST   /multipart/listparts":   b.multipartHandlerListPartsPOST,

		"GET    /object/*key":     b.objectHandlerGET,
		"PUT    /object/*key":     b.objectHandlerPUT,
		"DELETE /object/*key":     b.objectHandlerDELETE,
		"GET    /objects/*prefix": b.objectsHandlerGET,
		"POST   /objects/copy":    b.objectsCopyHandlerPOST,
		"POST   /objects/remove":  b.objectsRemoveHandlerPOST,
		"POST   /objects/rename":  b.objectsRenameHandlerPOST,

		"GET    /params/gouging": b.paramsHandlerGougingGET,
		"GET    /params/upload":  b.paramsHandlerUploadGET,

		"GET    /slabbuffers":      b.slabbuffersHandlerGET,
		"POST   /slabbuffer/done":  b.packedSlabsHandlerDonePOST,
		"POST   /slabbuffer/fetch": b.packedSlabsHandlerFetchPOST,

		"DELETE /sectors/:hk/:root": b.sectorsHostRootHandlerDELETE,

		"GET    /settings/gouging": b.settingsGougingHandlerGET,
		"PUT    /settings/gouging": b.settingsGougingHandlerPUT,
		"GET    /settings/pinned":  b.settingsPinnedHandlerGET,
		"PUT    /settings/pinned":  b.settingsPinnedHandlerPUT,
		"GET    /settings/s3":      b.settingsS3HandlerGET,
		"PUT    /settings/s3":      b.settingsS3HandlerPUT,
		"GET    /settings/upload":  b.settingsUploadHandlerGET,
		"PUT    /settings/upload":  b.settingsUploadHandlerPUT,

		"POST   /slabs/migration":     b.slabsMigrationHandlerPOST,
		"GET    /slabs/partial/:key":  b.slabsPartialHandlerGET,
		"POST   /slabs/partial":       b.slabsPartialHandlerPOST,
		"POST   /slabs/refreshhealth": b.slabsRefreshHealthHandlerPOST,
		"GET    /slab/:key":           b.slabHandlerGET,
		"PUT    /slab/:key":           b.slabHandlerPUT,

		"GET    /state":         b.stateHandlerGET,
		"GET    /stats/objects": b.objectsStatshandlerGET,

		"GET    /syncer/address": b.syncerAddrHandler,
		"POST   /syncer/connect": b.syncerConnectHandler,
		"GET    /syncer/peers":   b.syncerPeersHandler,

		"POST /system/sqlite3/backup": b.postSystemSQLite3BackupHandler,

		"GET    /txpool/recommendedfee": b.txpoolFeeHandler,
		"GET    /txpool/transactions":   b.txpoolTransactionsHandler,
		"POST   /txpool/broadcast":      b.txpoolBroadcastHandler,

		"POST   /upload/:id":        b.uploadTrackHandlerPOST,
		"DELETE /upload/:id":        b.uploadFinishedHandlerDELETE,
		"POST   /upload/:id/sector": b.uploadAddSectorHandlerPOST,

		"GET  /wallet":              b.walletHandler,
		"GET  /wallet/events":       b.walletEventsHandler,
		"GET  /wallet/pending":      b.walletPendingHandler,
		"POST /wallet/redistribute": b.walletRedistributeHandler,
		"POST /wallet/send":         b.walletSendSiacoinsHandler,

		"GET    /webhooks":        b.webhookHandlerGet,
		"POST   /webhooks":        b.webhookHandlerPost,
		"POST   /webhooks/action": b.webhookActionHandlerPost,
		"POST   /webhook/delete":  b.webhookHandlerDelete,
	})
}

// Shutdown shuts down the bus.
func (b *Bus) Shutdown(ctx context.Context) error {
	return errors.Join(
		b.walletMetricsRecorder.Shutdown(ctx),
		b.webhooksMgr.Shutdown(ctx),
		b.pinMgr.Shutdown(ctx),
		b.cs.Shutdown(ctx),
	)
}

func (b *Bus) addContract(ctx context.Context, contract api.ContractMetadata) (api.ContractMetadata, error) {
	if err := b.store.PutContract(ctx, contract); err != nil {
		return api.ContractMetadata{}, err
	}
	return b.store.Contract(ctx, contract.ID)
}

func (b *Bus) addRenewal(ctx context.Context, contract api.ContractMetadata) (api.ContractMetadata, error) {
	if err := b.store.AddRenewal(ctx, contract); err != nil {
		return api.ContractMetadata{}, fmt.Errorf("couldn't add renewal: %w", err)
	}
	return b.store.Contract(ctx, contract.ID)
}

func (b *Bus) broadcastContract(ctx context.Context, fcid types.FileContractID) (types.TransactionID, error) {
	// acquire contract lock indefinitely and defer the release
	lockID, err := b.contractLocker.Acquire(ctx, lockingPriorityRenew, fcid, time.Duration(math.MaxInt64))
	if err != nil {
		return types.TransactionID{}, fmt.Errorf("couldn't acquire contract lock; %w", err)
	}
	defer func() {
		if err := b.contractLocker.Release(fcid, lockID); err != nil {
			b.logger.Error("failed to release contract lock", zap.Error(err))
		}
	}()

	// fetch contract
	c, err := b.store.Contract(ctx, fcid)
	if err != nil {
		return types.TransactionID{}, fmt.Errorf("couldn't fetch contract; %w", err)
	}

	// fetch host
	host, err := b.store.Host(ctx, c.HostKey)
	if err != nil {
		return types.TransactionID{}, fmt.Errorf("couldn't fetch host; %w", err)
	}
	fee := b.cm.RecommendedFee().Mul64(10e3)

	// derive the renter key
	renterKey := b.masterKey.DeriveContractKey(c.HostKey)

	// send V2 transaction if we're passed the V2 hardfork allow height
	if b.isPassedV2AllowHeight() {
		// fetch revision
		rev, err := b.rhp4Client.LatestRevision(ctx, c.HostKey, host.V2SiamuxAddr(), fcid)
		if err != nil {
			return types.TransactionID{}, fmt.Errorf("couldn't fetch revision; %w", err)
		}

		// fetch parent contract element
		fce, err := b.store.FileContractElement(ctx, fcid)
		if err != nil {
			return types.TransactionID{}, fmt.Errorf("couldn't fetch file contract element; %w", err)
		}

		// create the transaction
		txn := types.V2Transaction{
			MinerFee: fee,
			FileContractRevisions: []types.V2FileContractRevision{
				{
					Parent:   fce,
					Revision: rev,
				},
			},
		}

		// fund the transaction (only the fee)
		basis, toSign, err := b.w.FundV2Transaction(&txn, fee, true)
		if err != nil {
			return types.TransactionID{}, fmt.Errorf("couldn't fund transaction; %w", err)
		}
		// sign the transaction
		b.w.SignV2Inputs(&txn, toSign)

		// verify the transaction and add it to the transaction pool
		txnSet := []types.V2Transaction{txn}
		_, err = b.cm.AddV2PoolTransactions(basis, txnSet)
		if err != nil {
			b.w.ReleaseInputs(nil, txnSet)
			return types.TransactionID{}, fmt.Errorf("couldn't add transaction set to the pool; %w", err)
		}

		// broadcast the transaction
		b.s.BroadcastV2TransactionSet(basis, txnSet)
		return txn.ID(), nil
	} else {
		// fetch revision
		rev, err := b.rhp2Client.SignedRevision(ctx, host.NetAddress, c.HostKey, renterKey, fcid, time.Minute)
		if err != nil {
			return types.TransactionID{}, fmt.Errorf("couldn't fetch revision; %w", err)
		}

		// create the transaction
		txn := types.Transaction{
			MinerFees:             []types.Currency{fee},
			FileContractRevisions: []types.FileContractRevision{rev.Revision},
			Signatures:            rev.Signatures[:],
		}

		// fund the transaction (only the fee)
		toSign, err := b.w.FundTransaction(&txn, fee, true)
		if err != nil {
			return types.TransactionID{}, fmt.Errorf("couldn't fund transaction; %w", err)
		}
		// sign the transaction
		b.w.SignTransaction(&txn, toSign, types.CoveredFields{WholeTransaction: true})

		// verify the transaction and add it to the transaction pool
		txnset := append(b.cm.UnconfirmedParents(txn), txn)
		_, err = b.cm.AddPoolTransactions(txnset)
		if err != nil {
			b.w.ReleaseInputs([]types.Transaction{txn}, nil)
			return types.TransactionID{}, fmt.Errorf("couldn't add transaction set to the pool; %w", err)
		}

		// broadcast the transaction
		b.s.BroadcastTransactionSet(txnset)
		return txn.ID(), nil
	}
}

func (b *Bus) formContract(ctx context.Context, hostSettings rhpv2.HostSettings, renterAddress types.Address, renterFunds, hostCollateral types.Currency, hostKey types.PublicKey, hostIP string, endHeight uint64) (api.ContractMetadata, error) {
	// derive the renter key
	renterKey := b.masterKey.DeriveContractKey(hostKey)

	// prepare the transaction
	cs := b.cm.TipState()
	fc := rhpv2.PrepareContractFormation(renterKey.PublicKey(), hostKey, renterFunds, hostCollateral, endHeight, hostSettings, renterAddress)
	txn := types.Transaction{FileContracts: []types.FileContract{fc}}

	// calculate the miner fee
	fee := b.cm.RecommendedFee().Mul64(cs.TransactionWeight(txn))
	txn.MinerFees = []types.Currency{fee}

	// fund the transaction
	cost := rhpv2.ContractFormationCost(cs, fc, hostSettings.ContractPrice).Add(fee)
	toSign, err := b.w.FundTransaction(&txn, cost, true)
	if err != nil {
		return api.ContractMetadata{}, fmt.Errorf("couldn't fund transaction: %w", err)
	}

	// sign the transaction
	b.w.SignTransaction(&txn, toSign, wallet.ExplicitCoveredFields(txn))

	// form the contract
	contract, txnSet, err := b.rhp2Client.FormContract(ctx, hostKey, hostIP, renterKey, append(b.cm.UnconfirmedParents(txn), txn))
	if err != nil {
		b.w.ReleaseInputs([]types.Transaction{txn}, nil)
		return api.ContractMetadata{}, err
	}

	// add transaction set to the pool
	_, err = b.cm.AddPoolTransactions(txnSet)
	if err != nil {
		b.w.ReleaseInputs([]types.Transaction{txn}, nil)
		return api.ContractMetadata{}, fmt.Errorf("couldn't add transaction set to the pool: %w", err)
	}

	// broadcast the transaction set
	go b.s.BroadcastTransactionSet(txnSet)

	return api.ContractMetadata{
		ID:                 contract.ID(),
		HostKey:            contract.HostKey(),
		StartHeight:        cs.Index.Height,
		State:              api.ContractStatePending,
		WindowStart:        contract.Revision.WindowStart,
		WindowEnd:          contract.Revision.WindowEnd,
		ContractPrice:      contract.Revision.MissedHostPayout().Sub(hostCollateral),
		InitialRenterFunds: renterFunds,
		Usability:          api.ContractUsabilityGood,
		V2:                 false,
	}, nil
}

func (b *Bus) formContractV2(ctx context.Context, hk types.PublicKey, hostIP string, hostAddr, renterAddr types.Address, prices rhpv4.HostPrices, renterFunds types.Currency, collateral types.Currency, endHeight uint64) (api.ContractMetadata, error) {
	cs := b.cm.TipState()
	key := b.masterKey.DeriveContractKey(hk)
	signer := ibus.NewFormContractSigner(b.w, key)

	// form the contract
	res, err := b.rhp4Client.FormContract(ctx, hk, hostIP, b.cm, signer, cs, prices, hostAddr, rhpv4.RPCFormContractParams{
		RenterPublicKey: key.PublicKey(),
		RenterAddress:   renterAddr,
		Allowance:       renterFunds,
		Collateral:      collateral,
		ProofHeight:     endHeight,
	})
	if err != nil {
		return api.ContractMetadata{}, fmt.Errorf("failed to form v2 contract: %w", err)
	}

	// add transaction set to the pool
	_, err = b.cm.AddV2PoolTransactions(res.FormationSet.Basis, res.FormationSet.Transactions)
	if err != nil {
		return api.ContractMetadata{}, fmt.Errorf("failed to add v2 transaction set to the pool: %w", err)
	}

	// broadcast the transaction set
	go b.s.BroadcastV2TransactionSet(res.FormationSet.Basis, res.FormationSet.Transactions)

	contract := res.Contract
	return api.ContractMetadata{
		ID:                 contract.ID,
		HostKey:            contract.Revision.HostPublicKey,
		StartHeight:        cs.Index.Height,
		State:              api.ContractStatePending,
		WindowStart:        contract.Revision.ProofHeight,
		WindowEnd:          contract.Revision.ProofHeight + rhpv4.ProofWindow,
		ContractPrice:      res.Usage.RenterCost(),
		InitialRenterFunds: renterFunds,
		Usability:          api.ContractUsabilityGood,
		V2:                 true,
	}, nil
}

func (b *Bus) isPassedV2AllowHeight() bool {
	cs := b.cm.TipState()
	return cs.Index.Height >= cs.Network.HardforkV2.AllowHeight
}

func (b *Bus) prepareRenew(cs consensus.State, revision types.FileContractRevision, hostAddress, renterAddress types.Address, renterFunds, minNewCollateral types.Currency, endHeight, expectedStorage uint64) rhp3.PrepareRenewFn {
	return func(pt rhpv3.HostPriceTable) ([]types.Hash256, []types.Transaction, types.Currency, rhp3.DiscardTxnFn, error) {
		// create the final revision from the provided revision
		finalRevision := revision
		finalRevision.MissedProofOutputs = finalRevision.ValidProofOutputs
		finalRevision.Filesize = 0
		finalRevision.FileMerkleRoot = types.Hash256{}
		finalRevision.RevisionNumber = math.MaxUint64

		// prepare the new contract
		fc, basePrice, err := rhpv3.PrepareContractRenewal(revision, hostAddress, renterAddress, renterFunds, minNewCollateral, pt, expectedStorage, endHeight)
		if err != nil {
			return nil, nil, types.ZeroCurrency, nil, fmt.Errorf("couldn't prepare contract renewal: %w", err)
		}

		// prepare the transaction
		txn := types.Transaction{
			FileContracts:         []types.FileContract{fc},
			FileContractRevisions: []types.FileContractRevision{finalRevision},
			MinerFees:             []types.Currency{pt.TxnFeeMaxRecommended.Mul64(4096)},
		}

		// compute how much renter funds to put into the new contract
		fundAmount := rhpv3.ContractRenewalCost(cs, pt, fc, txn.MinerFees[0], basePrice)

		// fund the transaction, we are not signing it yet since it's not
		// complete. The host still needs to complete it and the revision +
		// contract are signed with the renter key by the worker.
		toSign, err := b.w.FundTransaction(&txn, fundAmount, true)
		if err != nil {
			return nil, nil, types.ZeroCurrency, nil, fmt.Errorf("couldn't fund transaction: %w", err)
		}

		return toSign, append(b.cm.UnconfirmedParents(txn), txn), fundAmount, func(err *error) {
			if *err == nil {
				return
			}
			b.w.ReleaseInputs([]types.Transaction{txn}, nil)
		}, nil
	}
}

func (b *Bus) renewContractV1(ctx context.Context, cs consensus.State, gp api.GougingParams, siamuxAddr string, c api.ContractMetadata, hs rhpv2.HostSettings, renterFunds, minNewCollateral types.Currency, endHeight, expectedNewStorage uint64) (api.ContractMetadata, error) {
	// derive the renter key
	renterKey := b.masterKey.DeriveContractKey(c.HostKey)

	// fetch the revision
<<<<<<< HEAD
	rev, err := b.rhp3Client.Revision(ctx, c.ID, c.HostKey, siamuxAddr)
=======
	rev, err := b.rhp3Client.Revision(ctx, c.ID, c.HostKey, hs.SiamuxAddr())
>>>>>>> e7d1abaa
	if err != nil {
		return api.ContractMetadata{}, err
	}

	// renew contract
	gc := gouging.NewChecker(gp.GougingSettings, gp.ConsensusState)
	prepareRenew := b.prepareRenew(cs, rev, hs.Address, b.w.Address(), renterFunds, minNewCollateral, endHeight, expectedNewStorage)
<<<<<<< HEAD
	newRevision, txnSet, contractPrice, fundAmount, err := b.rhp3Client.Renew(ctx, gc, rev, renterKey, c.HostKey, siamuxAddr, prepareRenew, b.w.SignTransaction)
=======
	newRevision, txnSet, contractPrice, fundAmount, err := b.rhp3Client.Renew(ctx, gc, rev, renterKey, c.HostKey, hs.SiamuxAddr(), prepareRenew, b.w.SignTransaction)
>>>>>>> e7d1abaa
	if err != nil {
		return api.ContractMetadata{}, err
	}

	// broadcast the transaction set
	b.s.BroadcastTransactionSet(txnSet)

	return api.ContractMetadata{
		ID:                 newRevision.ID(),
		HostKey:            newRevision.HostKey(),
		RenewedFrom:        c.ID,
		StartHeight:        cs.Index.Height,
		State:              api.ContractStatePending,
		WindowStart:        newRevision.Revision.WindowStart,
		WindowEnd:          newRevision.Revision.WindowEnd,
		ContractPrice:      contractPrice,
		InitialRenterFunds: fundAmount,
		Usability:          api.ContractUsabilityGood,
		V2:                 false,
	}, nil
}

func (b *Bus) renewContractV2(ctx context.Context, cs consensus.State, h api.Host, gp api.GougingParams, c api.ContractMetadata, renterFunds, minNewCollateral types.Currency, endHeight, expectedNewStorage uint64) (api.ContractMetadata, error) {
	// derive the renter key
	renterKey := b.masterKey.DeriveContractKey(c.HostKey)
	signer := ibus.NewFormContractSigner(b.w, renterKey)

	// fetch the revision
	rev, err := b.rhp4Client.LatestRevision(ctx, h.PublicKey, h.V2SiamuxAddr(), c.ID)
	if err != nil {
		return api.ContractMetadata{}, err
	}

	// fetch prices and check them
	settings, err := b.rhp4Client.Settings(ctx, h.PublicKey, h.V2SiamuxAddr())
	if err != nil {
		return api.ContractMetadata{}, err
	}
	gc := gouging.NewChecker(gp.GougingSettings, gp.ConsensusState)
	if gb := gc.CheckV2(settings); gb.Gouging() {
		return api.ContractMetadata{}, errors.New(gb.String())
	}

	// determine the new collateral we want the host to put into the
	// renewed/refreshed contract
	newCollateral := settings.Prices.Collateral.Mul64(expectedNewStorage).Mul64(endHeight - cs.Index.Height)
	if newCollateral.Cmp(minNewCollateral) < 0 {
		newCollateral = minNewCollateral
	}
	if newCollateral.Cmp(settings.MaxCollateral) > 0 {
		newCollateral = settings.MaxCollateral
	}
	if newCollateral.Cmp(minNewCollateral) < 0 {
		return api.ContractMetadata{}, fmt.Errorf("new collateral %v is less than minimum %v (max: %v)", newCollateral, minNewCollateral, settings.MaxCollateral)
	}

	var contract cRhp4.ContractRevision
	var txnSet cRhp4.TransactionSet
	if c.EndHeight() == endHeight {
		// when refreshing, the 'collateral' is added on top of the existing
		// collateral so we account for that by subtracting the rolled over
		// value
		collateral := types.ZeroCurrency
		if rev.MissedHostValue.Cmp(newCollateral) < 0 {
			collateral = newCollateral.Sub(rev.MissedHostValue)
		}
		// refresh
		var res cRhp4.RPCRefreshContractResult
		res, err = b.rhp4Client.RefreshContract(ctx, h.PublicKey, h.V2SiamuxAddr(), b.cm, signer, cs, settings.Prices, rev, rhpv4.RPCRefreshContractParams{
			ContractID: c.ID,
			Allowance:  renterFunds,
			Collateral: collateral,
		})
		contract = res.Contract
		txnSet = res.RenewalSet
	} else {
		var res cRhp4.RPCRenewContractResult
		res, err = b.rhp4Client.RenewContract(ctx, h.PublicKey, h.V2SiamuxAddr(), b.cm, signer, cs, settings.Prices, rev, rhpv4.RPCRenewContractParams{
			ContractID:  c.ID,
			Allowance:   renterFunds,
			Collateral:  newCollateral,
			ProofHeight: endHeight,
		})
		contract = res.Contract
		txnSet = res.RenewalSet
	}
	if err != nil {
		return api.ContractMetadata{}, err
	}

	// broadcast the transaction set
	b.s.BroadcastV2TransactionSet(txnSet.Basis, txnSet.Transactions)

	return api.ContractMetadata{
		ID:                 contract.ID,
		HostKey:            h.PublicKey,
		RenewedFrom:        c.ID,
		StartHeight:        cs.Index.Height,
		State:              api.ContractStatePending,
		WindowStart:        contract.Revision.ProofHeight,
		WindowEnd:          contract.Revision.ExpirationHeight,
		ContractPrice:      settings.Prices.ContractPrice,
		InitialRenterFunds: contract.Revision.RenterOutput.Value,
		Usability:          api.ContractUsabilityGood,
		V2:                 true,
	}, nil
}

func isErrHostUnreachable(err error) bool {
	return utils.IsErr(err, os.ErrDeadlineExceeded) ||
		utils.IsErr(err, context.DeadlineExceeded) ||
		utils.IsErr(err, api.ErrHostOnPrivateNetwork) ||
		utils.IsErr(err, utils.ErrNoRouteToHost) ||
		utils.IsErr(err, utils.ErrNoSuchHost) ||
		utils.IsErr(err, utils.ErrConnectionRefused) ||
		utils.IsErr(err, errors.New("unknown port")) ||
		utils.IsErr(err, errors.New("cannot assign requested address"))
}<|MERGE_RESOLUTION|>--- conflicted
+++ resolved
@@ -792,16 +792,12 @@
 	}
 }
 
-func (b *Bus) renewContractV1(ctx context.Context, cs consensus.State, gp api.GougingParams, siamuxAddr string, c api.ContractMetadata, hs rhpv2.HostSettings, renterFunds, minNewCollateral types.Currency, endHeight, expectedNewStorage uint64) (api.ContractMetadata, error) {
+func (b *Bus) renewContractV1(ctx context.Context, cs consensus.State, gp api.GougingParams, c api.ContractMetadata, hs rhpv2.HostSettings, renterFunds, minNewCollateral types.Currency, endHeight, expectedNewStorage uint64) (api.ContractMetadata, error) {
 	// derive the renter key
 	renterKey := b.masterKey.DeriveContractKey(c.HostKey)
 
 	// fetch the revision
-<<<<<<< HEAD
-	rev, err := b.rhp3Client.Revision(ctx, c.ID, c.HostKey, siamuxAddr)
-=======
 	rev, err := b.rhp3Client.Revision(ctx, c.ID, c.HostKey, hs.SiamuxAddr())
->>>>>>> e7d1abaa
 	if err != nil {
 		return api.ContractMetadata{}, err
 	}
@@ -809,11 +805,7 @@
 	// renew contract
 	gc := gouging.NewChecker(gp.GougingSettings, gp.ConsensusState)
 	prepareRenew := b.prepareRenew(cs, rev, hs.Address, b.w.Address(), renterFunds, minNewCollateral, endHeight, expectedNewStorage)
-<<<<<<< HEAD
-	newRevision, txnSet, contractPrice, fundAmount, err := b.rhp3Client.Renew(ctx, gc, rev, renterKey, c.HostKey, siamuxAddr, prepareRenew, b.w.SignTransaction)
-=======
 	newRevision, txnSet, contractPrice, fundAmount, err := b.rhp3Client.Renew(ctx, gc, rev, renterKey, c.HostKey, hs.SiamuxAddr(), prepareRenew, b.w.SignTransaction)
->>>>>>> e7d1abaa
 	if err != nil {
 		return api.ContractMetadata{}, err
 	}
