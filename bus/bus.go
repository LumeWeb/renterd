--- conflicted
+++ resolved
@@ -59,8 +59,6 @@
 		UnconfirmedParents(txn types.Transaction) []types.Transaction
 	}
 
-<<<<<<< HEAD
-=======
 	// A TransactionPool can validate and relay unconfirmed transactions.
 	TransactionPool interface {
 		AcceptTransactionSet(txns []types.Transaction) error
@@ -70,7 +68,6 @@
 		UnconfirmedParents(txn types.Transaction) ([]types.Transaction, error)
 	}
 
->>>>>>> 050aff68
 	// A HostDB stores information about hosts.
 	HostDB interface {
 		Host(ctx context.Context, hostKey types.PublicKey) (api.Host, error)
@@ -489,16 +486,6 @@
 			}
 		}
 	}
-<<<<<<< HEAD
-=======
-	events = filtered
-	if limit == 0 || limit == -1 {
-		jc.Encode(convertToTransactions(events[offset:]))
-	} else {
-		jc.Encode(convertToTransactions(events[offset : offset+limit]))
-	}
-}
->>>>>>> 050aff68
 
 	// check redundancy settings for validity
 	var rs api.RedundancySettings
