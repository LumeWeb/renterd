--- conflicted
+++ resolved
@@ -2233,13 +2233,8 @@
 }
 
 func (b *bus) webhookHandlerGet(jc jape.Context) {
-<<<<<<< HEAD
 	webhooks, queueInfos := b.webhooks.Info()
-	jc.Encode(api.WebHookResponse{
-=======
-	webhooks, queueInfos := b.hooks.Info()
 	jc.Encode(api.WebhookResponse{
->>>>>>> 1a061ab9
 		Queues:   queueInfos,
 		Webhooks: webhooks,
 	})
@@ -2250,19 +2245,12 @@
 	if jc.Decode(&req) != nil {
 		return
 	}
-<<<<<<< HEAD
+
 	err := b.webhooks.Register(jc.Request.Context(), webhooks.Webhook{
-		Event:  req.Event,
-		Module: req.Module,
-		URL:    req.URL,
-=======
-
-	err := b.hooks.Register(jc.Request.Context(), webhooks.Webhook{
 		Event:   req.Event,
 		Module:  req.Module,
 		URL:     req.URL,
 		Headers: req.Headers,
->>>>>>> 1a061ab9
 	})
 	if err != nil {
 		jc.Error(fmt.Errorf("failed to add Webhook: %w", err), http.StatusInternalServerError)
