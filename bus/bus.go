package bus

import (
	"context"
	"encoding/json"
	"errors"
	"fmt"
	"io"
	"math"
	"net/http"
	"runtime"
	"sort"
	"strings"
	"time"

	"go.sia.tech/core/consensus"
	rhpv2 "go.sia.tech/core/rhp/v2"
	rhpv3 "go.sia.tech/core/rhp/v3"
	"go.sia.tech/core/types"
	"go.sia.tech/gofakes3"
	"go.sia.tech/jape"
	"go.sia.tech/renterd/alerts"
	"go.sia.tech/renterd/api"
	"go.sia.tech/renterd/build"
	"go.sia.tech/renterd/bus/client"
	"go.sia.tech/renterd/hostdb"
	"go.sia.tech/renterd/object"
	"go.sia.tech/renterd/tracing"
	"go.sia.tech/renterd/wallet"
	"go.sia.tech/renterd/webhooks"
	"go.sia.tech/siad/modules"
	"go.uber.org/zap"
)

// Client re-exports the client from the client package.
type Client struct {
	*client.Client
}

// NewClient returns a new bus client.
func NewClient(addr, password string) *Client {
	return &Client{
		client.New(
			addr,
			password,
		),
	}
}

type (
	// A ChainManager manages blockchain state.
	ChainManager interface {
		AcceptBlock(types.Block) error
		BlockAtHeight(height uint64) (types.Block, bool)
		IndexAtHeight(height uint64) (types.ChainIndex, error)
		LastBlockTime() time.Time
		Subscribe(s modules.ConsensusSetSubscriber, ccID modules.ConsensusChangeID, cancel <-chan struct{}) error
		Synced() bool
		TipState() consensus.State
	}

	// A Syncer can connect to other peers and synchronize the blockchain.
	Syncer interface {
		BroadcastTransaction(txn types.Transaction, dependsOn []types.Transaction)
		Connect(addr string) error
		Peers() []string
		SyncerAddress(ctx context.Context) (string, error)
	}

	// A TransactionPool can validate and relay unconfirmed transactions.
	TransactionPool interface {
		AcceptTransactionSet(txns []types.Transaction) error
		Close() error
		RecommendedFee() types.Currency
		Subscribe(subscriber modules.TransactionPoolSubscriber)
		Transactions() []types.Transaction
		UnconfirmedParents(txn types.Transaction) ([]types.Transaction, error)
	}

	// A Wallet can spend and receive siacoins.
	Wallet interface {
		Address() types.Address
		Balance() (spendable, confirmed, unconfirmed types.Currency, _ error)
		FundTransaction(cs consensus.State, txn *types.Transaction, amount types.Currency, useUnconfirmedTxns bool) ([]types.Hash256, error)
		Height() uint64
		Redistribute(cs consensus.State, outputs int, amount, feePerByte types.Currency, pool []types.Transaction) (types.Transaction, []types.Hash256, error)
		ReleaseInputs(txn types.Transaction)
		SignTransaction(cs consensus.State, txn *types.Transaction, toSign []types.Hash256, cf types.CoveredFields) error
		Transactions(before, since time.Time, offset, limit int) ([]wallet.Transaction, error)
		UnspentOutputs() ([]wallet.SiacoinElement, error)
	}

	// A HostDB stores information about hosts.
	HostDB interface {
		Host(ctx context.Context, hostKey types.PublicKey) (hostdb.HostInfo, error)
		Hosts(ctx context.Context, offset, limit int) ([]hostdb.Host, error)
		HostsForScanning(ctx context.Context, maxLastScan time.Time, offset, limit int) ([]hostdb.HostAddress, error)
		RecordHostScans(ctx context.Context, scans []hostdb.HostScan) error
		RecordPriceTables(ctx context.Context, priceTableUpdate []hostdb.PriceTableUpdate) error
		RemoveOfflineHosts(ctx context.Context, minRecentScanFailures uint64, maxDowntime time.Duration) (uint64, error)
		ResetLostSectors(ctx context.Context, hk types.PublicKey) error
		SearchHosts(ctx context.Context, filterMode, addressContains string, keyIn []types.PublicKey, offset, limit int) ([]hostdb.Host, error)

		HostAllowlist(ctx context.Context) ([]types.PublicKey, error)
		HostBlocklist(ctx context.Context) ([]string, error)
		UpdateHostAllowlistEntries(ctx context.Context, add, remove []types.PublicKey, clear bool) error
		UpdateHostBlocklistEntries(ctx context.Context, add, remove []string, clear bool) error
	}

	// A MetadataStore stores information about contracts and objects.
	MetadataStore interface {
		AddContract(ctx context.Context, c rhpv2.ContractRevision, contractPrice, totalCost types.Currency, startHeight uint64, state string) (api.ContractMetadata, error)
		AddRenewedContract(ctx context.Context, c rhpv2.ContractRevision, contractPrice, totalCost types.Currency, startHeight uint64, renewedFrom types.FileContractID, state string) (api.ContractMetadata, error)
		AncestorContracts(ctx context.Context, fcid types.FileContractID, minStartHeight uint64) ([]api.ArchivedContract, error)
		ArchiveContract(ctx context.Context, id types.FileContractID, reason string) error
		ArchiveContracts(ctx context.Context, toArchive map[types.FileContractID]string) error
		ArchiveAllContracts(ctx context.Context, reason string) error
		Contract(ctx context.Context, id types.FileContractID) (api.ContractMetadata, error)
		Contracts(ctx context.Context) ([]api.ContractMetadata, error)
		ContractSetContracts(ctx context.Context, set string) ([]api.ContractMetadata, error)
		ContractSets(ctx context.Context) ([]string, error)
		RecordContractSpending(ctx context.Context, records []api.ContractSpendingRecord) error
		RemoveContractSet(ctx context.Context, name string) error
		RenewedContract(ctx context.Context, renewedFrom types.FileContractID) (api.ContractMetadata, error)
		SetContractSet(ctx context.Context, set string, contracts []types.FileContractID) error

		ContractRoots(ctx context.Context, id types.FileContractID) ([]types.Hash256, error)
		ContractSizes(ctx context.Context) (map[types.FileContractID]api.ContractSize, error)
		ContractSize(ctx context.Context, id types.FileContractID) (api.ContractSize, error)

		DeleteHostSector(ctx context.Context, hk types.PublicKey, root types.Hash256) error

		Bucket(_ context.Context, bucketName string) (api.Bucket, error)
		CreateBucket(_ context.Context, bucketName string, policy api.BucketPolicy) error
		DeleteBucket(_ context.Context, bucketName string) error
		ListBuckets(_ context.Context) ([]api.Bucket, error)
		UpdateBucketPolicy(ctx context.Context, bucketName string, policy api.BucketPolicy) error

		CopyObject(ctx context.Context, srcBucket, dstBucket, srcPath, dstPath, mimeType string) (api.ObjectMetadata, error)
		ListObjects(ctx context.Context, bucketName, prefix, sortBy, sortDir, marker string, limit int) (api.ObjectsListResponse, error)
		Object(ctx context.Context, bucketName, path string) (api.Object, error)
		ObjectEntries(ctx context.Context, bucketName, path, prefix, sortBy, sortDir, marker string, offset, limit int) ([]api.ObjectMetadata, bool, error)
		ObjectsBySlabKey(ctx context.Context, bucketName string, slabKey object.EncryptionKey) ([]api.ObjectMetadata, error)
		ObjectsStats(ctx context.Context) (api.ObjectsStatsResponse, error)
		RemoveObject(ctx context.Context, bucketName, path string) error
		RemoveObjects(ctx context.Context, bucketName, prefix string) error
		RenameObject(ctx context.Context, bucketName, from, to string, force bool) error
		RenameObjects(ctx context.Context, bucketName, from, to string, force bool) error
		SearchObjects(ctx context.Context, bucketName, substring string, offset, limit int) ([]api.ObjectMetadata, error)
		UpdateObject(ctx context.Context, bucketName, path, contractSet, ETag, mimeType string, o object.Object) error

		AbortMultipartUpload(ctx context.Context, bucketName, path string, uploadID string) (err error)
		AddMultipartPart(ctx context.Context, bucketName, path, contractSet, eTag, uploadID string, partNumber int, slices []object.SlabSlice) (err error)
		CompleteMultipartUpload(ctx context.Context, bucketName, path, uploadID string, parts []api.MultipartCompletedPart) (_ api.MultipartCompleteResponse, err error)
		CreateMultipartUpload(ctx context.Context, bucketName, path string, ec object.EncryptionKey, mimeType string) (api.MultipartCreateResponse, error)
		MultipartUpload(ctx context.Context, uploadID string) (resp api.MultipartUpload, _ error)
		MultipartUploads(ctx context.Context, bucketName, prefix, keyMarker, uploadIDMarker string, maxUploads int) (resp api.MultipartListUploadsResponse, _ error)
		MultipartUploadParts(ctx context.Context, bucketName, object string, uploadID string, marker int, limit int64) (resp api.MultipartListPartsResponse, _ error)

		MarkPackedSlabsUploaded(ctx context.Context, slabs []api.UploadedPackedSlab) error
		PackedSlabsForUpload(ctx context.Context, lockingDuration time.Duration, minShards, totalShards uint8, set string, limit int) ([]api.PackedSlab, error)
		SlabBuffers(ctx context.Context) ([]api.SlabBuffer, error)

		AddPartialSlab(ctx context.Context, data []byte, minShards, totalShards uint8, contractSet string) (slabs []object.SlabSlice, bufferSize int64, err error)
		FetchPartialSlab(ctx context.Context, key object.EncryptionKey, offset, length uint32) ([]byte, error)
		Slab(ctx context.Context, key object.EncryptionKey) (object.Slab, error)
		RefreshHealth(ctx context.Context) error
		UnhealthySlabs(ctx context.Context, healthCutoff float64, set string, limit int) ([]api.UnhealthySlab, error)
		UpdateSlab(ctx context.Context, s object.Slab, contractSet string) error
	}

	// An AutopilotStore stores autopilots.
	AutopilotStore interface {
		Autopilot(ctx context.Context, id string) (api.Autopilot, error)
		Autopilots(ctx context.Context) ([]api.Autopilot, error)
		UpdateAutopilot(ctx context.Context, ap api.Autopilot) error
	}

	// A SettingStore stores settings.
	SettingStore interface {
		DeleteSetting(ctx context.Context, key string) error
		Setting(ctx context.Context, key string) (string, error)
		Settings(ctx context.Context) ([]string, error)
		UpdateSetting(ctx context.Context, key, value string) error
	}

	// EphemeralAccountStore persists information about accounts. Since accounts
	// are rapidly updated and can be recovered, they are only loaded upon
	// startup and persisted upon shutdown.
	EphemeralAccountStore interface {
		Accounts(context.Context) ([]api.Account, error)
		SaveAccounts(context.Context, []api.Account) error
		SetUncleanShutdown() error
	}

	MetricsStore interface {
		ContractSetMetrics(ctx context.Context, start time.Time, n uint64, interval time.Duration, opts api.ContractSetMetricsQueryOpts) ([]api.ContractSetMetric, error)

		ContractPruneMetrics(ctx context.Context, start time.Time, n uint64, interval time.Duration, opts api.ContractPruneMetricsQueryOpts) ([]api.ContractPruneMetric, error)
		RecordContractPruneMetric(ctx context.Context, metrics ...api.ContractPruneMetric) error

		ContractMetrics(ctx context.Context, start time.Time, n uint64, interval time.Duration, opts api.ContractMetricsQueryOpts) ([]api.ContractMetric, error)
		RecordContractMetric(ctx context.Context, metrics ...api.ContractMetric) error

		PruneMetrics(ctx context.Context, metric string, cutoff time.Time) error
		ContractSetChurnMetrics(ctx context.Context, start time.Time, n uint64, interval time.Duration, opts api.ContractSetChurnMetricsQueryOpts) ([]api.ContractSetChurnMetric, error)
		RecordContractSetChurnMetric(ctx context.Context, metrics ...api.ContractSetChurnMetric) error

		WalletMetrics(ctx context.Context, start time.Time, n uint64, interval time.Duration, opts api.WalletMetricsQueryOpts) ([]api.WalletMetric, error)
	}
)

type bus struct {
	startTime time.Time

	cm ChainManager
	s  Syncer
	tp TransactionPool

	as    AutopilotStore
	eas   EphemeralAccountStore
	hdb   HostDB
	ms    MetadataStore
	ss    SettingStore
	mtrcs MetricsStore
	w     Wallet

	accounts         *accounts
	contractLocks    *contractLocks
	uploadingSectors *uploadingSectorsCache

	alerts   alerts.Alerter
	alertMgr *alerts.Manager
	hooks    *webhooks.Manager
	logger   *zap.SugaredLogger
}

// Handler returns an HTTP handler that serves the bus API.
func (b *bus) Handler() http.Handler {
	return jape.Mux(tracing.TracingMiddleware("bus", map[string]jape.Handler{
		"GET    /accounts":                 b.accountsHandlerGET,
		"POST   /account/:id":              b.accountHandlerGET,
		"POST   /account/:id/add":          b.accountsAddHandlerPOST,
		"POST   /account/:id/lock":         b.accountsLockHandlerPOST,
		"POST   /account/:id/unlock":       b.accountsUnlockHandlerPOST,
		"POST   /account/:id/update":       b.accountsUpdateHandlerPOST,
		"POST   /account/:id/requiressync": b.accountsRequiresSyncHandlerPOST,
		"POST   /account/:id/resetdrift":   b.accountsResetDriftHandlerPOST,

		"GET    /alerts":          b.handleGETAlerts,
		"POST   /alerts/dismiss":  b.handlePOSTAlertsDismiss,
		"POST   /alerts/register": b.handlePOSTAlertsRegister,

		"GET    /autopilots":    b.autopilotsListHandlerGET,
		"GET    /autopilot/:id": b.autopilotsHandlerGET,
		"PUT    /autopilot/:id": b.autopilotsHandlerPUT,

		"GET    /buckets":             b.bucketsHandlerGET,
		"POST   /buckets":             b.bucketsHandlerPOST,
		"PUT    /bucket/:name/policy": b.bucketsHandlerPolicyPUT,
		"DELETE /bucket/:name":        b.bucketHandlerDELETE,
		"GET    /bucket/:name":        b.bucketHandlerGET,

		"POST   /consensus/acceptblock":        b.consensusAcceptBlock,
		"GET    /consensus/network":            b.consensusNetworkHandler,
		"GET    /consensus/siafundfee/:payout": b.contractTaxHandlerGET,
		"GET    /consensus/state":              b.consensusStateHandler,

		"GET    /contracts":              b.contractsHandlerGET,
		"DELETE /contracts/all":          b.contractsAllHandlerDELETE,
		"POST   /contracts/archive":      b.contractsArchiveHandlerPOST,
		"GET    /contracts/prunable":     b.contractsPrunableDataHandlerGET,
		"GET    /contracts/renewed/:id":  b.contractsRenewedIDHandlerGET,
		"GET    /contracts/sets":         b.contractsSetsHandlerGET,
		"GET    /contracts/set/:set":     b.contractsSetHandlerGET,
		"PUT    /contracts/set/:set":     b.contractsSetHandlerPUT,
		"DELETE /contracts/set/:set":     b.contractsSetHandlerDELETE,
		"POST   /contracts/spending":     b.contractsSpendingHandlerPOST,
		"GET    /contract/:id":           b.contractIDHandlerGET,
		"POST   /contract/:id":           b.contractIDHandlerPOST,
		"DELETE /contract/:id":           b.contractIDHandlerDELETE,
		"POST   /contract/:id/acquire":   b.contractAcquireHandlerPOST,
		"GET    /contract/:id/ancestors": b.contractIDAncestorsHandler,
		"POST   /contract/:id/keepalive": b.contractKeepaliveHandlerPOST,
		"POST   /contract/:id/renewed":   b.contractIDRenewedHandlerPOST,
		"POST   /contract/:id/release":   b.contractReleaseHandlerPOST,
		"GET    /contract/:id/roots":     b.contractIDRootsHandlerGET,
		"GET    /contract/:id/size":      b.contractSizeHandlerGET,

		"GET    /hosts":                          b.hostsHandlerGET,
		"GET    /hosts/allowlist":                b.hostsAllowlistHandlerGET,
		"PUT    /hosts/allowlist":                b.hostsAllowlistHandlerPUT,
		"GET    /hosts/blocklist":                b.hostsBlocklistHandlerGET,
		"PUT    /hosts/blocklist":                b.hostsBlocklistHandlerPUT,
		"POST   /hosts/pricetables":              b.hostsPricetableHandlerPOST,
		"POST   /hosts/remove":                   b.hostsRemoveHandlerPOST,
		"POST   /hosts/scans":                    b.hostsScanHandlerPOST,
		"GET    /hosts/scanning":                 b.hostsScanningHandlerGET,
		"GET    /host/:hostkey":                  b.hostsPubkeyHandlerGET,
		"POST   /host/:hostkey/resetlostsectors": b.hostsResetLostSectorsPOST,

		"PUT    /metric/:key": b.metricsHandlerPUT,
		"GET    /metric/:key": b.metricsHandlerGET,
<<<<<<< HEAD
=======
		"DELETE /metric/:key": b.metricsHandlerDELETE,
>>>>>>> c7056ab7

		"POST   /multipart/create":      b.multipartHandlerCreatePOST,
		"POST   /multipart/abort":       b.multipartHandlerAbortPOST,
		"POST   /multipart/complete":    b.multipartHandlerCompletePOST,
		"PUT    /multipart/part":        b.multipartHandlerUploadPartPUT,
		"GET    /multipart/upload/:id":  b.multipartHandlerUploadGET,
		"POST   /multipart/listuploads": b.multipartHandlerListUploadsPOST,
		"POST   /multipart/listparts":   b.multipartHandlerListPartsPOST,

		"GET    /objects/*path":  b.objectsHandlerGET,
		"PUT    /objects/*path":  b.objectsHandlerPUT,
		"DELETE /objects/*path":  b.objectsHandlerDELETE,
		"POST   /objects/copy":   b.objectsCopyHandlerPOST,
		"POST   /objects/rename": b.objectsRenameHandlerPOST,
		"POST   /objects/list":   b.objectsListHandlerPOST,

		"GET    /params/gouging": b.paramsHandlerGougingGET,
		"GET    /params/upload":  b.paramsHandlerUploadGET,

		"GET    /slabbuffers":      b.slabbuffersHandlerGET,
		"POST   /slabbuffer/done":  b.packedSlabsHandlerDonePOST,
		"POST   /slabbuffer/fetch": b.packedSlabsHandlerFetchPOST,

		"POST   /search/hosts":   b.searchHostsHandlerPOST,
		"GET    /search/objects": b.searchObjectsHandlerGET,

		"DELETE /sectors/:hk/:root": b.sectorsHostRootHandlerDELETE,

		"GET    /settings":     b.settingsHandlerGET,
		"GET    /setting/:key": b.settingKeyHandlerGET,
		"PUT    /setting/:key": b.settingKeyHandlerPUT,
		"DELETE /setting/:key": b.settingKeyHandlerDELETE,

		"POST   /slabs/migration":     b.slabsMigrationHandlerPOST,
		"GET    /slabs/partial/:key":  b.slabsPartialHandlerGET,
		"POST   /slabs/partial":       b.slabsPartialHandlerPOST,
		"POST   /slabs/refreshhealth": b.slabsRefreshHealthHandlerPOST,
		"GET    /slab/:key":           b.slabHandlerGET,
		"GET    /slab/:key/objects":   b.slabObjectsHandlerGET,
		"PUT    /slab":                b.slabHandlerPUT,

		"GET    /state":         b.stateHandlerGET,
		"GET    /stats/objects": b.objectsStatshandlerGET,

		"GET    /syncer/address": b.syncerAddrHandler,
		"POST   /syncer/connect": b.syncerConnectHandler,
		"GET    /syncer/peers":   b.syncerPeersHandler,

		"GET    /txpool/recommendedfee": b.txpoolFeeHandler,
		"GET    /txpool/transactions":   b.txpoolTransactionsHandler,
		"POST   /txpool/broadcast":      b.txpoolBroadcastHandler,

		"POST   /upload/:id":        b.uploadTrackHandlerPOST,
		"DELETE /upload/:id":        b.uploadFinishedHandlerDELETE,
		"POST   /upload/:id/sector": b.uploadAddSectorHandlerPOST,

		"GET    /wallet":               b.walletHandler,
		"POST   /wallet/discard":       b.walletDiscardHandler,
		"POST   /wallet/fund":          b.walletFundHandler,
		"GET    /wallet/outputs":       b.walletOutputsHandler,
		"GET    /wallet/pending":       b.walletPendingHandler,
		"POST   /wallet/prepare/form":  b.walletPrepareFormHandler,
		"POST   /wallet/prepare/renew": b.walletPrepareRenewHandler,
		"POST   /wallet/redistribute":  b.walletRedistributeHandler,
		"POST   /wallet/sign":          b.walletSignHandler,
		"GET    /wallet/transactions":  b.walletTransactionsHandler,

		"GET    /webhooks":        b.webhookHandlerGet,
		"POST   /webhooks":        b.webhookHandlerPost,
		"POST   /webhooks/action": b.webhookActionHandlerPost,
		"POST   /webhook/delete":  b.webhookHandlerDelete,
	}))
}

// Shutdown shuts down the bus.
func (b *bus) Shutdown(ctx context.Context) error {
	b.hooks.Close()
	accounts := b.accounts.ToPersist()
	err := b.eas.SaveAccounts(ctx, accounts)
	if err != nil {
		b.logger.Errorf("failed to save %v accounts: %v", len(accounts), err)
	} else {
		b.logger.Infof("successfully saved %v accounts", len(accounts))
	}
	return err
}

func (b *bus) fetchSetting(ctx context.Context, key string, value interface{}) error {
	if val, err := b.ss.Setting(ctx, key); err != nil {
		return fmt.Errorf("could not get contract set settings: %w", err)
	} else if err := json.Unmarshal([]byte(val), &value); err != nil {
		b.logger.Panicf("failed to unmarshal %v settings '%s': %v", key, val, err)
	}
	return nil
}

func (b *bus) consensusAcceptBlock(jc jape.Context) {
	var block types.Block
	if jc.Decode(&block) != nil {
		return
	}
	if jc.Check("failed to accept block", b.cm.AcceptBlock(block)) != nil {
		return
	}
}

func (b *bus) syncerAddrHandler(jc jape.Context) {
	addr, err := b.s.SyncerAddress(jc.Request.Context())
	if jc.Check("failed to fetch syncer's address", err) != nil {
		return
	}
	jc.Encode(addr)
}

func (b *bus) syncerPeersHandler(jc jape.Context) {
	jc.Encode(b.s.Peers())
}

func (b *bus) syncerConnectHandler(jc jape.Context) {
	var addr string
	if jc.Decode(&addr) == nil {
		jc.Check("couldn't connect to peer", b.s.Connect(addr))
	}
}

func (b *bus) consensusStateHandler(jc jape.Context) {
	jc.Encode(b.consensusState())
}

func (b *bus) consensusNetworkHandler(jc jape.Context) {
	jc.Encode(api.ConsensusNetwork{
		Name: b.cm.TipState().Network.Name,
	})
}

func (b *bus) txpoolFeeHandler(jc jape.Context) {
	fee := b.tp.RecommendedFee()
	jc.Encode(fee)
}

func (b *bus) txpoolTransactionsHandler(jc jape.Context) {
	jc.Encode(b.tp.Transactions())
}

func (b *bus) txpoolBroadcastHandler(jc jape.Context) {
	var txnSet []types.Transaction
	if jc.Decode(&txnSet) == nil {
		jc.Check("couldn't broadcast transaction set", b.tp.AcceptTransactionSet(txnSet))
	}
}

func (b *bus) bucketsHandlerGET(jc jape.Context) {
	resp, err := b.ms.ListBuckets(jc.Request.Context())
	if jc.Check("couldn't list buckets", err) != nil {
		return
	}
	jc.Encode(resp)
}

func (b *bus) bucketsHandlerPOST(jc jape.Context) {
	var bucket api.BucketCreateRequest
	if jc.Decode(&bucket) != nil {
		return
	} else if bucket.Name == "" {
		jc.Error(errors.New("no name provided"), http.StatusBadRequest)
		return
	} else if jc.Check("failed to create bucket", b.ms.CreateBucket(jc.Request.Context(), bucket.Name, bucket.Policy)) != nil {
		return
	}
}

func (b *bus) bucketsHandlerPolicyPUT(jc jape.Context) {
	var req api.BucketUpdatePolicyRequest
	if jc.Decode(&req) != nil {
		return
	} else if bucket := jc.PathParam("name"); bucket == "" {
		jc.Error(errors.New("no bucket name provided"), http.StatusBadRequest)
		return
	} else if jc.Check("failed to create bucket", b.ms.UpdateBucketPolicy(jc.Request.Context(), bucket, req.Policy)) != nil {
		return
	}
}

func (b *bus) bucketHandlerDELETE(jc jape.Context) {
	var name string
	if jc.DecodeParam("name", &name) != nil {
		return
	} else if name == "" {
		jc.Error(errors.New("no name provided"), http.StatusBadRequest)
		return
	} else if jc.Check("failed to delete bucket", b.ms.DeleteBucket(jc.Request.Context(), name)) != nil {
		return
	}
}

func (b *bus) bucketHandlerGET(jc jape.Context) {
	var name string
	if jc.DecodeParam("name", &name) != nil {
		return
	} else if name == "" {
		jc.Error(errors.New("parameter 'name' is required"), http.StatusBadRequest)
		return
	}
	bucket, err := b.ms.Bucket(jc.Request.Context(), name)
	if errors.Is(err, api.ErrBucketNotFound) {
		jc.Error(err, http.StatusNotFound)
		return
	} else if jc.Check("failed to fetch bucket", err) != nil {
		return
	}
	jc.Encode(bucket)
}

func (b *bus) walletHandler(jc jape.Context) {
	address := b.w.Address()
	spendable, confirmed, unconfirmed, err := b.w.Balance()
	if jc.Check("couldn't fetch wallet balance", err) != nil {
		return
	}
	jc.Encode(api.WalletResponse{
		ScanHeight:  b.w.Height(),
		Address:     address,
		Confirmed:   confirmed,
		Spendable:   spendable,
		Unconfirmed: unconfirmed,
	})
}

func (b *bus) walletTransactionsHandler(jc jape.Context) {
	var before, since time.Time
	offset := 0
	limit := -1
	if jc.DecodeForm("before", (*api.TimeRFC3339)(&before)) != nil ||
		jc.DecodeForm("since", (*api.TimeRFC3339)(&since)) != nil ||
		jc.DecodeForm("offset", &offset) != nil ||
		jc.DecodeForm("limit", &limit) != nil {
		return
	}
	txns, err := b.w.Transactions(before, since, offset, limit)
	if jc.Check("couldn't load transactions", err) == nil {
		jc.Encode(txns)
	}
}

func (b *bus) walletOutputsHandler(jc jape.Context) {
	utxos, err := b.w.UnspentOutputs()
	if jc.Check("couldn't load outputs", err) == nil {
		jc.Encode(utxos)
	}
}

func (b *bus) walletFundHandler(jc jape.Context) {
	var wfr api.WalletFundRequest
	if jc.Decode(&wfr) != nil {
		return
	}
	txn := wfr.Transaction
	if len(txn.MinerFees) == 0 {
		// if no fees are specified, we add some
		fee := b.tp.RecommendedFee().Mul64(b.cm.TipState().TransactionWeight(txn))
		txn.MinerFees = []types.Currency{fee}
	}
	toSign, err := b.w.FundTransaction(b.cm.TipState(), &txn, wfr.Amount.Add(txn.MinerFees[0]), wfr.UseUnconfirmedTxns)
	if jc.Check("couldn't fund transaction", err) != nil {
		return
	}
	parents, err := b.tp.UnconfirmedParents(txn)
	if jc.Check("couldn't load transaction dependencies", err) != nil {
		b.w.ReleaseInputs(txn)
		return
	}
	jc.Encode(api.WalletFundResponse{
		Transaction: txn,
		ToSign:      toSign,
		DependsOn:   parents,
	})
}

func (b *bus) walletSignHandler(jc jape.Context) {
	var wsr api.WalletSignRequest
	if jc.Decode(&wsr) != nil {
		return
	}
	err := b.w.SignTransaction(b.cm.TipState(), &wsr.Transaction, wsr.ToSign, wsr.CoveredFields)
	if jc.Check("couldn't sign transaction", err) == nil {
		jc.Encode(wsr.Transaction)
	}
}

func (b *bus) walletRedistributeHandler(jc jape.Context) {
	var wfr api.WalletRedistributeRequest
	if jc.Decode(&wfr) != nil {
		return
	}
	if wfr.Outputs == 0 {
		jc.Error(errors.New("'outputs' has to be greater than zero"), http.StatusBadRequest)
		return
	}

	cs := b.cm.TipState()
	txn, toSign, err := b.w.Redistribute(cs, wfr.Outputs, wfr.Amount, b.tp.RecommendedFee(), b.tp.Transactions())
	if jc.Check("couldn't redistribute money in the wallet into the desired outputs", err) != nil {
		return
	}

	err = b.w.SignTransaction(cs, &txn, toSign, types.CoveredFields{WholeTransaction: true})
	if jc.Check("couldn't sign the transaction", err) != nil {
		return
	}

	if jc.Check("couldn't broadcast the transaction", b.tp.AcceptTransactionSet([]types.Transaction{txn})) != nil {
		b.w.ReleaseInputs(txn)
		return
	}

	jc.Encode(txn.ID())
}

func (b *bus) walletDiscardHandler(jc jape.Context) {
	var txn types.Transaction
	if jc.Decode(&txn) == nil {
		b.w.ReleaseInputs(txn)
	}
}

func (b *bus) walletPrepareFormHandler(jc jape.Context) {
	var wpfr api.WalletPrepareFormRequest
	if jc.Decode(&wpfr) != nil {
		return
	}
	if wpfr.HostKey == (types.PublicKey{}) {
		jc.Error(errors.New("no host key provided"), http.StatusBadRequest)
		return
	}
	if wpfr.RenterKey == (types.PublicKey{}) {
		jc.Error(errors.New("no renter key provided"), http.StatusBadRequest)
		return
	}
	cs := b.cm.TipState()

	fc := rhpv2.PrepareContractFormation(wpfr.RenterKey, wpfr.HostKey, wpfr.RenterFunds, wpfr.HostCollateral, wpfr.EndHeight, wpfr.HostSettings, wpfr.RenterAddress)
	cost := rhpv2.ContractFormationCost(cs, fc, wpfr.HostSettings.ContractPrice)
	txn := types.Transaction{
		FileContracts: []types.FileContract{fc},
	}
	txn.MinerFees = []types.Currency{b.tp.RecommendedFee().Mul64(cs.TransactionWeight(txn))}
	toSign, err := b.w.FundTransaction(cs, &txn, cost.Add(txn.MinerFees[0]), true)
	if jc.Check("couldn't fund transaction", err) != nil {
		return
	}
	cf := wallet.ExplicitCoveredFields(txn)
	err = b.w.SignTransaction(cs, &txn, toSign, cf)
	if jc.Check("couldn't sign transaction", err) != nil {
		b.w.ReleaseInputs(txn)
		return
	}
	parents, err := b.tp.UnconfirmedParents(txn)
	if jc.Check("couldn't load transaction dependencies", err) != nil {
		b.w.ReleaseInputs(txn)
		return
	}
	jc.Encode(append(parents, txn))
}

func (b *bus) walletPrepareRenewHandler(jc jape.Context) {
	var wprr api.WalletPrepareRenewRequest
	if jc.Decode(&wprr) != nil {
		return
	}
	if wprr.RenterKey == nil {
		jc.Error(errors.New("no renter key provided"), http.StatusBadRequest)
		return
	}
	cs := b.cm.TipState()

	// Create the final revision from the provided revision.
	finalRevision := wprr.Revision
	finalRevision.MissedProofOutputs = finalRevision.ValidProofOutputs
	finalRevision.Filesize = 0
	finalRevision.FileMerkleRoot = types.Hash256{}
	finalRevision.RevisionNumber = math.MaxUint64

	// Prepare the new contract.
	fc, basePrice, err := rhpv3.PrepareContractRenewal(wprr.Revision, wprr.HostAddress, wprr.RenterAddress, wprr.RenterFunds, wprr.MinNewCollateral, wprr.PriceTable, wprr.ExpectedNewStorage, wprr.EndHeight)
	if jc.Check("couldn't prepare contract renewal", err) != nil {
		return
	}

	// Create the transaction containing both the final revision and new
	// contract.
	txn := types.Transaction{
		FileContracts:         []types.FileContract{fc},
		FileContractRevisions: []types.FileContractRevision{finalRevision},
		MinerFees:             []types.Currency{wprr.PriceTable.TxnFeeMaxRecommended.Mul64(4096)},
	}

	// Compute how much renter funds to put into the new contract.
	cost := rhpv3.ContractRenewalCost(cs, wprr.PriceTable, fc, txn.MinerFees[0], basePrice)

	// Fund the txn. We are not signing it yet since it's not complete. The host
	// still needs to complete it and the revision + contract are signed with
	// the renter key by the worker.
	toSign, err := b.w.FundTransaction(cs, &txn, cost, true)
	if jc.Check("couldn't fund transaction", err) != nil {
		return
	}

	// Add any required parents.
	parents, err := b.tp.UnconfirmedParents(txn)
	if jc.Check("couldn't load transaction dependencies", err) != nil {
		b.w.ReleaseInputs(txn)
		return
	}
	jc.Encode(api.WalletPrepareRenewResponse{
		ToSign:         toSign,
		TransactionSet: append(parents, txn),
	})
}

func (b *bus) walletPendingHandler(jc jape.Context) {
	isRelevant := func(txn types.Transaction) bool {
		addr := b.w.Address()
		for _, sci := range txn.SiacoinInputs {
			if sci.UnlockConditions.UnlockHash() == addr {
				return true
			}
		}
		for _, sco := range txn.SiacoinOutputs {
			if sco.Address == addr {
				return true
			}
		}
		return false
	}

	txns := b.tp.Transactions()
	relevant := txns[:0]
	for _, txn := range txns {
		if isRelevant(txn) {
			relevant = append(relevant, txn)
		}
	}
	jc.Encode(relevant)
}

func (b *bus) hostsHandlerGET(jc jape.Context) {
	offset := 0
	limit := -1
	if jc.DecodeForm("offset", &offset) != nil || jc.DecodeForm("limit", &limit) != nil {
		return
	}
	hosts, err := b.hdb.Hosts(jc.Request.Context(), offset, limit)
	if jc.Check(fmt.Sprintf("couldn't fetch hosts %d-%d", offset, offset+limit), err) != nil {
		return
	}
	jc.Encode(hosts)
}

func (b *bus) searchHostsHandlerPOST(jc jape.Context) {
	var req api.SearchHostsRequest
	if jc.Decode(&req) != nil {
		return
	}
	hosts, err := b.hdb.SearchHosts(jc.Request.Context(), req.FilterMode, req.AddressContains, req.KeyIn, req.Offset, req.Limit)
	if jc.Check(fmt.Sprintf("couldn't fetch hosts %d-%d", req.Offset, req.Offset+req.Limit), err) != nil {
		return
	}
	jc.Encode(hosts)
}

func (b *bus) hostsRemoveHandlerPOST(jc jape.Context) {
	var hrr api.HostsRemoveRequest
	if jc.Decode(&hrr) != nil {
		return
	}
	if hrr.MaxDowntimeHours == 0 {
		jc.Error(errors.New("maxDowntime must be non-zero"), http.StatusBadRequest)
		return
	}
	if hrr.MinRecentScanFailures == 0 {
		jc.Error(errors.New("minRecentScanFailures must be non-zero"), http.StatusBadRequest)
		return
	}
	removed, err := b.hdb.RemoveOfflineHosts(jc.Request.Context(), hrr.MinRecentScanFailures, time.Duration(hrr.MaxDowntimeHours))
	if jc.Check("couldn't remove offline hosts", err) != nil {
		return
	}
	jc.Encode(removed)
}

func (b *bus) hostsScanningHandlerGET(jc jape.Context) {
	offset := 0
	limit := -1
	maxLastScan := time.Now()
	if jc.DecodeForm("offset", &offset) != nil || jc.DecodeForm("limit", &limit) != nil || jc.DecodeForm("lastScan", (*api.TimeRFC3339)(&maxLastScan)) != nil {
		return
	}
	hosts, err := b.hdb.HostsForScanning(jc.Request.Context(), maxLastScan, offset, limit)
	if jc.Check(fmt.Sprintf("couldn't fetch hosts %d-%d", offset, offset+limit), err) != nil {
		return
	}
	jc.Encode(hosts)
}

func (b *bus) hostsPubkeyHandlerGET(jc jape.Context) {
	var hostKey types.PublicKey
	if jc.DecodeParam("hostkey", &hostKey) != nil {
		return
	}
	host, err := b.hdb.Host(jc.Request.Context(), hostKey)
	if jc.Check("couldn't load host", err) == nil {
		jc.Encode(host)
	}
}

func (b *bus) hostsResetLostSectorsPOST(jc jape.Context) {
	var hostKey types.PublicKey
	if jc.DecodeParam("hostkey", &hostKey) != nil {
		return
	}
	err := b.hdb.ResetLostSectors(jc.Request.Context(), hostKey)
	if jc.Check("couldn't reset lost sectors", err) != nil {
		return
	}
}

func (b *bus) hostsScanHandlerPOST(jc jape.Context) {
	var req api.HostsScanRequest
	if jc.Decode(&req) != nil {
		return
	}
	if jc.Check("failed to record scans", b.hdb.RecordHostScans(jc.Request.Context(), req.Scans)) != nil {
		return
	}
}

func (b *bus) hostsPricetableHandlerPOST(jc jape.Context) {
	var req api.HostsPriceTablesRequest
	if jc.Decode(&req) != nil {
		return
	}
	if jc.Check("failed to record interactions", b.hdb.RecordPriceTables(jc.Request.Context(), req.PriceTableUpdates)) != nil {
		return
	}
}

func (b *bus) contractsSpendingHandlerPOST(jc jape.Context) {
	var records []api.ContractSpendingRecord
	if jc.Decode(&records) != nil {
		return
	}
	if jc.Check("failed to record spending metrics for contract", b.ms.RecordContractSpending(jc.Request.Context(), records)) != nil {
		return
	}
}

func (b *bus) hostsAllowlistHandlerGET(jc jape.Context) {
	allowlist, err := b.hdb.HostAllowlist(jc.Request.Context())
	if jc.Check("couldn't load allowlist", err) == nil {
		jc.Encode(allowlist)
	}
}

func (b *bus) hostsAllowlistHandlerPUT(jc jape.Context) {
	ctx := jc.Request.Context()
	var req api.UpdateAllowlistRequest
	if jc.Decode(&req) == nil {
		if len(req.Add)+len(req.Remove) > 0 && req.Clear {
			jc.Error(errors.New("cannot add or remove entries while clearing the allowlist"), http.StatusBadRequest)
			return
		} else if jc.Check("couldn't update allowlist entries", b.hdb.UpdateHostAllowlistEntries(ctx, req.Add, req.Remove, req.Clear)) != nil {
			return
		}
	}
}

func (b *bus) hostsBlocklistHandlerGET(jc jape.Context) {
	blocklist, err := b.hdb.HostBlocklist(jc.Request.Context())
	if jc.Check("couldn't load blocklist", err) == nil {
		jc.Encode(blocklist)
	}
}

func (b *bus) hostsBlocklistHandlerPUT(jc jape.Context) {
	ctx := jc.Request.Context()
	var req api.UpdateBlocklistRequest
	if jc.Decode(&req) == nil {
		if len(req.Add)+len(req.Remove) > 0 && req.Clear {
			jc.Error(errors.New("cannot add or remove entries while clearing the blocklist"), http.StatusBadRequest)
			return
		} else if jc.Check("couldn't update blocklist entries", b.hdb.UpdateHostBlocklistEntries(ctx, req.Add, req.Remove, req.Clear)) != nil {
			return
		}
	}
}

func (b *bus) contractsHandlerGET(jc jape.Context) {
	cs, err := b.ms.Contracts(jc.Request.Context())
	if jc.Check("couldn't load contracts", err) == nil {
		jc.Encode(cs)
	}
}

func (b *bus) contractsRenewedIDHandlerGET(jc jape.Context) {
	var id types.FileContractID
	if jc.DecodeParam("id", &id) != nil {
		return
	}

	md, err := b.ms.RenewedContract(jc.Request.Context(), id)
	if jc.Check("faild to fetch renewed contract", err) == nil {
		jc.Encode(md)
	}
}

func (b *bus) contractsArchiveHandlerPOST(jc jape.Context) {
	var toArchive api.ContractsArchiveRequest
	if jc.Decode(&toArchive) != nil {
		return
	}

	jc.Check("failed to archive contracts", b.ms.ArchiveContracts(jc.Request.Context(), toArchive))
}

func (b *bus) contractsSetHandlerGET(jc jape.Context) {
	cs, err := b.ms.ContractSetContracts(jc.Request.Context(), jc.PathParam("set"))
	if jc.Check("couldn't load contracts", err) == nil {
		jc.Encode(cs)
	}
}

func (b *bus) contractsSetsHandlerGET(jc jape.Context) {
	sets, err := b.ms.ContractSets(jc.Request.Context())
	if jc.Check("couldn't fetch contract sets", err) == nil {
		jc.Encode(sets)
	}
}

func (b *bus) contractsSetHandlerPUT(jc jape.Context) {
	var contractIds []types.FileContractID
	if set := jc.PathParam("set"); set == "" {
		jc.Error(errors.New("path parameter 'set' can not be empty"), http.StatusBadRequest)
	} else if jc.Decode(&contractIds) == nil {
		jc.Check("could not add contracts to set", b.ms.SetContractSet(jc.Request.Context(), set, contractIds))
	}
}

func (b *bus) contractsSetHandlerDELETE(jc jape.Context) {
	if set := jc.PathParam("set"); set != "" {
		jc.Check("could not remove contract set", b.ms.RemoveContractSet(jc.Request.Context(), set))
	}
}

func (b *bus) contractAcquireHandlerPOST(jc jape.Context) {
	var id types.FileContractID
	if jc.DecodeParam("id", &id) != nil {
		return
	}
	var req api.ContractAcquireRequest
	if jc.Decode(&req) != nil {
		return
	}

	lockID, err := b.contractLocks.Acquire(jc.Request.Context(), req.Priority, id, time.Duration(req.Duration))
	if jc.Check("failed to acquire contract", err) != nil {
		return
	}
	jc.Encode(api.ContractAcquireResponse{
		LockID: lockID,
	})
}

func (b *bus) contractKeepaliveHandlerPOST(jc jape.Context) {
	var id types.FileContractID
	if jc.DecodeParam("id", &id) != nil {
		return
	}
	var req api.ContractKeepaliveRequest
	if jc.Decode(&req) != nil {
		return
	}

	err := b.contractLocks.KeepAlive(id, req.LockID, time.Duration(req.Duration))
	if jc.Check("failed to extend lock duration", err) != nil {
		return
	}
}

func (b *bus) contractsPrunableDataHandlerGET(jc jape.Context) {
	sizes, err := b.ms.ContractSizes(jc.Request.Context())
	if jc.Check("failed to fetch contract sizes", err) != nil {
		return
	}

	// prepare the response
	var contracts []api.ContractPrunableData
	var totalPrunable, totalSize uint64

	// build the response
	for fcid, size := range sizes {
		// adjust the amount of prunable data with the pending uploads, due to
		// how we record contract spending a contract's size might already
		// include pending sectors
		pending := b.uploadingSectors.pending(fcid)
		if pending > size.Prunable {
			size.Prunable = 0
		} else {
			size.Prunable -= pending
		}

		contracts = append(contracts, api.ContractPrunableData{
			ID:           fcid,
			ContractSize: size,
		})
		totalPrunable += size.Prunable
		totalSize += size.Size
	}

	// sort contracts by the amount of prunable data
	sort.Slice(contracts, func(i, j int) bool {
		if contracts[i].Prunable == contracts[j].Prunable {
			return contracts[i].Size > contracts[j].Size
		}
		return contracts[i].Prunable > contracts[j].Prunable
	})

	jc.Encode(api.ContractsPrunableDataResponse{
		Contracts:     contracts,
		TotalPrunable: totalPrunable,
		TotalSize:     totalSize,
	})
}

func (b *bus) contractSizeHandlerGET(jc jape.Context) {
	var id types.FileContractID
	if jc.DecodeParam("id", &id) != nil {
		return
	}

	size, err := b.ms.ContractSize(jc.Request.Context(), id)
	if errors.Is(err, api.ErrContractNotFound) {
		jc.Error(err, http.StatusNotFound)
		return
	} else if jc.Check("failed to fetch contract size", err) != nil {
		return
	}

	// adjust the amount of prunable data with the pending uploads, due to how
	// we record contract spending a contract's size might already include
	// pending sectors
	pending := b.uploadingSectors.pending(id)
	if pending > size.Prunable {
		size.Prunable = 0
	} else {
		size.Prunable -= pending
	}

	jc.Encode(size)
}

func (b *bus) contractReleaseHandlerPOST(jc jape.Context) {
	var id types.FileContractID
	if jc.DecodeParam("id", &id) != nil {
		return
	}
	var req api.ContractReleaseRequest
	if jc.Decode(&req) != nil {
		return
	}
	if jc.Check("failed to release contract", b.contractLocks.Release(id, req.LockID)) != nil {
		return
	}
}

func (b *bus) contractIDHandlerGET(jc jape.Context) {
	var id types.FileContractID
	if jc.DecodeParam("id", &id) != nil {
		return
	}
	c, err := b.ms.Contract(jc.Request.Context(), id)
	if jc.Check("couldn't load contract", err) == nil {
		jc.Encode(c)
	}
}

func (b *bus) contractIDHandlerPOST(jc jape.Context) {
	var id types.FileContractID
	var req api.ContractAddRequest
	if jc.DecodeParam("id", &id) != nil || jc.Decode(&req) != nil {
		return
	}
	if req.Contract.ID() != id {
		http.Error(jc.ResponseWriter, "contract ID mismatch", http.StatusBadRequest)
		return
	}
	if req.TotalCost.IsZero() {
		http.Error(jc.ResponseWriter, "TotalCost can not be zero", http.StatusBadRequest)
		return
	}

	a, err := b.ms.AddContract(jc.Request.Context(), req.Contract, req.ContractPrice, req.TotalCost, req.StartHeight, req.State)
	if jc.Check("couldn't store contract", err) == nil {
		jc.Encode(a)
	}
}

func (b *bus) contractIDRenewedHandlerPOST(jc jape.Context) {
	var id types.FileContractID
	var req api.ContractRenewedRequest
	if jc.DecodeParam("id", &id) != nil || jc.Decode(&req) != nil {
		return
	}
	if req.Contract.ID() != id {
		http.Error(jc.ResponseWriter, "contract ID mismatch", http.StatusBadRequest)
		return
	}
	if req.TotalCost.IsZero() {
		http.Error(jc.ResponseWriter, "TotalCost can not be zero", http.StatusBadRequest)
		return
	}
	if req.State == "" {
		req.State = api.ContractStatePending
	}
	r, err := b.ms.AddRenewedContract(jc.Request.Context(), req.Contract, req.ContractPrice, req.TotalCost, req.StartHeight, req.RenewedFrom, req.State)
	if jc.Check("couldn't store contract", err) == nil {
		jc.Encode(r)
	}
}

func (b *bus) contractIDRootsHandlerGET(jc jape.Context) {
	var id types.FileContractID
	if jc.DecodeParam("id", &id) != nil {
		return
	}

	roots, err := b.ms.ContractRoots(jc.Request.Context(), id)
	if jc.Check("couldn't fetch contract sectors", err) == nil {
		jc.Encode(api.ContractRootsResponse{
			Roots:     roots,
			Uploading: b.uploadingSectors.sectors(id),
		})
	}
}

func (b *bus) contractIDHandlerDELETE(jc jape.Context) {
	var id types.FileContractID
	if jc.DecodeParam("id", &id) != nil {
		return
	}
	jc.Check("couldn't remove contract", b.ms.ArchiveContract(jc.Request.Context(), id, api.ContractArchivalReasonRemoved))
}

func (b *bus) contractsAllHandlerDELETE(jc jape.Context) {
	jc.Check("couldn't remove contracts", b.ms.ArchiveAllContracts(jc.Request.Context(), api.ContractArchivalReasonRemoved))
}

func (b *bus) searchObjectsHandlerGET(jc jape.Context) {
	offset := 0
	limit := -1
	var key string
	if jc.DecodeForm("offset", &offset) != nil || jc.DecodeForm("limit", &limit) != nil || jc.DecodeForm("key", &key) != nil {
		return
	}
	bucket := api.DefaultBucketName
	if jc.DecodeForm("bucket", &bucket) != nil {
		return
	}
	keys, err := b.ms.SearchObjects(jc.Request.Context(), bucket, key, offset, limit)
	if jc.Check("couldn't list objects", err) != nil {
		return
	}
	jc.Encode(keys)
}

func (b *bus) objectsHandlerGET(jc jape.Context) {
	var ignoreDelim bool
	if jc.DecodeForm("ignoreDelim", &ignoreDelim) != nil {
		return
	}
	path := jc.PathParam("path")
	if strings.HasSuffix(path, "/") && !ignoreDelim {
		b.objectEntriesHandlerGET(jc, path)
		return
	}
	bucket := api.DefaultBucketName
	if jc.DecodeForm("bucket", &bucket) != nil {
		return
	}

	o, err := b.ms.Object(jc.Request.Context(), bucket, path)
	if errors.Is(err, api.ErrObjectNotFound) {
		jc.Error(err, http.StatusNotFound)
		return
	}
	if jc.Check("couldn't load object", err) != nil {
		return
	}
	jc.Encode(api.ObjectsResponse{Object: &o})
}

func (b *bus) objectEntriesHandlerGET(jc jape.Context, path string) {
	bucket := api.DefaultBucketName
	if jc.DecodeForm("bucket", &bucket) != nil {
		return
	}

	var prefix string
	if jc.DecodeForm("prefix", &prefix) != nil {
		return
	}

	var sortBy string
	if jc.DecodeForm("sortBy", &sortBy) != nil {
		return
	}

	var sortDir string
	if jc.DecodeForm("sortDir", &sortDir) != nil {
		return
	}

	var marker string
	if jc.DecodeForm("marker", &marker) != nil {
		return
	}

	var offset int
	if jc.DecodeForm("offset", &offset) != nil {
		return
	}
	limit := -1
	if jc.DecodeForm("limit", &limit) != nil {
		return
	}

	// look for object entries
	entries, hasMore, err := b.ms.ObjectEntries(jc.Request.Context(), bucket, path, prefix, sortBy, sortDir, marker, offset, limit)
	if jc.Check("couldn't list object entries", err) != nil {
		return
	}

	jc.Encode(api.ObjectsResponse{Entries: entries, HasMore: hasMore})
}

func (b *bus) objectsHandlerPUT(jc jape.Context) {
	var aor api.ObjectAddRequest
	if jc.Decode(&aor) != nil {
		return
	} else if aor.Bucket == "" {
		aor.Bucket = api.DefaultBucketName
	}
	jc.Check("couldn't store object", b.ms.UpdateObject(jc.Request.Context(), aor.Bucket, jc.PathParam("path"), aor.ContractSet, aor.ETag, aor.MimeType, aor.Object))
}

func (b *bus) objectsCopyHandlerPOST(jc jape.Context) {
	var orr api.ObjectsCopyRequest
	if jc.Decode(&orr) != nil {
		return
	}

	om, err := b.ms.CopyObject(jc.Request.Context(), orr.SourceBucket, orr.DestinationBucket, orr.SourcePath, orr.DestinationPath, orr.MimeType)
	if jc.Check("couldn't copy object", err) != nil {
		return
	}

	jc.ResponseWriter.Header().Set("Last-Modified", om.LastModified())
	jc.ResponseWriter.Header().Set("ETag", api.FormatETag(om.ETag))
	jc.Encode(om)
}

func (b *bus) objectsListHandlerPOST(jc jape.Context) {
	var req api.ObjectsListRequest
	if jc.Decode(&req) != nil {
		return
	}
	if req.Bucket == "" {
		req.Bucket = api.DefaultBucketName
	}
	resp, err := b.ms.ListObjects(jc.Request.Context(), req.Bucket, req.Prefix, req.SortBy, req.SortDir, req.Marker, req.Limit)
	if jc.Check("couldn't list objects", err) != nil {
		return
	}
	jc.Encode(resp)
}

func (b *bus) objectsRenameHandlerPOST(jc jape.Context) {
	var orr api.ObjectsRenameRequest
	if jc.Decode(&orr) != nil {
		return
	} else if orr.Bucket == "" {
		orr.Bucket = api.DefaultBucketName
	}
	if orr.Mode == api.ObjectsRenameModeSingle {
		// Single object rename.
		if strings.HasSuffix(orr.From, "/") || strings.HasSuffix(orr.To, "/") {
			jc.Error(fmt.Errorf("can't rename dirs with mode %v", orr.Mode), http.StatusBadRequest)
			return
		}
		jc.Check("couldn't rename object", b.ms.RenameObject(jc.Request.Context(), orr.Bucket, orr.From, orr.To, orr.Force))
		return
	} else if orr.Mode == api.ObjectsRenameModeMulti {
		// Multi object rename.
		if !strings.HasSuffix(orr.From, "/") || !strings.HasSuffix(orr.To, "/") {
			jc.Error(fmt.Errorf("can't rename file with mode %v", orr.Mode), http.StatusBadRequest)
			return
		}
		jc.Check("couldn't rename objects", b.ms.RenameObjects(jc.Request.Context(), orr.Bucket, orr.From, orr.To, orr.Force))
		return
	} else {
		// Invalid mode.
		jc.Error(fmt.Errorf("invalid mode: %v", orr.Mode), http.StatusBadRequest)
		return
	}
}

func (b *bus) objectsHandlerDELETE(jc jape.Context) {
	var batch bool
	if jc.DecodeForm("batch", &batch) != nil {
		return
	}
	bucket := api.DefaultBucketName
	if jc.DecodeForm("bucket", &bucket) != nil {
		return
	}
	var err error
	if batch {
		err = b.ms.RemoveObjects(jc.Request.Context(), bucket, jc.PathParam("path"))
	} else {
		err = b.ms.RemoveObject(jc.Request.Context(), bucket, jc.PathParam("path"))
	}
	if errors.Is(err, api.ErrObjectNotFound) {
		jc.Error(err, http.StatusNotFound)
		return
	}
	jc.Check("couldn't delete object", err)
}

func (b *bus) slabbuffersHandlerGET(jc jape.Context) {
	buffers, err := b.ms.SlabBuffers(jc.Request.Context())
	if jc.Check("couldn't get slab buffers info", err) != nil {
		return
	}
	jc.Encode(buffers)
}

func (b *bus) objectsStatshandlerGET(jc jape.Context) {
	info, err := b.ms.ObjectsStats(jc.Request.Context())
	if jc.Check("couldn't get objects stats", err) != nil {
		return
	}
	jc.Encode(info)
}

func (b *bus) packedSlabsHandlerFetchPOST(jc jape.Context) {
	var psrg api.PackedSlabsRequestGET
	if jc.Decode(&psrg) != nil {
		return
	}
	if psrg.MinShards == 0 || psrg.TotalShards == 0 {
		jc.Error(fmt.Errorf("min_shards and total_shards must be non-zero"), http.StatusBadRequest)
		return
	}
	if psrg.LockingDuration == 0 {
		jc.Error(fmt.Errorf("locking_duration must be non-zero"), http.StatusBadRequest)
		return
	}
	if psrg.ContractSet == "" {
		jc.Error(fmt.Errorf("contract_set must be non-empty"), http.StatusBadRequest)
		return
	}
	slabs, err := b.ms.PackedSlabsForUpload(jc.Request.Context(), time.Duration(psrg.LockingDuration), psrg.MinShards, psrg.TotalShards, psrg.ContractSet, psrg.Limit)
	if jc.Check("couldn't get packed slabs", err) != nil {
		return
	}
	jc.Encode(slabs)
}

func (b *bus) packedSlabsHandlerDonePOST(jc jape.Context) {
	var psrp api.PackedSlabsRequestPOST
	if jc.Decode(&psrp) != nil {
		return
	}
	jc.Check("failed to mark packed slab(s) as uploaded", b.ms.MarkPackedSlabsUploaded(jc.Request.Context(), psrp.Slabs))
}

func (b *bus) sectorsHostRootHandlerDELETE(jc jape.Context) {
	var hk types.PublicKey
	var root types.Hash256
	if jc.DecodeParam("hk", &hk) != nil {
		return
	} else if jc.DecodeParam("root", &root) != nil {
		return
	}
	err := b.ms.DeleteHostSector(jc.Request.Context(), hk, root)
	if jc.Check("failed to mark sector as lost", err) != nil {
		return
	}
}

func (b *bus) slabObjectsHandlerGET(jc jape.Context) {
	var key object.EncryptionKey
	if jc.DecodeParam("key", &key) != nil {
		return
	}
	bucket := api.DefaultBucketName
	if jc.DecodeForm("bucket", &bucket) != nil {
		return
	}
	objects, err := b.ms.ObjectsBySlabKey(jc.Request.Context(), bucket, key)
	if jc.Check("failed to retrieve objects by slab", err) != nil {
		return
	}
	jc.Encode(objects)
}

func (b *bus) slabHandlerGET(jc jape.Context) {
	var key object.EncryptionKey
	if jc.DecodeParam("key", &key) != nil {
		return
	}
	slab, err := b.ms.Slab(jc.Request.Context(), key)
	if errors.Is(err, api.ErrObjectNotFound) {
		jc.Error(err, http.StatusNotFound)
		return
	} else if err != nil {
		jc.Error(err, http.StatusInternalServerError)
		return
	}
	jc.Encode(slab)
}

func (b *bus) slabHandlerPUT(jc jape.Context) {
	var usr api.UpdateSlabRequest
	if jc.Decode(&usr) == nil {
		jc.Check("couldn't update slab", b.ms.UpdateSlab(jc.Request.Context(), usr.Slab, usr.ContractSet))
	}
}

func (b *bus) slabsRefreshHealthHandlerPOST(jc jape.Context) {
	jc.Check("failed to recompute health", b.ms.RefreshHealth(jc.Request.Context()))
}

func (b *bus) slabsMigrationHandlerPOST(jc jape.Context) {
	var msr api.MigrationSlabsRequest
	if jc.Decode(&msr) == nil {
		if slabs, err := b.ms.UnhealthySlabs(jc.Request.Context(), msr.HealthCutoff, msr.ContractSet, msr.Limit); jc.Check("couldn't fetch slabs for migration", err) == nil {
			jc.Encode(api.UnhealthySlabsResponse{
				Slabs: slabs,
			})
		}
	}
}

func (b *bus) slabsPartialHandlerGET(jc jape.Context) {
	jc.Custom(nil, []byte{})

	var key object.EncryptionKey
	if jc.DecodeParam("key", &key) != nil {
		return
	}
	var offset int
	if jc.DecodeForm("offset", &offset) != nil {
		return
	}
	var length int
	if jc.DecodeForm("length", &length) != nil {
		return
	}
	if length <= 0 || offset < 0 {
		jc.Error(fmt.Errorf("length must be positive and offset must be non-negative"), http.StatusBadRequest)
		return
	}
	data, err := b.ms.FetchPartialSlab(jc.Request.Context(), key, uint32(offset), uint32(length))
	if errors.Is(err, api.ErrObjectNotFound) {
		jc.Error(err, http.StatusNotFound)
		return
	} else if err != nil {
		jc.Error(err, http.StatusInternalServerError)
		return
	}
	jc.ResponseWriter.Write(data)
}

func (b *bus) slabsPartialHandlerPOST(jc jape.Context) {
	var minShards int
	if jc.DecodeForm("minShards", &minShards) != nil {
		return
	}
	var totalShards int
	if jc.DecodeForm("totalShards", &totalShards) != nil {
		return
	}
	var contractSet string
	if jc.DecodeForm("contractSet", &contractSet) != nil {
		return
	}
	if minShards <= 0 || totalShards <= minShards {
		jc.Error(errors.New("minShards must be positive and totalShards must be greater than minShards"), http.StatusBadRequest)
		return
	}
	if totalShards > math.MaxUint8 {
		jc.Error(fmt.Errorf("totalShards must be less than or equal to %d", math.MaxUint8), http.StatusBadRequest)
		return
	}
	if contractSet == "" {
		jc.Error(errors.New("parameter 'contractSet' is required"), http.StatusBadRequest)
		return
	}
	data, err := io.ReadAll(jc.Request.Body)
	if jc.Check("failed to read request body", err) != nil {
		return
	}
	slabs, bufferSize, err := b.ms.AddPartialSlab(jc.Request.Context(), data, uint8(minShards), uint8(totalShards), contractSet)
	if jc.Check("failed to add partial slab", err) != nil {
		return
	}
	var pus api.UploadPackingSettings
	if err := b.fetchSetting(jc.Request.Context(), api.SettingUploadPacking, &pus); err != nil && !errors.Is(err, api.ErrSettingNotFound) {
		jc.Error(fmt.Errorf("could not get upload packing settings: %w", err), http.StatusInternalServerError)
		return
	}
	jc.Encode(api.AddPartialSlabResponse{
		Slabs:                        slabs,
		SlabBufferMaxSizeSoftReached: bufferSize >= pus.SlabBufferMaxSizeSoft,
	})
}

func (b *bus) settingsHandlerGET(jc jape.Context) {
	if settings, err := b.ss.Settings(jc.Request.Context()); jc.Check("couldn't load settings", err) == nil {
		jc.Encode(settings)
	}
}

func (b *bus) settingKeyHandlerGET(jc jape.Context) {
	key := jc.PathParam("key")
	if key == "" {
		jc.Error(errors.New("path parameter 'key' can not be empty"), http.StatusBadRequest)
		return
	}

	setting, err := b.ss.Setting(jc.Request.Context(), jc.PathParam("key"))
	if errors.Is(err, api.ErrSettingNotFound) {
		jc.Error(err, http.StatusNotFound)
		return
	}
	if err != nil {
		jc.Error(err, http.StatusInternalServerError)
		return
	}

	var resp interface{}
	err = json.Unmarshal([]byte(setting), &resp)
	if err != nil {
		jc.Error(fmt.Errorf("couldn't unmarshal the setting, error: %v", err), http.StatusInternalServerError)
		return
	}

	jc.Encode(resp)
}

func (b *bus) settingKeyHandlerPUT(jc jape.Context) {
	key := jc.PathParam("key")
	if key == "" {
		jc.Error(errors.New("path parameter 'key' can not be empty"), http.StatusBadRequest)
		return
	}

	var value interface{}
	if jc.Decode(&value) != nil {
		return
	}

	data, err := json.Marshal(value)
	if err != nil {
		jc.Error(fmt.Errorf("couldn't marshal the given value, error: %v", err), http.StatusBadRequest)
		return
	}

	switch key {
	case api.SettingGouging:
		var gs api.GougingSettings
		if err := json.Unmarshal(data, &gs); err != nil {
			jc.Error(fmt.Errorf("couldn't update gouging settings, invalid request body, %t", value), http.StatusBadRequest)
			return
		} else if err := gs.Validate(); err != nil {
			jc.Error(fmt.Errorf("couldn't update gouging settings, error: %v", err), http.StatusBadRequest)
			return
		}
	case api.SettingRedundancy:
		var rs api.RedundancySettings
		if err := json.Unmarshal(data, &rs); err != nil {
			jc.Error(fmt.Errorf("couldn't update redundancy settings, invalid request body"), http.StatusBadRequest)
			return
		} else if err := rs.Validate(); err != nil {
			jc.Error(fmt.Errorf("couldn't update redundancy settings, error: %v", err), http.StatusBadRequest)
			return
		}
	case api.SettingS3Authentication:
		var s3as api.S3AuthenticationSettings
		if err := json.Unmarshal(data, &s3as); err != nil {
			jc.Error(fmt.Errorf("couldn't update s3 authentication settings, invalid request body"), http.StatusBadRequest)
			return
		} else if err := s3as.Validate(); err != nil {
			jc.Error(fmt.Errorf("couldn't update s3 authentication settings, error: %v", err), http.StatusBadRequest)
			return
		}
	}

	jc.Check("could not update setting", b.ss.UpdateSetting(jc.Request.Context(), key, string(data)))
}

func (b *bus) settingKeyHandlerDELETE(jc jape.Context) {
	key := jc.PathParam("key")
	if key == "" {
		jc.Error(errors.New("path parameter 'key' can not be empty"), http.StatusBadRequest)
		return
	}
	jc.Check("could not delete setting", b.ss.DeleteSetting(jc.Request.Context(), key))
}

func (b *bus) contractIDAncestorsHandler(jc jape.Context) {
	var fcid types.FileContractID
	if jc.DecodeParam("id", &fcid) != nil {
		return
	}
	var minStartHeight uint64
	if jc.DecodeForm("minStartHeight", &minStartHeight) != nil {
		return
	}
	ancestors, err := b.ms.AncestorContracts(jc.Request.Context(), fcid, uint64(minStartHeight))
	if jc.Check("failed to fetch ancestor contracts", err) != nil {
		return
	}
	jc.Encode(ancestors)
}

func (b *bus) paramsHandlerUploadGET(jc jape.Context) {
	gp, err := b.gougingParams(jc.Request.Context())
	if jc.Check("could not get gouging parameters", err) != nil {
		return
	}

	var contractSet string
	var css api.ContractSetSetting
	if err := b.fetchSetting(jc.Request.Context(), api.SettingContractSet, &css); err != nil && !errors.Is(err, api.ErrSettingNotFound) {
		jc.Error(fmt.Errorf("could not get contract set settings: %w", err), http.StatusInternalServerError)
		return
	} else if err == nil {
		contractSet = css.Default
	}

	var uploadPacking bool
	var pus api.UploadPackingSettings
	if err := b.fetchSetting(jc.Request.Context(), api.SettingUploadPacking, &pus); err != nil && !errors.Is(err, api.ErrSettingNotFound) {
		jc.Error(fmt.Errorf("could not get upload packing settings: %w", err), http.StatusInternalServerError)
		return
	} else if err == nil {
		uploadPacking = pus.Enabled
	}

	jc.Encode(api.UploadParams{
		ContractSet:   contractSet,
		CurrentHeight: b.cm.TipState().Index.Height,
		GougingParams: gp,
		UploadPacking: uploadPacking,
	})
}

func (b *bus) consensusState() api.ConsensusState {
	return api.ConsensusState{
		BlockHeight:   b.cm.TipState().Index.Height,
		LastBlockTime: api.TimeRFC3339(b.cm.LastBlockTime()),
		Synced:        b.cm.Synced(),
	}
}

func (b *bus) paramsHandlerGougingGET(jc jape.Context) {
	gp, err := b.gougingParams(jc.Request.Context())
	if jc.Check("could not get gouging parameters", err) != nil {
		return
	}
	jc.Encode(gp)
}

func (b *bus) gougingParams(ctx context.Context) (api.GougingParams, error) {
	var gs api.GougingSettings
	if gss, err := b.ss.Setting(ctx, api.SettingGouging); err != nil {
		return api.GougingParams{}, err
	} else if err := json.Unmarshal([]byte(gss), &gs); err != nil {
		b.logger.Panicf("failed to unmarshal gouging settings '%s': %v", gss, err)
	}

	var rs api.RedundancySettings
	if rss, err := b.ss.Setting(ctx, api.SettingRedundancy); err != nil {
		return api.GougingParams{}, err
	} else if err := json.Unmarshal([]byte(rss), &rs); err != nil {
		b.logger.Panicf("failed to unmarshal redundancy settings '%s': %v", rss, err)
	}

	cs := b.consensusState()

	return api.GougingParams{
		ConsensusState:     cs,
		GougingSettings:    gs,
		RedundancySettings: rs,
		TransactionFee:     b.tp.RecommendedFee(),
	}, nil
}

func (b *bus) handleGETAlerts(c jape.Context) {
	c.Encode(b.alertMgr.Active())
}

func (b *bus) handlePOSTAlertsDismiss(jc jape.Context) {
	var ids []types.Hash256
	if jc.Decode(&ids) != nil {
		return
	}
	jc.Check("failed to dismiss alerts", b.alertMgr.DismissAlerts(jc.Request.Context(), ids...))
}

func (b *bus) handlePOSTAlertsRegister(jc jape.Context) {
	var alert alerts.Alert
	if jc.Decode(&alert) != nil {
		return
	}
	jc.Check("failed to register alert", b.alertMgr.RegisterAlert(jc.Request.Context(), alert))
}

func (b *bus) accountsHandlerGET(jc jape.Context) {
	jc.Encode(b.accounts.Accounts())
}

func (b *bus) accountHandlerGET(jc jape.Context) {
	var id rhpv3.Account
	if jc.DecodeParam("id", &id) != nil {
		return
	}
	var req api.AccountHandlerPOST
	if jc.Decode(&req) != nil {
		return
	}
	acc, err := b.accounts.Account(id, req.HostKey)
	if jc.Check("failed to fetch account", err) != nil {
		return
	}
	jc.Encode(acc)
}

func (b *bus) accountsAddHandlerPOST(jc jape.Context) {
	var id rhpv3.Account
	if jc.DecodeParam("id", &id) != nil {
		return
	}
	var req api.AccountsAddBalanceRequest
	if jc.Decode(&req) != nil {
		return
	}
	if id == (rhpv3.Account{}) {
		jc.Error(errors.New("account id needs to be set"), http.StatusBadRequest)
		return
	}
	if req.HostKey == (types.PublicKey{}) {
		jc.Error(errors.New("host needs to be set"), http.StatusBadRequest)
		return
	}
	b.accounts.AddAmount(id, req.HostKey, req.Amount)
}

func (b *bus) accountsResetDriftHandlerPOST(jc jape.Context) {
	var id rhpv3.Account
	if jc.DecodeParam("id", &id) != nil {
		return
	}
	err := b.accounts.ResetDrift(id)
	if errors.Is(err, errAccountsNotFound) {
		jc.Error(err, http.StatusNotFound)
		return
	}
	if jc.Check("failed to reset drift", err) != nil {
		return
	}
}

func (b *bus) accountsUpdateHandlerPOST(jc jape.Context) {
	var id rhpv3.Account
	if jc.DecodeParam("id", &id) != nil {
		return
	}
	var req api.AccountsUpdateBalanceRequest
	if jc.Decode(&req) != nil {
		return
	}
	if id == (rhpv3.Account{}) {
		jc.Error(errors.New("account id needs to be set"), http.StatusBadRequest)
		return
	}
	if req.HostKey == (types.PublicKey{}) {
		jc.Error(errors.New("host needs to be set"), http.StatusBadRequest)
		return
	}
	b.accounts.SetBalance(id, req.HostKey, req.Amount)
}

func (b *bus) accountsRequiresSyncHandlerPOST(jc jape.Context) {
	var id rhpv3.Account
	if jc.DecodeParam("id", &id) != nil {
		return
	}
	var req api.AccountsRequiresSyncRequest
	if jc.Decode(&req) != nil {
		return
	}
	if id == (rhpv3.Account{}) {
		jc.Error(errors.New("account id needs to be set"), http.StatusBadRequest)
		return
	}
	if req.HostKey == (types.PublicKey{}) {
		jc.Error(errors.New("host needs to be set"), http.StatusBadRequest)
		return
	}
	err := b.accounts.ScheduleSync(id, req.HostKey)
	if errors.Is(err, errAccountsNotFound) {
		jc.Error(err, http.StatusNotFound)
		return
	}
	if jc.Check("failed to set requiresSync flag on account", err) != nil {
		return
	}
}

func (b *bus) accountsLockHandlerPOST(jc jape.Context) {
	var id rhpv3.Account
	if jc.DecodeParam("id", &id) != nil {
		return
	}
	var req api.AccountsLockHandlerRequest
	if jc.Decode(&req) != nil {
		return
	}

	acc, lockID := b.accounts.LockAccount(jc.Request.Context(), id, req.HostKey, req.Exclusive, time.Duration(req.Duration))
	jc.Encode(api.AccountsLockHandlerResponse{
		Account: acc,
		LockID:  lockID,
	})
}

func (b *bus) accountsUnlockHandlerPOST(jc jape.Context) {
	var id rhpv3.Account
	if jc.DecodeParam("id", &id) != nil {
		return
	}
	var req api.AccountsUnlockHandlerRequest
	if jc.Decode(&req) != nil {
		return
	}

	err := b.accounts.UnlockAccount(id, req.LockID)
	if jc.Check("failed to unlock account", err) != nil {
		return
	}
}

func (b *bus) autopilotsListHandlerGET(jc jape.Context) {
	if autopilots, err := b.as.Autopilots(jc.Request.Context()); jc.Check("failed to fetch autopilots", err) == nil {
		jc.Encode(autopilots)
	}
}

func (b *bus) autopilotsHandlerGET(jc jape.Context) {
	var id string
	if jc.DecodeParam("id", &id) != nil {
		return
	}
	ap, err := b.as.Autopilot(jc.Request.Context(), id)
	if errors.Is(err, api.ErrAutopilotNotFound) {
		jc.Error(err, http.StatusNotFound)
		return
	}
	if jc.Check("couldn't load object", err) != nil {
		return
	}

	jc.Encode(ap)
}

func (b *bus) autopilotsHandlerPUT(jc jape.Context) {
	var id string
	if jc.DecodeParam("id", &id) != nil {
		return
	}

	var ap api.Autopilot
	if jc.Decode(&ap) != nil {
		return
	}

	if ap.ID != id {
		jc.Error(errors.New("id in path and body don't match"), http.StatusBadRequest)
		return
	}

	jc.Check("failed to update autopilot", b.as.UpdateAutopilot(jc.Request.Context(), ap))
}

func (b *bus) contractTaxHandlerGET(jc jape.Context) {
	var payout types.Currency
	if jc.DecodeParam("payout", (*api.ParamCurrency)(&payout)) != nil {
		return
	}
	cs := b.cm.TipState()
	jc.Encode(cs.FileContractTax(types.FileContract{Payout: payout}))
}

func (b *bus) stateHandlerGET(jc jape.Context) {
	jc.Encode(api.BusStateResponse{
		StartTime: api.TimeRFC3339(b.startTime),
		BuildState: api.BuildState{
			Network:   build.NetworkName(),
			Version:   build.Version(),
			Commit:    build.Commit(),
			OS:        runtime.GOOS,
			BuildTime: api.TimeRFC3339(build.BuildTime()),
		},
	})
}

func (b *bus) uploadTrackHandlerPOST(jc jape.Context) {
	var id api.UploadID
	if jc.DecodeParam("id", &id) == nil {
		jc.Check("failed to track upload", b.uploadingSectors.trackUpload(id))
	}
}

func (b *bus) uploadAddSectorHandlerPOST(jc jape.Context) {
	var id api.UploadID
	if jc.DecodeParam("id", &id) != nil {
		return
	}
	var req api.UploadSectorRequest
	if jc.Decode(&req) != nil {
		return
	}
	jc.Check("failed to add sector", b.uploadingSectors.addUploadingSector(id, req.ContractID, req.Root))
}

func (b *bus) uploadFinishedHandlerDELETE(jc jape.Context) {
	var id api.UploadID
	if jc.DecodeParam("id", &id) == nil {
		b.uploadingSectors.finishUpload(id)
	}
}

func (b *bus) webhookActionHandlerPost(jc jape.Context) {
	var action webhooks.Event
	if jc.Check("failed to decode action", jc.Decode(&action)) != nil {
		return
	}
	b.hooks.BroadcastAction(jc.Request.Context(), action)
}

func (b *bus) webhookHandlerDelete(jc jape.Context) {
	var wh webhooks.Webhook
	if jc.Decode(&wh) != nil {
		return
	}
	err := b.hooks.Delete(wh)
	if errors.Is(err, webhooks.ErrWebhookNotFound) {
		jc.Error(fmt.Errorf("webhook for URL %v and event %v.%v not found", wh.URL, wh.Module, wh.Event), http.StatusNotFound)
		return
	} else if jc.Check("failed to delete webhook", err) != nil {
		return
	}
}

func (b *bus) webhookHandlerGet(jc jape.Context) {
	webhooks, queueInfos := b.hooks.Info()
	jc.Encode(api.WebHookResponse{
		Queues:   queueInfos,
		Webhooks: webhooks,
	})
}

func (b *bus) webhookHandlerPost(jc jape.Context) {
	var req webhooks.Webhook
	if jc.Decode(&req) != nil {
		return
	}
	err := b.hooks.Register(webhooks.Webhook{
		Event:  req.Event,
		Module: req.Module,
		URL:    req.URL,
	})
	if err != nil {
		jc.Error(fmt.Errorf("failed to add Webhook: %w", err), http.StatusInternalServerError)
		return
	}
}

func (b *bus) metricsHandlerDELETE(jc jape.Context) {
	metric := jc.PathParam("key")
	if metric == "" {
		jc.Error(errors.New("parameter 'metric' is required"), http.StatusBadRequest)
		return
	}

	var cutoff time.Time
	if jc.DecodeForm("cutoff", (*api.TimeRFC3339)(&cutoff)) != nil {
		return
	} else if cutoff.IsZero() {
		jc.Error(errors.New("parameter 'cutoff' is required"), http.StatusBadRequest)
		return
	}

	err := b.mtrcs.PruneMetrics(jc.Request.Context(), metric, cutoff)
	if jc.Check("failed to prune metrics", err) != nil {
		return
	}
}

func (b *bus) metricsHandlerPUT(jc jape.Context) {
	jc.Custom((*interface{})(nil), nil)

	key := jc.PathParam("key")
	switch key {
	case api.MetricContractPrune:
		// TODO: jape hack - remove once jape can handle decoding multiple different request types
		var req api.ContractPruneMetricRequestPUT
		if err := json.NewDecoder(jc.Request.Body).Decode(&req); err != nil {
			jc.Error(fmt.Errorf("couldn't decode request type (%T): %w", req, err), http.StatusBadRequest)
			return
		} else if jc.Check("failed to record contract prune metric", b.mtrcs.RecordContractPruneMetric(jc.Request.Context(), req.Metrics...)) != nil {
			return
		}
	case api.MetricContractSetChurn:
		// TODO: jape hack - remove once jape can handle decoding multiple different request types
		var req api.ContractSetChurnMetricRequestPUT
		if err := json.NewDecoder(jc.Request.Body).Decode(&req); err != nil {
			jc.Error(fmt.Errorf("couldn't decode request type (%T): %w", req, err), http.StatusBadRequest)
			return
		} else if jc.Check("failed to record contract churn metric", b.mtrcs.RecordContractSetChurnMetric(jc.Request.Context(), req.Metrics...)) != nil {
			return
		}
	default:
		jc.Error(fmt.Errorf("unknown metric key '%s'", key), http.StatusBadRequest)
		return
	}
}

func (b *bus) metricsHandlerGET(jc jape.Context) {
	// parse mandatory query parameters
	var start time.Time
	if jc.DecodeForm("start", (*api.TimeRFC3339)(&start)) != nil {
		return
	} else if start.IsZero() {
		jc.Error(errors.New("parameter 'start' is required"), http.StatusBadRequest)
		return
	}

	var n uint64
	if jc.DecodeForm("n", &n) != nil {
		return
	} else if n == 0 {
		jc.Error(errors.New("parameter 'n' is required"), http.StatusBadRequest)
		return
	}

	var interval time.Duration
	if jc.DecodeForm("interval", (*api.DurationMS)(&interval)) != nil {
		return
	} else if interval == 0 {
		jc.Error(errors.New("parameter 'interval' is required"), http.StatusBadRequest)
		return
	}

	// parse optional query parameters
	switch key := jc.PathParam("key"); key {
	case api.MetricContract:
		var opts api.ContractMetricsQueryOpts
		if jc.DecodeForm("contractID", &opts.ContractID) != nil {
			return
		} else if jc.DecodeForm("hostKey", &opts.HostKey) != nil {
			return
		} else if metrics, err := b.metrics(jc.Request.Context(), key, start, n, interval, opts); jc.Check("failed to get contract metrics", err) != nil {
			return
		} else {
			jc.Encode(metrics)
			return
		}
	case api.MetricContractPrune:
		var opts api.ContractPruneMetricsQueryOpts
		if jc.DecodeForm("contractID", &opts.ContractID) != nil {
			return
		} else if jc.DecodeForm("hostKey", &opts.HostKey) != nil {
			return
		} else if jc.DecodeForm("hostVersion", &opts.HostVersion) != nil {
			return
		} else if metrics, err := b.metrics(jc.Request.Context(), key, start, n, interval, opts); jc.Check("failed to get contract prune metrics", err) != nil {
			return
		} else {
			jc.Encode(metrics)
			return
		}
	case api.MetricContractSet:
		var opts api.ContractSetMetricsQueryOpts
		if jc.DecodeForm("name", &opts.Name) != nil {
			return
		} else if metrics, err := b.metrics(jc.Request.Context(), key, start, n, interval, opts); jc.Check("failed to get contract set metrics", err) != nil {
			return
		} else {
			jc.Encode(metrics)
			return
		}
	case api.MetricContractSetChurn:
		var opts api.ContractSetChurnMetricsQueryOpts
		if jc.DecodeForm("name", &opts.Name) != nil {
			return
		} else if jc.DecodeForm("direction", &opts.Direction) != nil {
			return
		} else if jc.DecodeForm("reason", &opts.Reason) != nil {
			return
		} else if metrics, err := b.metrics(jc.Request.Context(), key, start, n, interval, opts); jc.Check("failed to get contract churn metrics", err) != nil {
			return
		} else {
			jc.Encode(metrics)
			return
		}
	case api.MetricWallet:
		var opts api.WalletMetricsQueryOpts
		if metrics, err := b.metrics(jc.Request.Context(), key, start, n, interval, opts); jc.Check("failed to get wallet metrics", err) != nil {
			return
		} else {
			jc.Encode(metrics)
			return
		}
	default:
		jc.Error(fmt.Errorf("unknown metric '%s'", key), http.StatusBadRequest)
		return
	}
}

func (b *bus) metrics(ctx context.Context, key string, start time.Time, n uint64, interval time.Duration, opts interface{}) (interface{}, error) {
	switch key {
	case api.MetricContract:
		return b.mtrcs.ContractMetrics(ctx, start, n, interval, opts.(api.ContractMetricsQueryOpts))
	case api.MetricContractPrune:
		return b.mtrcs.ContractPruneMetrics(ctx, start, n, interval, opts.(api.ContractPruneMetricsQueryOpts))
	case api.MetricContractSet:
		return b.mtrcs.ContractSetMetrics(ctx, start, n, interval, opts.(api.ContractSetMetricsQueryOpts))
	case api.MetricContractSetChurn:
		return b.mtrcs.ContractSetChurnMetrics(ctx, start, n, interval, opts.(api.ContractSetChurnMetricsQueryOpts))
	case api.MetricWallet:
		return b.mtrcs.WalletMetrics(ctx, start, n, interval, opts.(api.WalletMetricsQueryOpts))
	}
	return nil, fmt.Errorf("unknown metric '%s'", key)
}

func (b *bus) multipartHandlerCreatePOST(jc jape.Context) {
	var req api.MultipartCreateRequest
	if jc.Decode(&req) != nil {
		return
	}

	key := req.Key
	if key == (object.EncryptionKey{}) {
		key = object.NoOpKey
	}

	resp, err := b.ms.CreateMultipartUpload(jc.Request.Context(), req.Bucket, req.Path, key, req.MimeType)
	if jc.Check("failed to create multipart upload", err) != nil {
		return
	}
	jc.Encode(resp)
}

func (b *bus) multipartHandlerAbortPOST(jc jape.Context) {
	var req api.MultipartAbortRequest
	if jc.Decode(&req) != nil {
		return
	}
	err := b.ms.AbortMultipartUpload(jc.Request.Context(), req.Bucket, req.Path, req.UploadID)
	if jc.Check("failed to abort multipart upload", err) != nil {
		return
	}
}

func (b *bus) multipartHandlerCompletePOST(jc jape.Context) {
	var req api.MultipartCompleteRequest
	if jc.Decode(&req) != nil {
		return
	}
	resp, err := b.ms.CompleteMultipartUpload(jc.Request.Context(), req.Bucket, req.Path, req.UploadID, req.Parts)
	if jc.Check("failed to complete multipart upload", err) != nil {
		return
	}
	jc.Encode(resp)
}

func (b *bus) multipartHandlerUploadPartPUT(jc jape.Context) {
	var req api.MultipartAddPartRequest
	if jc.Decode(&req) != nil {
		return
	}
	if req.Bucket == "" {
		req.Bucket = api.DefaultBucketName
	} else if req.ContractSet == "" {
		jc.Error(errors.New("contract_set must be non-empty"), http.StatusBadRequest)
		return
	} else if req.ETag == "" {
		jc.Error(errors.New("etag must be non-empty"), http.StatusBadRequest)
		return
	} else if req.PartNumber <= 0 || req.PartNumber > gofakes3.MaxUploadPartNumber {
		jc.Error(fmt.Errorf("part_number must be between 1 and %d", gofakes3.MaxUploadPartNumber), http.StatusBadRequest)
		return
	} else if req.UploadID == "" {
		jc.Error(errors.New("upload_id must be non-empty"), http.StatusBadRequest)
		return
	}
	err := b.ms.AddMultipartPart(jc.Request.Context(), req.Bucket, req.Path, req.ContractSet, req.ETag, req.UploadID, req.PartNumber, req.Slices)
	if jc.Check("failed to upload part", err) != nil {
		return
	}
}

func (b *bus) multipartHandlerUploadGET(jc jape.Context) {
	resp, err := b.ms.MultipartUpload(jc.Request.Context(), jc.PathParam("id"))
	if jc.Check("failed to get multipart upload", err) != nil {
		return
	}
	jc.Encode(resp)
}

func (b *bus) multipartHandlerListUploadsPOST(jc jape.Context) {
	var req api.MultipartListUploadsRequest
	if jc.Decode(&req) != nil {
		return
	}
	resp, err := b.ms.MultipartUploads(jc.Request.Context(), req.Bucket, req.Prefix, req.PathMarker, req.UploadIDMarker, req.Limit)
	if jc.Check("failed to list multipart uploads", err) != nil {
		return
	}
	jc.Encode(resp)
}

func (b *bus) multipartHandlerListPartsPOST(jc jape.Context) {
	var req api.MultipartListPartsRequest
	if jc.Decode(&req) != nil {
		return
	}
	resp, err := b.ms.MultipartUploadParts(jc.Request.Context(), req.Bucket, req.Path, req.UploadID, req.PartNumberMarker, int64(req.Limit))
	if jc.Check("failed to list multipart upload parts", err) != nil {
		return
	}
	jc.Encode(resp)
}

// New returns a new Bus.
func New(s Syncer, am *alerts.Manager, hm *webhooks.Manager, cm ChainManager, tp TransactionPool, w Wallet, hdb HostDB, as AutopilotStore, ms MetadataStore, ss SettingStore, eas EphemeralAccountStore, mtrcs MetricsStore, l *zap.Logger) (*bus, error) {
	b := &bus{
		alerts:           alerts.WithOrigin(am, "bus"),
		alertMgr:         am,
		hooks:            hm,
		s:                s,
		cm:               cm,
		tp:               tp,
		w:                w,
		hdb:              hdb,
		as:               as,
		ms:               ms,
		mtrcs:            mtrcs,
		ss:               ss,
		eas:              eas,
		contractLocks:    newContractLocks(),
		uploadingSectors: newUploadingSectorsCache(),
		logger:           l.Sugar().Named("bus"),

		startTime: time.Now(),
	}
	ctx, span := tracing.Tracer.Start(context.Background(), "bus.New")
	defer span.End()

	// Load default settings if the setting is not already set.
	for key, value := range map[string]interface{}{
		api.SettingGouging:       build.DefaultGougingSettings,
		api.SettingRedundancy:    build.DefaultRedundancySettings,
		api.SettingUploadPacking: build.DefaultUploadPackingSettings,
	} {
		if _, err := b.ss.Setting(ctx, key); errors.Is(err, api.ErrSettingNotFound) {
			if bytes, err := json.Marshal(value); err != nil {
				panic("failed to marshal default settings") // should never happen
			} else if err := b.ss.UpdateSetting(ctx, key, string(bytes)); err != nil {
				return nil, err
			}
		}
	}

	// Check redundancy settings for validity
	var rs api.RedundancySettings
	if rss, err := b.ss.Setting(ctx, api.SettingRedundancy); err != nil {
		return nil, err
	} else if err := json.Unmarshal([]byte(rss), &rs); err != nil {
		return nil, err
	} else if err := rs.Validate(); err != nil {
		l.Warn(fmt.Sprintf("invalid redundancy setting found '%v', overwriting the redundancy settings with the default settings", rss))
		bytes, _ := json.Marshal(build.DefaultRedundancySettings)
		if err := b.ss.UpdateSetting(ctx, api.SettingRedundancy, string(bytes)); err != nil {
			return nil, err
		}
	}

	// Check gouging settings for validity
	var gs api.GougingSettings
	if gss, err := b.ss.Setting(ctx, api.SettingGouging); err != nil {
		return nil, err
	} else if err := json.Unmarshal([]byte(gss), &gs); err != nil {
		return nil, err
	} else if err := gs.Validate(); err != nil {
		// compat: apply default EA gouging settings
		gs.MinMaxEphemeralAccountBalance = build.DefaultGougingSettings.MinMaxEphemeralAccountBalance
		gs.MinPriceTableValidity = build.DefaultGougingSettings.MinPriceTableValidity
		gs.MinAccountExpiry = build.DefaultGougingSettings.MinAccountExpiry
		if err := gs.Validate(); err == nil {
			l.Info(fmt.Sprintf("updating gouging settings with default EA settings: %+v", gs))
			bytes, _ := json.Marshal(gs)
			if err := b.ss.UpdateSetting(ctx, api.SettingGouging, string(bytes)); err != nil {
				return nil, err
			}
		} else {
			// compat: apply default host block leeway settings
			gs.HostBlockHeightLeeway = build.DefaultGougingSettings.HostBlockHeightLeeway
			if err := gs.Validate(); err == nil {
				l.Info(fmt.Sprintf("updating gouging settings with default HostBlockHeightLeeway settings: %v", gs))
				bytes, _ := json.Marshal(gs)
				if err := b.ss.UpdateSetting(ctx, api.SettingGouging, string(bytes)); err != nil {
					return nil, err
				}
			} else {
				l.Warn(fmt.Sprintf("invalid gouging setting found '%v', overwriting the gouging settings with the default settings", gss))
				bytes, _ := json.Marshal(build.DefaultGougingSettings)
				if err := b.ss.UpdateSetting(ctx, api.SettingGouging, string(bytes)); err != nil {
					return nil, err
				}
			}
		}
	}

	// Load the accounts into memory. They're saved when the bus is stopped.
	accounts, err := eas.Accounts(ctx)
	if err != nil {
		return nil, err
	}
	b.accounts = newAccounts(accounts, b.logger)

	// Mark the shutdown as unclean. This will be overwritten when/if the
	// accounts are saved on shutdown.
	if err := eas.SetUncleanShutdown(); err != nil {
		return nil, fmt.Errorf("failed to mark account shutdown as unclean: %w", err)
	}
	return b, nil
}<|MERGE_RESOLUTION|>--- conflicted
+++ resolved
@@ -301,10 +301,7 @@
 
 		"PUT    /metric/:key": b.metricsHandlerPUT,
 		"GET    /metric/:key": b.metricsHandlerGET,
-<<<<<<< HEAD
-=======
 		"DELETE /metric/:key": b.metricsHandlerDELETE,
->>>>>>> c7056ab7
 
 		"POST   /multipart/create":      b.multipartHandlerCreatePOST,
 		"POST   /multipart/abort":       b.multipartHandlerAbortPOST,
