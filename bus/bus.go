--- conflicted
+++ resolved
@@ -64,7 +64,7 @@
 
 	ChainSubscriber interface {
 		ChainIndex(context.Context) (types.ChainIndex, error)
-		Close(context.Context) error
+		Shutdown(context.Context) error
 	}
 
 	ChainStore interface {
@@ -200,7 +200,7 @@
 	}
 
 	PinManager interface {
-		Close(context.Context) error
+		Shutdown(context.Context) error
 		TriggerUpdate()
 	}
 
@@ -223,6 +223,7 @@
 		SpendableOutputs() ([]types.SiacoinElement, error)
 		Tip() (types.ChainIndex, error)
 		UnconfirmedTransactions() ([]wallet.Event, error)
+		UpdateChainState(tx wallet.UpdateTx, reverted []chain.RevertUpdate, applied []chain.ApplyUpdate) error
 		Events(offset, limit int) ([]wallet.Event, error)
 	}
 
@@ -300,7 +301,7 @@
 	b.pinMgr = ibus.NewPinManager(b.alerts, wm, as, ss, defaultPinUpdateInterval, defaultPinRateWindow, l)
 
 	// create chain subscriber
-	b.cs = ibus.NewChainSubscriber(wm, cm, cs, w.Address(), announcementMaxAge, l)
+	b.cs = ibus.NewChainSubscriber(wm, cm, cs, w, announcementMaxAge, l)
 
 	return b, nil
 }
@@ -450,12 +451,8 @@
 // Shutdown shuts down the bus.
 func (b *bus) Shutdown(ctx context.Context) error {
 	return errors.Join(
-<<<<<<< HEAD
-=======
+		b.saveAccounts(ctx),
 		b.webhooksMgr.Shutdown(ctx),
->>>>>>> 88c5b41d
-		b.saveAccounts(ctx),
-		b.webhooksMgr.Close(ctx),
 		b.pinMgr.Close(ctx),
 		b.cs.Close(ctx),
 	)
