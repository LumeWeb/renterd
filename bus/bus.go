package bus

import (
	"encoding/json"
	"errors"
	"net/http"
	"net/url"
	"strings"
	"time"

	"gitlab.com/NebulousLabs/encoding"
	"go.sia.tech/jape"
	"go.sia.tech/renterd/api"
	"go.sia.tech/renterd/hostdb"
	"go.sia.tech/renterd/internal/consensus"
	"go.sia.tech/renterd/object"
	rhpv2 "go.sia.tech/renterd/rhp/v2"
	"go.sia.tech/renterd/wallet"
	"go.sia.tech/siad/types"
)

const (
	SettingGouging    = "gouging"
	SettingRedundancy = "redundancy"
)

type (
	// A ChainManager manages blockchain state.
	ChainManager interface {
		AcceptBlock(types.Block) error
		Synced() bool
		TipState() consensus.State
	}

	// A Syncer can connect to other peers and synchronize the blockchain.
	Syncer interface {
		SyncerAddress() (string, error)
		Peers() []string
		Connect(addr string) error
		BroadcastTransaction(txn types.Transaction, dependsOn []types.Transaction)
	}

	// A TransactionPool can validate and relay unconfirmed transactions.
	TransactionPool interface {
		RecommendedFee() types.Currency
		Transactions() []types.Transaction
		AddTransactionSet(txns []types.Transaction) error
		UnconfirmedParents(txn types.Transaction) ([]types.Transaction, error)
	}

	// A Wallet can spend and receive siacoins.
	Wallet interface {
		Address() types.UnlockHash
		Balance() types.Currency
		FundTransaction(cs consensus.State, txn *types.Transaction, amount types.Currency, pool []types.Transaction) ([]types.OutputID, error)
		Redistribute(cs consensus.State, outputs int, amount, feePerByte types.Currency, pool []types.Transaction) (types.Transaction, []types.OutputID, error)
		ReleaseInputs(txn types.Transaction)
		SignTransaction(cs consensus.State, txn *types.Transaction, toSign []types.OutputID, cf types.CoveredFields) error
		Transactions(since time.Time, max int) ([]wallet.Transaction, error)
		UnspentOutputs() ([]wallet.SiacoinElement, error)
	}

	// A HostDB stores information about hosts.
	HostDB interface {
		Hosts(notSince time.Time, max int) ([]hostdb.Host, error)
		Host(hostKey consensus.PublicKey) (hostdb.Host, error)
		RecordInteraction(hostKey consensus.PublicKey, hi hostdb.Interaction) error
	}

	// A ContractStore stores contracts.
	ContractStore interface {
		AcquireContract(fcid types.FileContractID, duration time.Duration) (bool, error)
		AncestorContracts(fcid types.FileContractID, minStartHeight uint64) ([]api.ArchivedContract, error)
		ReleaseContract(fcid types.FileContractID) error
<<<<<<< HEAD
		Contracts(set string) ([]Contract, error)
		SetContractSet(set string, contracts []types.FileContractID) error
		Contract(id types.FileContractID) (Contract, error)
		AddContract(c rhpv2.ContractRevision, totalCost types.Currency, startHeight uint64) (Contract, error)
		AddRenewedContract(c rhpv2.ContractRevision, totalCost types.Currency, startHeight uint64, renewedFrom types.FileContractID) (Contract, error)
		RemoveContract(id types.FileContractID) error
	}

=======
		Contracts() ([]api.ContractMetadata, error)
		Contract(id types.FileContractID) (api.ContractMetadata, error)
		AddContract(c rhpv2.ContractRevision, totalCost types.Currency, startHeight uint64) (api.ContractMetadata, error)
		AddRenewedContract(c rhpv2.ContractRevision, totalCost types.Currency, startHeight uint64, renewedFrom types.FileContractID) (api.ContractMetadata, error)
		RemoveContract(id types.FileContractID) error
	}

	// A ContractSetStore stores contract sets.
	ContractSetStore interface {
		ContractSets() ([]string, error)
		ContractSet(name string) ([]api.ContractMetadata, error)
		SetContractSet(name string, contracts []types.FileContractID) error
	}

>>>>>>> 1e61dd87
	// An ObjectStore stores objects.
	ObjectStore interface {
		Get(key string) (object.Object, error)
		List(key string) ([]string, error)
		Put(key string, o object.Object, usedContracts map[consensus.PublicKey]types.FileContractID) error
		Delete(key string) error
		SlabsForMigration(n int, failureCutoff time.Time, goodContracts []types.FileContractID) ([]object.Slab, error)
	}

	// A SettingStore stores settings.
	SettingStore interface {
		Settings() ([]string, error)
		Setting(key string) (string, error)
		UpdateSetting(key, value string) error
	}
)

type bus struct {
	s   Syncer
	cm  ChainManager
	tp  TransactionPool
	w   Wallet
	hdb HostDB
	cs  ContractStore
	os  ObjectStore
	ss  SettingStore
}

func (b *bus) consensusAcceptBlock(jc jape.Context) {
	var block types.Block
	if jc.Decode(&block) != nil {
		return
	}
	if jc.Check("failed to accept block", b.cm.AcceptBlock(block)) != nil {
		return
	}
}

func (b *bus) syncerAddrHandler(jc jape.Context) {
	addr, err := b.s.SyncerAddress()
	if jc.Check("failed to fetch syncer's address", err) != nil {
		return
	}
	jc.Encode(addr)
}

func (b *bus) syncerPeersHandler(jc jape.Context) {
	jc.Encode(b.s.Peers())
}

func (b *bus) syncerConnectHandler(jc jape.Context) {
	var addr string
	if jc.Decode(&addr) == nil {
		jc.Check("couldn't connect to peer", b.s.Connect(addr))
	}
}

func (b *bus) consensusStateHandler(jc jape.Context) {
	jc.Encode(api.ConsensusState{
		BlockHeight: b.cm.TipState().Index.Height,
		Synced:      b.cm.Synced(),
	})
}

func (b *bus) txpoolFeeHandler(jc jape.Context) {
	fee := b.tp.RecommendedFee()
	jc.Encode(fee)
}

func (b *bus) txpoolTransactionsHandler(jc jape.Context) {
	jc.Encode(b.tp.Transactions())
}

func (b *bus) txpoolBroadcastHandler(jc jape.Context) {
	var txnSet []types.Transaction
	if jc.Decode(&txnSet) == nil {
		jc.Check("couldn't broadcast transaction set", b.tp.AddTransactionSet(txnSet))
	}
}

func (b *bus) walletBalanceHandler(jc jape.Context) {
	jc.Encode(b.w.Balance())
}

func (b *bus) walletAddressHandler(jc jape.Context) {
	jc.Encode(b.w.Address())
}

func (b *bus) walletTransactionsHandler(jc jape.Context) {
	var since time.Time
	max := -1
	if jc.DecodeForm("since", (*api.ParamTime)(&since)) != nil || jc.DecodeForm("max", &max) != nil {
		return
	}
	txns, err := b.w.Transactions(since, max)
	if jc.Check("couldn't load transactions", err) == nil {
		jc.Encode(txns)
	}
}

func (b *bus) walletOutputsHandler(jc jape.Context) {
	utxos, err := b.w.UnspentOutputs()
	if jc.Check("couldn't load outputs", err) == nil {
		jc.Encode(utxos)
	}
}

func (b *bus) walletFundHandler(jc jape.Context) {
	var wfr api.WalletFundRequest
	if jc.Decode(&wfr) != nil {
		return
	}
	txn := wfr.Transaction
	fee := b.tp.RecommendedFee().Mul64(uint64(len(encoding.Marshal(txn))))
	txn.MinerFees = []types.Currency{fee}
	toSign, err := b.w.FundTransaction(b.cm.TipState(), &txn, wfr.Amount.Add(txn.MinerFees[0]), b.tp.Transactions())
	if jc.Check("couldn't fund transaction", err) != nil {
		return
	}
	parents, err := b.tp.UnconfirmedParents(txn)
	if jc.Check("couldn't load transaction dependencies", err) != nil {
		b.w.ReleaseInputs(txn)
		return
	}
	jc.Encode(api.WalletFundResponse{
		Transaction: txn,
		ToSign:      toSign,
		DependsOn:   parents,
	})
}

func (b *bus) walletSignHandler(jc jape.Context) {
	var wsr api.WalletSignRequest
	if jc.Decode(&wsr) != nil {
		return
	}
	err := b.w.SignTransaction(b.cm.TipState(), &wsr.Transaction, wsr.ToSign, wsr.CoveredFields)
	if jc.Check("couldn't sign transaction", err) == nil {
		jc.Encode(wsr.Transaction)
	}
}

func (b *bus) walletRedistributeHandler(jc jape.Context) {
	var wfr api.WalletRedistributeRequest
	if jc.Decode(&wfr) != nil {
		return
	}
	if wfr.Outputs == 0 {
		jc.Error(errors.New("'outputs' has to be greater than zero"), http.StatusBadRequest)
		return
	}

	cs := b.cm.TipState()
	txn, toSign, err := b.w.Redistribute(cs, wfr.Outputs, wfr.Amount, b.tp.RecommendedFee(), b.tp.Transactions())
	if jc.Check("couldn't redistribute money in the wallet into the desired outputs", err) != nil {
		return
	}

	err = b.w.SignTransaction(cs, &txn, toSign, types.FullCoveredFields)
	if jc.Check("couldn't sign the transaction", err) != nil {
		return
	}

	jc.Encode(txn)
}

func (b *bus) walletDiscardHandler(jc jape.Context) {
	var txn types.Transaction
	if jc.Decode(&txn) == nil {
		b.w.ReleaseInputs(txn)
	}
}

func (b *bus) walletPrepareFormHandler(jc jape.Context) {
	var wpfr api.WalletPrepareFormRequest
	if jc.Decode(&wpfr) != nil {
		return
	}
	fc := rhpv2.PrepareContractFormation(wpfr.RenterKey, wpfr.HostKey, wpfr.RenterFunds, wpfr.HostCollateral, wpfr.EndHeight, wpfr.HostSettings, wpfr.RenterAddress)
	cost := rhpv2.ContractFormationCost(fc, wpfr.HostSettings.ContractPrice)
	txn := types.Transaction{
		FileContracts: []types.FileContract{fc},
	}
	txn.MinerFees = []types.Currency{b.tp.RecommendedFee().Mul64(uint64(len(encoding.Marshal(txn))))}
	toSign, err := b.w.FundTransaction(b.cm.TipState(), &txn, cost.Add(txn.MinerFees[0]), b.tp.Transactions())
	if jc.Check("couldn't fund transaction", err) != nil {
		return
	}
	cf := wallet.ExplicitCoveredFields(txn)
	err = b.w.SignTransaction(b.cm.TipState(), &txn, toSign, cf)
	if jc.Check("couldn't sign transaction", err) != nil {
		b.w.ReleaseInputs(txn)
		return
	}
	parents, err := b.tp.UnconfirmedParents(txn)
	if jc.Check("couldn't load transaction dependencies", err) != nil {
		b.w.ReleaseInputs(txn)
		return
	}
	jc.Encode(append(parents, txn))
}

func (b *bus) walletPrepareRenewHandler(jc jape.Context) {
	var wprr api.WalletPrepareRenewRequest
	if jc.Decode(&wprr) != nil {
		return
	}
	fc := rhpv2.PrepareContractRenewal(wprr.Contract, wprr.RenterKey, wprr.HostKey, wprr.RenterFunds, wprr.EndHeight, wprr.HostSettings, wprr.RenterAddress)
	cost := rhpv2.ContractRenewalCost(fc, wprr.HostSettings.ContractPrice)
	finalPayment := wprr.HostSettings.BaseRPCPrice
	if finalPayment.Cmp(wprr.Contract.ValidRenterPayout()) > 0 {
		finalPayment = wprr.Contract.ValidRenterPayout()
	}
	txn := types.Transaction{
		FileContracts: []types.FileContract{fc},
	}
	txn.MinerFees = []types.Currency{b.tp.RecommendedFee().Mul64(uint64(len(encoding.Marshal(txn))))}
	toSign, err := b.w.FundTransaction(b.cm.TipState(), &txn, cost.Add(txn.MinerFees[0]), b.tp.Transactions())
	if jc.Check("couldn't fund transaction", err) != nil {
		return
	}
	cf := wallet.ExplicitCoveredFields(txn)
	err = b.w.SignTransaction(b.cm.TipState(), &txn, toSign, cf)
	if jc.Check("couldn't sign transaction", err) != nil {
		b.w.ReleaseInputs(txn)
		return
	}
	parents, err := b.tp.UnconfirmedParents(txn)
	if jc.Check("couldn't load transaction dependencies", err) != nil {
		b.w.ReleaseInputs(txn)
		return
	}
	jc.Encode(api.WalletPrepareRenewResponse{
		TransactionSet: append(parents, txn),
		FinalPayment:   finalPayment,
	})
}

func (b *bus) walletPendingHandler(jc jape.Context) {
	isRelevant := func(txn types.Transaction) bool {
		addr := b.w.Address()
		for _, sci := range txn.SiacoinInputs {
			if sci.UnlockConditions.UnlockHash() == addr {
				return true
			}
		}
		for _, sco := range txn.SiacoinOutputs {
			if sco.UnlockHash == addr {
				return true
			}
		}
		return false
	}

	txns := b.tp.Transactions()
	relevant := txns[:0]
	for _, txn := range txns {
		if isRelevant(txn) {
			relevant = append(relevant, txn)
		}
	}
	jc.Encode(relevant)
}

func (b *bus) hostsHandler(jc jape.Context) {
	var notSince time.Time
	max := -1
	if jc.DecodeForm("notSince", (*api.ParamTime)(&notSince)) != nil || jc.DecodeForm("max", &max) != nil {
		return
	}
	hosts, err := b.hdb.Hosts(notSince, max)
	if jc.Check("couldn't load hosts", err) == nil {
		jc.Encode(hosts)
	}
}

func (b *bus) hostsPubkeyHandlerGET(jc jape.Context) {
	var hostKey consensus.PublicKey
	if jc.DecodeParam("hostkey", &hostKey) != nil {
		return
	}
	host, err := b.hdb.Host(hostKey)
	if jc.Check("couldn't load host", err) == nil {
		jc.Encode(host)
	}
}

func (b *bus) hostsPubkeyHandlerPOST(jc jape.Context) {
	var hi hostdb.Interaction
	var hostKey consensus.PublicKey
	if jc.Decode(&hi) == nil && jc.DecodeParam("hostkey", &hostKey) == nil {
		jc.Check("couldn't record interaction", b.hdb.RecordInteraction(hostKey, hi))
	}
}

func (b *bus) contractsSetHandlerGET(jc jape.Context) {
	cs, err := b.cs.Contracts(jc.PathParam("set"))
	if jc.Check("couldn't load contracts", err) == nil {
		jc.Encode(cs)
	}
}

func (b *bus) contractsSetHandlerPUT(jc jape.Context) {
	// TODO: check err stores.ErrReservedSetName if import cycle is fixed
	var contractIds []types.FileContractID
	if set := jc.PathParam("set"); set == "" {
		jc.Error(errors.New("param 'set' can not be empty"), http.StatusBadRequest)
	} else if jc.Decode(&contractIds) == nil {
		jc.Check("could not add contracts to set", b.cs.SetContractSet(set, contractIds))
	}
}

func (b *bus) contractAcquireHandlerPOST(jc jape.Context) {
	var id types.FileContractID
	if jc.DecodeParam("id", &id) != nil {
		return
	}
	var req api.ContractAcquireRequest
	if jc.Decode(&req) != nil {
		return
	}
	locked, err := b.cs.AcquireContract(id, req.Duration)
	if jc.Check("failed to acquire contract", err) != nil {
		return
	}
	jc.Encode(api.ContractAcquireResponse{
		Locked: locked,
	})
}

func (b *bus) contractReleaseHandlerPOST(jc jape.Context) {
	var id types.FileContractID
	if jc.DecodeParam("id", &id) != nil {
		return
	}
	if jc.Check("failed to release contract", b.cs.ReleaseContract(id)) != nil {
		return
	}
}

func (b *bus) contractIDHandlerGET(jc jape.Context) {
	var id types.FileContractID
	if jc.DecodeParam("id", &id) != nil {
		return
	}
	c, err := b.cs.Contract(id)
	if jc.Check("couldn't load contract", err) == nil {
		jc.Encode(c)
	}
}

func (b *bus) contractIDHandlerPOST(jc jape.Context) {
	var id types.FileContractID
	var req api.ContractsIDAddRequest
	if jc.DecodeParam("id", &id) != nil || jc.Decode(&req) != nil {
		return
	}
	if req.Contract.ID() != id {
		http.Error(jc.ResponseWriter, "contract ID mismatch", http.StatusBadRequest)
		return
	}

	a, err := b.cs.AddContract(req.Contract, req.TotalCost, req.StartHeight)
	if jc.Check("couldn't store contract", err) == nil {
		jc.Encode(a)
	}
}

func (b *bus) contractIDRenewedHandlerPOST(jc jape.Context) {
	var id types.FileContractID
	var req api.ContractsIDRenewedRequest
	if jc.DecodeParam("id", &id) != nil || jc.Decode(&req) != nil {
		return
	}
	if req.Contract.ID() != id {
		http.Error(jc.ResponseWriter, "contract ID mismatch", http.StatusBadRequest)
		return
	}

	r, err := b.cs.AddRenewedContract(req.Contract, req.TotalCost, req.StartHeight, req.RenewedFrom)
	if jc.Check("couldn't store contract", err) == nil {
		jc.Encode(r)
	}
}

func (b *bus) contractIDHandlerDELETE(jc jape.Context) {
	var id types.FileContractID
	if jc.DecodeParam("id", &id) != nil {
		return
	}
	jc.Check("couldn't remove contract", b.cs.RemoveContract(id))
}

func (b *bus) objectsKeyHandlerGET(jc jape.Context) {
	if strings.HasSuffix(jc.PathParam("key"), "/") {
		keys, err := b.os.List(jc.PathParam("key"))
		if jc.Check("couldn't list objects", err) == nil {
			jc.Encode(api.ObjectsResponse{Entries: keys})
		}
		return
	}
	o, err := b.os.Get(jc.PathParam("key"))
	if jc.Check("couldn't load object", err) == nil {
		jc.Encode(api.ObjectsResponse{Object: &o})
	}
}

func (b *bus) objectsKeyHandlerPUT(jc jape.Context) {
	var aor api.AddObjectRequest
	if jc.Decode(&aor) == nil {
		jc.Check("couldn't store object", b.os.Put(jc.PathParam("key"), aor.Object, aor.UsedContracts))
	}
}

func (b *bus) objectsKeyHandlerDELETE(jc jape.Context) {
	jc.Check("couldn't delete object", b.os.Delete(jc.PathParam("key")))
}

func (b *bus) objectsMigrationSlabsHandlerGET(jc jape.Context) {
	var cutoff time.Time
	var limit int
	var goodContracts []types.FileContractID
	if jc.DecodeForm("cutoff", (*api.ParamTime)(&cutoff)) != nil {
		return
	}
	if jc.DecodeForm("limit", &limit) != nil {
		return
	}
	if jc.DecodeForm("goodContracts", &goodContracts) != nil {
		return
	}
	slabs, err := b.os.SlabsForMigration(limit, time.Time(cutoff), goodContracts)
	if jc.Check("couldn't fetch slabs for migration", err) != nil {
		return
	}
	jc.Encode(slabs)
}

func (b *bus) settingsHandlerGET(jc jape.Context) {
	if settings, err := b.ss.Settings(); jc.Check("couldn't load settings", err) == nil {
		jc.Encode(settings)
	}
}

func (b *bus) settingKeyHandlerGET(jc jape.Context) {
	if key := jc.PathParam("key"); key == "" {
		jc.Error(errors.New("param 'key' can not be empty"), http.StatusBadRequest)
	} else if setting, err := b.ss.Setting(jc.PathParam("key")); isErrSettingsNotFound(err) {
		jc.Error(err, http.StatusNotFound)
	} else if err != nil {
		jc.Error(err, http.StatusInternalServerError)
	} else {
		jc.Encode(setting)
	}
}

func (b *bus) settingKeyHandlerPOST(jc jape.Context) {
	if key := jc.PathParam("key"); key == "" {
		jc.Error(errors.New("param 'key' can not be empty"), http.StatusBadRequest)
	} else if value := jc.PathParam("value"); value == "" {
		jc.Error(errors.New("param 'value' can not be empty"), http.StatusBadRequest)
	} else if value, err := url.QueryUnescape(value); err != nil {
		jc.Error(errors.New("could not unescape 'value'"), http.StatusBadRequest)
	} else {
		jc.Check("could not update setting", b.ss.UpdateSetting(key, value))
	}
}

func (b *bus) setGougingSettings(gs api.GougingSettings) error {
	if js, err := json.Marshal(gs); err != nil {
		panic(err)
	} else {
		return b.ss.UpdateSetting(SettingGouging, string(js))
	}
}

func (b *bus) setRedundancySettings(rs api.RedundancySettings) error {
	if js, err := json.Marshal(rs); err != nil {
		panic(err)
	} else if rs.MinShards == 0 || rs.MinShards >= rs.TotalShards {
		return errors.New("invalid redundancy settings: MinShards has to be greater than zero and smaller than TotalShards")
	} else {
		return b.ss.UpdateSetting(SettingRedundancy, string(js))
	}
}

func (b *bus) contractIDAncestorsHandler(jc jape.Context) {
	var fcid types.FileContractID
	if jc.DecodeParam("id", &fcid) != nil {
		return
	}
	var minStartHeight uint64
	if jc.DecodeForm("startHeight", &minStartHeight) != nil {
		return
	}
	ancestors, err := b.cs.AncestorContracts(fcid, minStartHeight)
	if jc.Check("failed to fetch ancestor contracts", err) != nil {
		return
	}
	jc.Encode(ancestors)
}

// TODO: use simple err check against stores.ErrSettingNotFound as soon as the
// import-cycle is fixed
func isErrSettingsNotFound(err error) bool {
	return err != nil && strings.Contains(err.Error(), "setting not found")
}

// New returns a new Bus.
<<<<<<< HEAD
func New(s Syncer, cm ChainManager, tp TransactionPool, w Wallet, hdb HostDB, cs ContractStore, os ObjectStore, ss SettingStore, gs GougingSettings, rs RedundancySettings) (http.Handler, error) {
=======
func New(s Syncer, cm ChainManager, tp TransactionPool, w Wallet, hdb HostDB, cs ContractStore, css ContractSetStore, os ObjectStore, ss SettingStore, gs api.GougingSettings, rs api.RedundancySettings) (http.Handler, error) {
>>>>>>> 1e61dd87
	b := &bus{
		s:   s,
		cm:  cm,
		tp:  tp,
		w:   w,
		hdb: hdb,
		cs:  cs,
		os:  os,
		ss:  ss,
	}

	if err := b.setGougingSettings(gs); err != nil {
		return nil, err
	}

	if err := b.setRedundancySettings(rs); err != nil {
		return nil, err
	}

	return jape.Mux(map[string]jape.Handler{
		"GET    /syncer/address": b.syncerAddrHandler,
		"GET    /syncer/peers":   b.syncerPeersHandler,
		"POST   /syncer/connect": b.syncerConnectHandler,

		"POST   /consensus/acceptblock": b.consensusAcceptBlock,
		"GET    /consensus/state":       b.consensusStateHandler,

		"GET    /txpool/recommendedfee": b.txpoolFeeHandler,
		"GET    /txpool/transactions":   b.txpoolTransactionsHandler,
		"POST   /txpool/broadcast":      b.txpoolBroadcastHandler,

		"GET    /wallet/balance":       b.walletBalanceHandler,
		"GET    /wallet/address":       b.walletAddressHandler,
		"GET    /wallet/transactions":  b.walletTransactionsHandler,
		"GET    /wallet/outputs":       b.walletOutputsHandler,
		"POST   /wallet/fund":          b.walletFundHandler,
		"POST   /wallet/sign":          b.walletSignHandler,
		"POST   /wallet/redistribute":  b.walletRedistributeHandler,
		"POST   /wallet/discard":       b.walletDiscardHandler,
		"POST   /wallet/prepare/form":  b.walletPrepareFormHandler,
		"POST   /wallet/prepare/renew": b.walletPrepareRenewHandler,
		"GET    /wallet/pending":       b.walletPendingHandler,

		"GET    /hosts":          b.hostsHandler,
		"GET    /hosts/:hostkey": b.hostsPubkeyHandlerGET,
		"POST   /hosts/:hostkey": b.hostsPubkeyHandlerPOST,

		"GET    /contracts/set/:set":     b.contractsSetHandlerGET,
		"PUT    /contracts/set/:set":     b.contractsSetHandlerPUT,
		"GET    /contract/:id":           b.contractIDHandlerGET,
		"POST   /contract/:id":           b.contractIDHandlerPOST,
		"GET    /contract/:id/ancestors": b.contractIDAncestorsHandler,
		"POST   /contract/:id/renewed":   b.contractIDRenewedHandlerPOST,
		"DELETE /contract/:id":           b.contractIDHandlerDELETE,
		"POST   /contract/:id/acquire":   b.contractAcquireHandlerPOST,
		"POST   /contract/:id/release":   b.contractReleaseHandlerPOST,

		"GET    /objects/*key":    b.objectsKeyHandlerGET,
		"PUT    /objects/*key":    b.objectsKeyHandlerPUT,
		"DELETE /objects/*key":    b.objectsKeyHandlerDELETE,
		"GET    /migration/slabs": b.objectsMigrationSlabsHandlerGET,

		"GET    /settings":            b.settingsHandlerGET,
		"GET    /setting/:key":        b.settingKeyHandlerGET,
		"POST   /setting/:key/:value": b.settingKeyHandlerPOST,
	}), nil
}<|MERGE_RESOLUTION|>--- conflicted
+++ resolved
@@ -72,31 +72,14 @@
 		AcquireContract(fcid types.FileContractID, duration time.Duration) (bool, error)
 		AncestorContracts(fcid types.FileContractID, minStartHeight uint64) ([]api.ArchivedContract, error)
 		ReleaseContract(fcid types.FileContractID) error
-<<<<<<< HEAD
-		Contracts(set string) ([]Contract, error)
+		Contracts(set string) ([]api.ContractMetadata, error)
 		SetContractSet(set string, contracts []types.FileContractID) error
-		Contract(id types.FileContractID) (Contract, error)
-		AddContract(c rhpv2.ContractRevision, totalCost types.Currency, startHeight uint64) (Contract, error)
-		AddRenewedContract(c rhpv2.ContractRevision, totalCost types.Currency, startHeight uint64, renewedFrom types.FileContractID) (Contract, error)
-		RemoveContract(id types.FileContractID) error
-	}
-
-=======
-		Contracts() ([]api.ContractMetadata, error)
 		Contract(id types.FileContractID) (api.ContractMetadata, error)
 		AddContract(c rhpv2.ContractRevision, totalCost types.Currency, startHeight uint64) (api.ContractMetadata, error)
 		AddRenewedContract(c rhpv2.ContractRevision, totalCost types.Currency, startHeight uint64, renewedFrom types.FileContractID) (api.ContractMetadata, error)
 		RemoveContract(id types.FileContractID) error
 	}
 
-	// A ContractSetStore stores contract sets.
-	ContractSetStore interface {
-		ContractSets() ([]string, error)
-		ContractSet(name string) ([]api.ContractMetadata, error)
-		SetContractSet(name string, contracts []types.FileContractID) error
-	}
-
->>>>>>> 1e61dd87
 	// An ObjectStore stores objects.
 	ObjectStore interface {
 		Get(key string) (object.Object, error)
@@ -606,11 +589,7 @@
 }
 
 // New returns a new Bus.
-<<<<<<< HEAD
-func New(s Syncer, cm ChainManager, tp TransactionPool, w Wallet, hdb HostDB, cs ContractStore, os ObjectStore, ss SettingStore, gs GougingSettings, rs RedundancySettings) (http.Handler, error) {
-=======
-func New(s Syncer, cm ChainManager, tp TransactionPool, w Wallet, hdb HostDB, cs ContractStore, css ContractSetStore, os ObjectStore, ss SettingStore, gs api.GougingSettings, rs api.RedundancySettings) (http.Handler, error) {
->>>>>>> 1e61dd87
+func New(s Syncer, cm ChainManager, tp TransactionPool, w Wallet, hdb HostDB, cs ContractStore, os ObjectStore, ss SettingStore, gs api.GougingSettings, rs api.RedundancySettings) (http.Handler, error) {
 	b := &bus{
 		s:   s,
 		cm:  cm,
@@ -658,8 +637,8 @@
 		"GET    /hosts/:hostkey": b.hostsPubkeyHandlerGET,
 		"POST   /hosts/:hostkey": b.hostsPubkeyHandlerPOST,
 
-		"GET    /contracts/set/:set":     b.contractsSetHandlerGET,
-		"PUT    /contracts/set/:set":     b.contractsSetHandlerPUT,
+		"GET    /contracts/:set":         b.contractsSetHandlerGET,
+		"PUT    /contracts/:set":         b.contractsSetHandlerPUT,
 		"GET    /contract/:id":           b.contractIDHandlerGET,
 		"POST   /contract/:id":           b.contractIDHandlerPOST,
 		"GET    /contract/:id/ancestors": b.contractIDAncestorsHandler,
