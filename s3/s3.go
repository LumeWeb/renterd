--- conflicted
+++ resolved
@@ -29,13 +29,8 @@
 	DeleteBucket(ctx context.Context, name string) error
 	ListBuckets(ctx context.Context) (buckets []api.Bucket, err error)
 
-<<<<<<< HEAD
-	AddObject(ctx context.Context, bucket, path, contractSet string, o object.Object, usedContracts map[types.PublicKey]types.FileContractID, mimeType string) (err error)
+	AddObject(ctx context.Context, bucket, path, contractSet string, o object.Object, ETag string, usedContracts map[types.PublicKey]types.FileContractID, mimeType string) (err error)
 	CopyObject(ctx context.Context, srcBucket, dstBucket, srcPath, dstPath string, opts api.CopyObjectOptions) (om api.ObjectMetadata, err error)
-=======
-	AddObject(ctx context.Context, bucket, path, contractSet string, o object.Object, ETag string, usedContract map[types.PublicKey]types.FileContractID) (err error)
-	CopyObject(ctx context.Context, srcBucket, dstBucket, srcPath, dstPath string) (om api.ObjectMetadata, err error)
->>>>>>> fa53b11d
 	DeleteObject(ctx context.Context, bucket, path string, batch bool) (err error)
 	Object(ctx context.Context, path string, opts ...api.ObjectsOption) (res api.ObjectsResponse, err error)
 	ListObjects(ctx context.Context, bucket, prefix, marker string, limit int) (resp api.ObjectsListResponse, err error)
