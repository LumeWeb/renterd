--- conflicted
+++ resolved
@@ -94,14 +94,9 @@
 		wg               sync.WaitGroup
 
 		mu           sync.Mutex
-<<<<<<< HEAD
 		hasAllowlist bool
 		hasBlocklist bool
-=======
-		allowListCnt uint64
-		blockListCnt uint64
 		lastPrunedAt time.Time
->>>>>>> 5847772b
 		closed       bool
 	}
 
