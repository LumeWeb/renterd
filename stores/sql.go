package stores

import (
	"context"
	"errors"
	"fmt"
	"math"
	"os"
	"sync"
	"time"

	"go.sia.tech/core/types"
	"go.sia.tech/coreutils/syncer"
	"go.sia.tech/renterd/alerts"
	"go.sia.tech/renterd/api"
	"go.sia.tech/renterd/internal/utils"
	"go.sia.tech/renterd/stores/sql"
	"go.sia.tech/renterd/stores/sql/mysql"
	"go.sia.tech/renterd/stores/sql/sqlite"
	"go.uber.org/zap"
	gmysql "gorm.io/driver/mysql"
	gsqlite "gorm.io/driver/sqlite"
	"gorm.io/gorm"
	glogger "gorm.io/gorm/logger"
)

<<<<<<< HEAD
var (
	exprTRUE = gorm.Expr("TRUE")
)

var (
	errNoSuchTable    = errors.New("no such table")
	errDuplicateEntry = errors.New("Duplicate entry")
)

=======
>>>>>>> 346832a3
type (
	// Model defines the common fields of every table. Same as Model
	// but excludes soft deletion since it breaks cascading deletes.
	Model struct {
		ID        uint `gorm:"primarykey"`
		CreatedAt time.Time
	}

	// Config contains all params for creating a SQLStore
	Config struct {
		Conn                          gorm.Dialector
		DBMetrics                     sql.MetricsDatabase
		Alerts                        alerts.Alerter
		PartialSlabDir                string
		Migrate                       bool
		AnnouncementMaxAge            time.Duration
		WalletAddress                 types.Address
		SlabBufferCompletionThreshold int64
		Logger                        *zap.SugaredLogger
		GormLogger                    glogger.Interface
		RetryTransactionIntervals     []time.Duration
		LongQueryDuration             time.Duration
		LongTxDuration                time.Duration
	}

	// SQLStore is a helper type for interacting with a SQL-based backend.
	SQLStore struct {
		alerts   alerts.Alerter
		db       *gorm.DB
		bMain    sql.Database
		bMetrics sql.MetricsDatabase
		logger   *zap.SugaredLogger

		walletAddress types.Address

		// ObjectDB related fields
		slabBufferMgr *SlabBufferManager

		// SettingsDB related fields
		settingsMu sync.Mutex
		settings   map[string]string

		retryTransactionIntervals []time.Duration

		shutdownCtx       context.Context
		shutdownCtxCancel context.CancelFunc

		slabPruneSigChan chan struct{}
		wg               sync.WaitGroup

		mu           sync.Mutex
		lastPrunedAt time.Time
		closed       bool
	}
)

// NewEphemeralSQLiteConnection creates a connection to an in-memory SQLite DB.
// NOTE: Use simple names such as a random hex identifier or the filepath.Base
// of a test's name. Certain symbols will break the cfg string and cause a file
// to be created on disk.
//
//	mode: set to memory for in-memory database
//	cache: set to shared which is required for in-memory databases
//	_foreign_keys: enforce foreign_key relations
func NewEphemeralSQLiteConnection(name string) gorm.Dialector {
	return gsqlite.Open(fmt.Sprintf("file:%s?mode=memory&cache=shared&_foreign_keys=1", name))
}

// NewSQLiteConnection opens a sqlite db at the given path.
//
//	_busy_timeout: set to prevent concurrent transactions from failing and
//	  instead have them block
//	_foreign_keys: enforce foreign_key relations
//	_journal_mode: set to WAL instead of delete since it's usually the fastest.
//	  Only downside is that the db won't work on network drives. In that case this
//	  should be made configurable and set to TRUNCATE or any of the other options.
//	  For reference see https://github.com/mattn/go-sqlite3#connection-string.
func NewSQLiteConnection(path string) gorm.Dialector {
	return gsqlite.Open(fmt.Sprintf("file:%s?_busy_timeout=30000&_foreign_keys=1&_journal_mode=WAL&_secure_delete=false&_cache_size=65536", path))
}

// NewMetricsSQLiteConnection opens a sqlite db at the given path similarly to
// NewSQLiteConnection but with weaker consistency guarantees since it's
// optimised for recording metrics.
func NewMetricsSQLiteConnection(path string) gorm.Dialector {
	return gsqlite.Open(fmt.Sprintf("file:%s?_busy_timeout=30000&_foreign_keys=1&_journal_mode=WAL&_synchronous=NORMAL", path))
}

// NewMySQLConnection creates a connection to a MySQL database.
func NewMySQLConnection(user, password, addr, dbName string) gorm.Dialector {
	return gmysql.Open(fmt.Sprintf("%s:%s@tcp(%s)/%s?charset=utf8mb4&parseTime=True&loc=Local&multiStatements=true", user, password, addr, dbName))
}

// NewSQLStore uses a given Dialector to connect to a SQL database.  NOTE: Only
// pass migrate=true for the first instance of SQLHostDB if you connect via the
// same Dialector multiple times.
func NewSQLStore(cfg Config) (*SQLStore, error) {
	if err := os.MkdirAll(cfg.PartialSlabDir, 0700); err != nil {
		return nil, fmt.Errorf("failed to create partial slab dir '%s': %v", cfg.PartialSlabDir, err)
	}
	db, err := gorm.Open(cfg.Conn, &gorm.Config{
		Logger:                   cfg.GormLogger, // custom logger
		SkipDefaultTransaction:   true,
		DisableNestedTransaction: true,
	})
	if err != nil {
		return nil, fmt.Errorf("failed to open SQL db")
	}
	l := cfg.Logger.Named("sql")

	sqlDB, err := db.DB()
	if err != nil {
		return nil, fmt.Errorf("failed to fetch db: %v", err)
	}

	// Print DB version
	var dbMain sql.Database
	dbMetrics := cfg.DBMetrics
	var mainErr error
	if cfg.Conn.Name() == "sqlite" {
		dbMain, mainErr = sqlite.NewMainDatabase(sqlDB, l, cfg.LongQueryDuration, cfg.LongTxDuration)
	} else {
		dbMain, mainErr = mysql.NewMainDatabase(sqlDB, l, cfg.LongQueryDuration, cfg.LongTxDuration)
	}
	if mainErr != nil {
		return nil, fmt.Errorf("failed to create main database: %v", mainErr)
	}

	ctx, cancel := context.WithTimeout(context.Background(), 30*time.Second)
	defer cancel()
	dbName, dbVersion, err := dbMain.Version(ctx)
	if err != nil {
		return nil, fmt.Errorf("failed to fetch db version: %v", err)
	}
	l.Infof("Using %s version %s", dbName, dbVersion)

	// Perform migrations.
	if cfg.Migrate {
		if err := dbMain.Migrate(context.Background()); err != nil {
			return nil, fmt.Errorf("failed to perform migrations: %v", err)
		} else if err := dbMetrics.Migrate(context.Background()); err != nil {
			return nil, fmt.Errorf("failed to perform migrations for metrics db: %v", err)
		}
	}

<<<<<<< HEAD
=======
	// Get latest consensus change ID or init db.
	ci, ccid, err := initConsensusInfo(ctx, dbMain)
	if err != nil {
		return nil, modules.ConsensusChangeID{}, err
	}

	// Fetch contract ids.
	var activeFCIDs, archivedFCIDs []fileContractID
	if err := db.Model(&dbContract{}).
		Select("fcid").
		Find(&activeFCIDs).Error; err != nil {
		return nil, modules.ConsensusChangeID{}, err
	}
	if err := db.Model(&dbArchivedContract{}).
		Select("fcid").
		Find(&archivedFCIDs).Error; err != nil {
		return nil, modules.ConsensusChangeID{}, err
	}
	isOurContract := make(map[types.FileContractID]struct{})
	for _, fcid := range append(activeFCIDs, archivedFCIDs...) {
		isOurContract[types.FileContractID(fcid)] = struct{}{}
	}

>>>>>>> 346832a3
	shutdownCtx, shutdownCtxCancel := context.WithCancel(context.Background())
	ss := &SQLStore{
		alerts:   cfg.Alerts,
		db:       db,
		bMain:    dbMain,
		bMetrics: dbMetrics,
		logger:   l,

		settings:      make(map[string]string),
		walletAddress: cfg.WalletAddress,
<<<<<<< HEAD
=======
		chainIndex: types.ChainIndex{
			Height: ci.Height,
			ID:     types.BlockID(ci.ID),
		},
>>>>>>> 346832a3

		slabPruneSigChan:          make(chan struct{}, 1),
		lastPrunedAt:              time.Now(),
		retryTransactionIntervals: cfg.RetryTransactionIntervals,

		shutdownCtx:       shutdownCtx,
		shutdownCtxCancel: shutdownCtxCancel,
	}

	ss.slabBufferMgr, err = newSlabBufferManager(shutdownCtx, cfg.Alerts, dbMain, l.Named("slabbuffers"), cfg.SlabBufferCompletionThreshold, cfg.PartialSlabDir)
	if err != nil {
		return nil, err
	}
	if err := ss.initSlabPruning(); err != nil {
		return nil, err
	}
	return ss, nil
}

func isSQLite(db *gorm.DB) bool {
	switch db.Dialector.(type) {
	case *gsqlite.Dialector:
		return true
	case *gmysql.Dialector:
		return false
	default:
		panic(fmt.Sprintf("unknown dialector: %t", db.Dialector))
	}
}

func (s *SQLStore) initSlabPruning() error {
	// start pruning loop
	s.wg.Add(1)
	go func() {
		s.pruneSlabsLoop()
		s.wg.Done()
	}()

	// prune once to guarantee consistency on startup
	return s.bMain.Transaction(s.shutdownCtx, func(tx sql.DatabaseTx) error {
		_, err := tx.PruneSlabs(s.shutdownCtx, math.MaxInt64)
		return err
	})
}

// Close closes the underlying database connection of the store.
func (s *SQLStore) Close() error {
	s.shutdownCtxCancel()

	err := s.slabBufferMgr.Close()
	if err != nil {
		return err
	}

	err = s.bMain.Close()
	if err != nil {
		return err
	}
	err = s.bMetrics.Close()
	if err != nil {
		return err
	}

	s.mu.Lock()
	s.closed = true
	s.mu.Unlock()
	return nil
}

func (s *SQLStore) retryTransaction(ctx context.Context, fc func(tx *gorm.DB) error) error {
	return retryTransaction(ctx, s.db, s.logger, s.retryTransactionIntervals, fc, s.retryAbortFn)
}

func (s *SQLStore) retryAbortFn(err error) bool {
	return err == nil ||
		utils.IsErr(err, context.Canceled) ||
		utils.IsErr(err, context.DeadlineExceeded) ||
		utils.IsErr(err, gorm.ErrRecordNotFound) ||
		utils.IsErr(err, api.ErrContractNotFound) ||
		utils.IsErr(err, api.ErrObjectNotFound) ||
		utils.IsErr(err, api.ErrObjectCorrupted) ||
		utils.IsErr(err, api.ErrBucketExists) ||
		utils.IsErr(err, api.ErrBucketNotFound) ||
		utils.IsErr(err, api.ErrBucketNotEmpty) ||
		utils.IsErr(err, api.ErrMultipartUploadNotFound) ||
		utils.IsErr(err, api.ErrObjectExists) ||
		utils.IsErr(err, errNoSuchTable) ||
		utils.IsErr(err, api.ErrPartNotFound) ||
		utils.IsErr(err, api.ErrSlabNotFound) ||
		utils.IsErr(err, syncer.ErrPeerNotFound) ||
		utils.IsErr(err, errDuplicateEntry)
}

func retryTransaction(ctx context.Context, db *gorm.DB, logger *zap.SugaredLogger, intervals []time.Duration, fn func(tx *gorm.DB) error, abortFn func(error) bool) error {
	var err error
	attempts := len(intervals) + 1
	for i := 0; i < attempts; i++ {
		// execute the transaction
		err = db.WithContext(ctx).Transaction(fn)
		if abortFn(err) {
			return err
		}

		// if this was the last attempt, return the error
		if i == len(intervals) {
			logger.Warn(fmt.Sprintf("transaction attempt %d/%d failed, err: %v", i+1, attempts, err))
			return err
		}

		// log the failed attempt and sleep before retrying
		interval := intervals[i]
		logger.Warn(fmt.Sprintf("transaction attempt %d/%d failed, retry in %v,  err: %v", i+1, attempts, interval, err))
		time.Sleep(interval)
	}
	return fmt.Errorf("retryTransaction failed: %w", err)
<<<<<<< HEAD
=======
}

func initConsensusInfo(ctx context.Context, db sql.Database) (ci types.ChainIndex, ccid modules.ConsensusChangeID, err error) {
	err = db.Transaction(ctx, func(tx sql.DatabaseTx) error {
		ci, ccid, err = tx.InitConsensusInfo(ctx)
		return err
	})
	return
}

func (s *SQLStore) ResetConsensusSubscription(ctx context.Context) error {
	// reset db
	var ci types.ChainIndex
	var err error
	err = s.bMain.Transaction(ctx, func(tx sql.DatabaseTx) error {
		ci, err = tx.ResetConsensusSubscription(ctx)
		return err
	})
	if err != nil {
		return err
	}
	// reset in-memory state.
	s.persistMu.Lock()
	s.chainIndex = ci
	s.persistMu.Unlock()
	return nil
>>>>>>> 346832a3
}<|MERGE_RESOLUTION|>--- conflicted
+++ resolved
@@ -2,7 +2,6 @@
 
 import (
 	"context"
-	"errors"
 	"fmt"
 	"math"
 	"os"
@@ -24,18 +23,6 @@
 	glogger "gorm.io/gorm/logger"
 )
 
-<<<<<<< HEAD
-var (
-	exprTRUE = gorm.Expr("TRUE")
-)
-
-var (
-	errNoSuchTable    = errors.New("no such table")
-	errDuplicateEntry = errors.New("Duplicate entry")
-)
-
-=======
->>>>>>> 346832a3
 type (
 	// Model defines the common fields of every table. Same as Model
 	// but excludes soft deletion since it breaks cascading deletes.
@@ -181,32 +168,6 @@
 		}
 	}
 
-<<<<<<< HEAD
-=======
-	// Get latest consensus change ID or init db.
-	ci, ccid, err := initConsensusInfo(ctx, dbMain)
-	if err != nil {
-		return nil, modules.ConsensusChangeID{}, err
-	}
-
-	// Fetch contract ids.
-	var activeFCIDs, archivedFCIDs []fileContractID
-	if err := db.Model(&dbContract{}).
-		Select("fcid").
-		Find(&activeFCIDs).Error; err != nil {
-		return nil, modules.ConsensusChangeID{}, err
-	}
-	if err := db.Model(&dbArchivedContract{}).
-		Select("fcid").
-		Find(&archivedFCIDs).Error; err != nil {
-		return nil, modules.ConsensusChangeID{}, err
-	}
-	isOurContract := make(map[types.FileContractID]struct{})
-	for _, fcid := range append(activeFCIDs, archivedFCIDs...) {
-		isOurContract[types.FileContractID(fcid)] = struct{}{}
-	}
-
->>>>>>> 346832a3
 	shutdownCtx, shutdownCtxCancel := context.WithCancel(context.Background())
 	ss := &SQLStore{
 		alerts:   cfg.Alerts,
@@ -217,13 +178,6 @@
 
 		settings:      make(map[string]string),
 		walletAddress: cfg.WalletAddress,
-<<<<<<< HEAD
-=======
-		chainIndex: types.ChainIndex{
-			Height: ci.Height,
-			ID:     types.BlockID(ci.ID),
-		},
->>>>>>> 346832a3
 
 		slabPruneSigChan:          make(chan struct{}, 1),
 		lastPrunedAt:              time.Now(),
@@ -310,11 +264,9 @@
 		utils.IsErr(err, api.ErrBucketNotEmpty) ||
 		utils.IsErr(err, api.ErrMultipartUploadNotFound) ||
 		utils.IsErr(err, api.ErrObjectExists) ||
-		utils.IsErr(err, errNoSuchTable) ||
 		utils.IsErr(err, api.ErrPartNotFound) ||
 		utils.IsErr(err, api.ErrSlabNotFound) ||
-		utils.IsErr(err, syncer.ErrPeerNotFound) ||
-		utils.IsErr(err, errDuplicateEntry)
+		utils.IsErr(err, syncer.ErrPeerNotFound)
 }
 
 func retryTransaction(ctx context.Context, db *gorm.DB, logger *zap.SugaredLogger, intervals []time.Duration, fn func(tx *gorm.DB) error, abortFn func(error) bool) error {
@@ -339,33 +291,4 @@
 		time.Sleep(interval)
 	}
 	return fmt.Errorf("retryTransaction failed: %w", err)
-<<<<<<< HEAD
-=======
-}
-
-func initConsensusInfo(ctx context.Context, db sql.Database) (ci types.ChainIndex, ccid modules.ConsensusChangeID, err error) {
-	err = db.Transaction(ctx, func(tx sql.DatabaseTx) error {
-		ci, ccid, err = tx.InitConsensusInfo(ctx)
-		return err
-	})
-	return
-}
-
-func (s *SQLStore) ResetConsensusSubscription(ctx context.Context) error {
-	// reset db
-	var ci types.ChainIndex
-	var err error
-	err = s.bMain.Transaction(ctx, func(tx sql.DatabaseTx) error {
-		ci, err = tx.ResetConsensusSubscription(ctx)
-		return err
-	})
-	if err != nil {
-		return err
-	}
-	// reset in-memory state.
-	s.persistMu.Lock()
-	s.chainIndex = ci
-	s.persistMu.Unlock()
-	return nil
->>>>>>> 346832a3
 }