package stores

import (
	"context"
	"embed"
	"errors"
	"fmt"
	"os"
	"sync"
	"time"

	"go.sia.tech/core/types"
	"go.sia.tech/coreutils/chain"
	"go.sia.tech/coreutils/syncer"
	"go.sia.tech/coreutils/wallet"
	"go.sia.tech/renterd/alerts"
	"go.sia.tech/renterd/api"
	"go.sia.tech/renterd/internal/utils"
	"go.uber.org/zap"
	"gorm.io/driver/mysql"
	"gorm.io/driver/sqlite"
	"gorm.io/gorm"
	glogger "gorm.io/gorm/logger"
)

const (
	// maxSQLVars is the maximum number of variables in an sql query. This
	// number matches the sqlite default of 32766 rounded down to the nearest
	// 1000. This is also lower than the mysql default of 65535.
	maxSQLVars = 32000
)

//go:embed all:migrations/*
var migrations embed.FS

var (
	exprTRUE = gorm.Expr("TRUE")
)

var (
	_ wallet.SingleAddressStore = (*SQLStore)(nil)
)

var (
	errNoSuchTable    = errors.New("no such table")
	errDuplicateEntry = errors.New("Duplicate entry")
)

type (
	// Model defines the common fields of every table. Same as Model
	// but excludes soft deletion since it breaks cascading deletes.
	Model struct {
		ID        uint `gorm:"primarykey"`
		CreatedAt time.Time
	}

	// Config contains all params for creating a SQLStore
	Config struct {
		Conn                          gorm.Dialector
		ConnMetrics                   gorm.Dialector
		Alerts                        alerts.Alerter
		PartialSlabDir                string
		Migrate                       bool
		AnnouncementMaxAge            time.Duration
		PersistInterval               time.Duration
		WalletAddress                 types.Address
		SlabBufferCompletionThreshold int64
		Logger                        *zap.SugaredLogger
		GormLogger                    glogger.Interface
		RetryTransactionIntervals     []time.Duration
	}

	// SQLStore is a helper type for interacting with a SQL-based backend.
	SQLStore struct {
		alerts    alerts.Alerter
		cs        *chainSubscriber
		db        *gorm.DB
		dbMetrics *gorm.DB
		logger    *zap.SugaredLogger

		// ObjectDB related fields
		slabBufferMgr *SlabBufferManager

		// SettingsDB related fields
		settingsMu sync.Mutex
		settings   map[string]string

		retryTransactionIntervals []time.Duration

		shutdownCtx       context.Context
		shutdownCtxCancel context.CancelFunc

		slabPruneSigChan chan struct{}
		wg               sync.WaitGroup

		mu           sync.Mutex
		hasAllowlist bool
		hasBlocklist bool
		lastPrunedAt time.Time
		closed       bool
	}

	revisionUpdate struct {
		height uint64
		number uint64
		size   uint64
	}
)

// NewEphemeralSQLiteConnection creates a connection to an in-memory SQLite DB.
// NOTE: Use simple names such as a random hex identifier or the filepath.Base
// of a test's name. Certain symbols will break the cfg string and cause a file
// to be created on disk.
//
//	mode: set to memory for in-memory database
//	cache: set to shared which is required for in-memory databases
//	_foreign_keys: enforce foreign_key relations
func NewEphemeralSQLiteConnection(name string) gorm.Dialector {
	return sqlite.Open(fmt.Sprintf("file:%s?mode=memory&cache=shared&_foreign_keys=1", name))
}

// NewSQLiteConnection opens a sqlite db at the given path.
//
//	_busy_timeout: set to prevent concurrent transactions from failing and
//	  instead have them block
//	_foreign_keys: enforce foreign_key relations
//	_journal_mode: set to WAL instead of delete since it's usually the fastest.
//	  Only downside is that the db won't work on network drives. In that case this
//	  should be made configurable and set to TRUNCATE or any of the other options.
//	  For reference see https://github.com/mattn/go-sqlite3#connection-string.
func NewSQLiteConnection(path string) gorm.Dialector {
	return sqlite.Open(fmt.Sprintf("file:%s?_busy_timeout=30000&_foreign_keys=1&_journal_mode=WAL", path))
}

// NewMetricsSQLiteConnection opens a sqlite db at the given path similarly to
// NewSQLiteConnection but with weaker consistency guarantees since it's
// optimised for recording metrics.
func NewMetricsSQLiteConnection(path string) gorm.Dialector {
	return sqlite.Open(fmt.Sprintf("file:%s?_busy_timeout=30000&_foreign_keys=1&_journal_mode=WAL&_synchronous=NORMAL", path))
}

// NewMySQLConnection creates a connection to a MySQL database.
func NewMySQLConnection(user, password, addr, dbName string) gorm.Dialector {
	return mysql.Open(fmt.Sprintf("%s:%s@tcp(%s)/%s?charset=utf8mb4&parseTime=True&loc=Local&multiStatements=true", user, password, addr, dbName))
}

func DBConfigFromEnv() (uri, user, password, dbName string) {
	uri = os.Getenv("RENTERD_DB_URI")
	user = os.Getenv("RENTERD_DB_USER")
	password = os.Getenv("RENTERD_DB_PASSWORD")
	dbName = os.Getenv("RENTERD_DB_NAME")
	return
}

// NewSQLStore uses a given Dialector to connect to a SQL database.  NOTE: Only
// pass migrate=true for the first instance of SQLHostDB if you connect via the
// same Dialector multiple times.
func NewSQLStore(cfg Config) (*SQLStore, error) {
	// Sanity check announcement max age.
	if cfg.AnnouncementMaxAge == 0 {
		return nil, errors.New("announcementMaxAge must be non-zero")
	}

	if err := os.MkdirAll(cfg.PartialSlabDir, 0700); err != nil {
		return nil, fmt.Errorf("failed to create partial slab dir '%s': %v", cfg.PartialSlabDir, err)
	}
	db, err := gorm.Open(cfg.Conn, &gorm.Config{
		Logger:                   cfg.GormLogger, // custom logger
		SkipDefaultTransaction:   true,
		DisableNestedTransaction: true,
	})
	if err != nil {
		return nil, fmt.Errorf("failed to open SQL db")
	}
	dbMetrics, err := gorm.Open(cfg.ConnMetrics, &gorm.Config{
		Logger: cfg.GormLogger, // custom logger
	})
	if err != nil {
		return nil, fmt.Errorf("failed to open metrics db")
	}
	l := cfg.Logger.Named("sql")

	// Print SQLite version
	var dbName string
	var dbVersion string
	if isSQLite(db) {
		err = db.Raw("select sqlite_version()").Scan(&dbVersion).Error
		dbName = "SQLite"
	} else {
		err = db.Raw("select version()").Scan(&dbVersion).Error
		dbName = "MySQL"
	}
	if err != nil {
		return nil, fmt.Errorf("failed to fetch db version: %v", err)
	}
	l.Infof("Using %s version %s", dbName, dbVersion)

	// Perform migrations.
	if cfg.Migrate {
		if err := performMigrations(db, l); err != nil {
			return nil, fmt.Errorf("failed to perform migrations: %v", err)
		}
		if err := performMetricsMigrations(dbMetrics, l); err != nil {
			return nil, fmt.Errorf("failed to perform migrations for metrics db: %v", err)
		}
	}

	// Check allowlist and blocklist counts
	allowlistCnt, err := tableCount(db, &dbAllowlistEntry{})
	if err != nil {
		return nil, err
	}
	blocklistCnt, err := tableCount(db, &dbBlocklistEntry{})
	if err != nil {
		return nil, err
	}

	shutdownCtx, shutdownCtxCancel := context.WithCancel(context.Background())
	ss := &SQLStore{
		alerts:           cfg.Alerts,
		db:               db,
		dbMetrics:        dbMetrics,
		logger:           l,
		hasAllowlist:     allowlistCnt > 0,
		hasBlocklist:     blocklistCnt > 0,
		settings:         make(map[string]string),
		slabPruneSigChan: make(chan struct{}, 1),

		lastPrunedAt:              time.Now(),
		retryTransactionIntervals: cfg.RetryTransactionIntervals,

		shutdownCtx:       shutdownCtx,
		shutdownCtxCancel: shutdownCtxCancel,
	}

	ss.cs, err = newChainSubscriber(ss, cfg.Logger, cfg.RetryTransactionIntervals, cfg.PersistInterval, cfg.WalletAddress, cfg.AnnouncementMaxAge)
	if err != nil {
		return nil, err
	}

	ss.slabBufferMgr, err = newSlabBufferManager(ss, cfg.SlabBufferCompletionThreshold, cfg.PartialSlabDir)
	if err != nil {
		return nil, err
	}
	if err := ss.initSlabPruning(); err != nil {
		return nil, err
	}
	return ss, nil
}

func isSQLite(db *gorm.DB) bool {
	switch db.Dialector.(type) {
	case *sqlite.Dialector:
		return true
	case *mysql.Dialector:
		return false
	default:
		panic(fmt.Sprintf("unknown dialector: %t", db.Dialector))
	}
}

func (s *SQLStore) initSlabPruning() error {
	// start pruning loop
	s.wg.Add(1)
	go func() {
		s.pruneSlabsLoop()
		s.wg.Done()
	}()

	// prune once to guarantee consistency on startup
	return s.retryTransaction(s.shutdownCtx, pruneSlabs)
}

func (ss *SQLStore) updateHasAllowlist(err *error) {
	if *err != nil {
		return
	}

	cnt, cErr := tableCount(ss.db, &dbAllowlistEntry{})
	if cErr != nil {
		*err = cErr
		return
	}

	ss.mu.Lock()
	ss.hasAllowlist = cnt > 0
	ss.mu.Unlock()
}

func (ss *SQLStore) updateHasBlocklist(err *error) {
	if *err != nil {
		return
	}

	cnt, cErr := tableCount(ss.db, &dbBlocklistEntry{})
	if cErr != nil {
		*err = cErr
		return
	}

	ss.mu.Lock()
	ss.hasBlocklist = cnt > 0
	ss.mu.Unlock()
}

func tableCount(db *gorm.DB, model interface{}) (cnt int64, err error) {
	err = db.Model(model).Count(&cnt).Error
	return
}

// Close closes the underlying database connection of the store.
func (s *SQLStore) Close() error {
	s.shutdownCtxCancel()

	err := s.cs.Close()
	if err != nil {
		return err
	}

	err = s.slabBufferMgr.Close()
	if err != nil {
		return err
	}

	db, err := s.db.DB()
	if err != nil {
		return err
	}
	dbMetrics, err := s.dbMetrics.DB()
	if err != nil {
		return err
	}

	err = db.Close()
	if err != nil {
		return err
	}
	err = dbMetrics.Close()
	if err != nil {
		return err
	}

	s.mu.Lock()
	s.closed = true
	s.mu.Unlock()
	return nil
}

// ChainIndex returns the last stored chain index.
func (ss *SQLStore) ChainIndex() (types.ChainIndex, error) {
	var ci dbConsensusInfo
	if err := ss.db.
		Where(&dbConsensusInfo{Model: Model{ID: consensusInfoID}}).
		FirstOrCreate(&ci).
		Error; err != nil {
		return types.ChainIndex{}, err
	}
	return types.ChainIndex{
		Height: ci.Height,
		ID:     types.BlockID(ci.BlockID),
	}, nil
}

// ProcessChainApplyUpdate implements chain.Subscriber.
func (s *SQLStore) ProcessChainApplyUpdate(cau *chain.ApplyUpdate, mayCommit bool) error {
	return s.cs.ProcessChainApplyUpdate(cau, mayCommit)
}

// ProcessChainRevertUpdate implements chain.Subscriber.
func (s *SQLStore) ProcessChainRevertUpdate(cru *chain.RevertUpdate) error {
	return s.cs.ProcessChainRevertUpdate(cru)
}

func (s *SQLStore) retryTransaction(ctx context.Context, fc func(tx *gorm.DB) error) error {
<<<<<<< HEAD
	return retryTransaction(ctx, s.db, s.logger, s.retryTransactionIntervals, fc, func(err error) bool {
		return err == nil ||
			utils.IsErr(err, context.Canceled) ||
			utils.IsErr(err, gorm.ErrRecordNotFound) ||
			utils.IsErr(err, errInvalidNumberOfShards) ||
			utils.IsErr(err, errShardRootChanged) ||
			utils.IsErr(err, api.ErrContractNotFound) ||
			utils.IsErr(err, api.ErrObjectNotFound) ||
			utils.IsErr(err, api.ErrObjectCorrupted) ||
			utils.IsErr(err, api.ErrBucketExists) ||
			utils.IsErr(err, api.ErrBucketNotFound) ||
			utils.IsErr(err, api.ErrBucketNotEmpty) ||
			utils.IsErr(err, api.ErrContractNotFound) ||
			utils.IsErr(err, api.ErrMultipartUploadNotFound) ||
			utils.IsErr(err, api.ErrObjectExists) ||
			utils.IsErr(err, errNoSuchTable) ||
			utils.IsErr(err, errDuplicateEntry) ||
			utils.IsErr(err, api.ErrPartNotFound) ||
			utils.IsErr(err, api.ErrSlabNotFound) ||
			utils.IsErr(err, syncer.ErrPeerNotFound)
	})
}
=======
	abortRetry := func(err error) bool {
		if err == nil ||
			errors.Is(err, context.Canceled) ||
			errors.Is(err, context.DeadlineExceeded) ||
			errors.Is(err, gorm.ErrRecordNotFound) ||
			errors.Is(err, errInvalidNumberOfShards) ||
			errors.Is(err, errShardRootChanged) ||
			errors.Is(err, api.ErrContractNotFound) ||
			errors.Is(err, api.ErrObjectNotFound) ||
			errors.Is(err, api.ErrObjectCorrupted) ||
			errors.Is(err, api.ErrBucketExists) ||
			errors.Is(err, api.ErrBucketNotFound) ||
			errors.Is(err, api.ErrBucketNotEmpty) ||
			errors.Is(err, api.ErrContractNotFound) ||
			errors.Is(err, api.ErrMultipartUploadNotFound) ||
			errors.Is(err, api.ErrObjectExists) ||
			strings.Contains(err.Error(), "no such table") ||
			strings.Contains(err.Error(), "Duplicate entry") ||
			errors.Is(err, api.ErrPartNotFound) ||
			errors.Is(err, api.ErrSlabNotFound) {
			return true
		}
		return false
	}
>>>>>>> 69fd2fc2

func retryTransaction(ctx context.Context, db *gorm.DB, logger *zap.SugaredLogger, intervals []time.Duration, fn func(tx *gorm.DB) error, abortFn func(error) bool) error {
	var err error
	attempts := len(intervals) + 1
	for i := 0; i < attempts; i++ {
		// execute the transaction
		err = db.WithContext(ctx).Transaction(fn)
		if abortFn(err) {
			return err
		}

		// if this was the last attempt, return the error
		if i == len(intervals) {
			logger.Warn(fmt.Sprintf("transaction attempt %d/%d failed, err: %v", i+1, attempts, err))
			return err
		}

		// log the failed attempt and sleep before retrying
		interval := intervals[i]
		logger.Warn(fmt.Sprintf("transaction attempt %d/%d failed, retry in %v,  err: %v", i+1, attempts, interval, err))
		time.Sleep(interval)
	}
	return fmt.Errorf("retryTransaction failed: %w", err)
}

func sumDurations(durations []time.Duration) time.Duration {
	var sum time.Duration
	for _, d := range durations {
		sum += d
	}
	return sum
}<|MERGE_RESOLUTION|>--- conflicted
+++ resolved
@@ -372,10 +372,10 @@
 }
 
 func (s *SQLStore) retryTransaction(ctx context.Context, fc func(tx *gorm.DB) error) error {
-<<<<<<< HEAD
 	return retryTransaction(ctx, s.db, s.logger, s.retryTransactionIntervals, fc, func(err error) bool {
 		return err == nil ||
 			utils.IsErr(err, context.Canceled) ||
+			utils.IsErr(err, context.DeadlineExceeded) ||
 			utils.IsErr(err, gorm.ErrRecordNotFound) ||
 			utils.IsErr(err, errInvalidNumberOfShards) ||
 			utils.IsErr(err, errShardRootChanged) ||
@@ -395,32 +395,6 @@
 			utils.IsErr(err, syncer.ErrPeerNotFound)
 	})
 }
-=======
-	abortRetry := func(err error) bool {
-		if err == nil ||
-			errors.Is(err, context.Canceled) ||
-			errors.Is(err, context.DeadlineExceeded) ||
-			errors.Is(err, gorm.ErrRecordNotFound) ||
-			errors.Is(err, errInvalidNumberOfShards) ||
-			errors.Is(err, errShardRootChanged) ||
-			errors.Is(err, api.ErrContractNotFound) ||
-			errors.Is(err, api.ErrObjectNotFound) ||
-			errors.Is(err, api.ErrObjectCorrupted) ||
-			errors.Is(err, api.ErrBucketExists) ||
-			errors.Is(err, api.ErrBucketNotFound) ||
-			errors.Is(err, api.ErrBucketNotEmpty) ||
-			errors.Is(err, api.ErrContractNotFound) ||
-			errors.Is(err, api.ErrMultipartUploadNotFound) ||
-			errors.Is(err, api.ErrObjectExists) ||
-			strings.Contains(err.Error(), "no such table") ||
-			strings.Contains(err.Error(), "Duplicate entry") ||
-			errors.Is(err, api.ErrPartNotFound) ||
-			errors.Is(err, api.ErrSlabNotFound) {
-			return true
-		}
-		return false
-	}
->>>>>>> 69fd2fc2
 
 func retryTransaction(ctx context.Context, db *gorm.DB, logger *zap.SugaredLogger, intervals []time.Duration, fn func(tx *gorm.DB) error, abortFn func(error) bool) error {
 	var err error
