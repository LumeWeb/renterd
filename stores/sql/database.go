--- conflicted
+++ resolved
@@ -314,20 +314,10 @@
 		// SearchHosts returns a list of hosts that match the provided filters
 		SearchHosts(ctx context.Context, autopilotID, filterMode, usabilityMode, addressContains string, keyIn []types.PublicKey, offset, limit int) ([]api.Host, error)
 
-<<<<<<< HEAD
-		// SetContractSet creates the contract set with the given name and
-		// associates it with the provided contract IDs.
-		SetContractSet(ctx context.Context, name string, contractIds []types.FileContractID) error
-=======
-		// SearchObjects returns a list of objects that contain the provided
-		// substring.
-		SearchObjects(ctx context.Context, bucket, substring string, offset, limit int) ([]api.ObjectMetadata, error)
-
 		// UpdateContractSet adds/removes the provided contract ids to/from
 		// the contract set. The contract set is created in the process if
 		// it doesn't exist already.
 		UpdateContractSet(ctx context.Context, name string, toAdd, toRemove []types.FileContractID) error
->>>>>>> 78c07434
 
 		// Setting returns the setting with the given key from the database.
 		Setting(ctx context.Context, key string) (string, error)
