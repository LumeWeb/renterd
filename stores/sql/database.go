--- conflicted
+++ resolved
@@ -158,6 +158,13 @@
 		// webhooks.ErrWebhookNotFound is returned.
 		DeleteWebhook(ctx context.Context, wh webhooks.Webhook) error
 
+		// Hosts returns a list of hosts that match the provided filters
+		Hosts(ctx context.Context, opts api.HostOptions) ([]api.Host, error)
+
+		// HostsForScanning returns a list of hosts to scan which haven't been
+		// scanned since at least maxLastScan.
+		HostsForScanning(ctx context.Context, maxLastScan time.Time, offset, limit int) ([]api.HostAddress, error)
+
 		// HostAllowlist returns the list of public keys of hosts on the
 		// allowlist.
 		HostAllowlist(ctx context.Context) ([]types.PublicKey, error)
@@ -171,9 +178,6 @@
 		// that was created.
 		InsertBufferedSlab(ctx context.Context, fileName string, contractSetID int64, ec object.EncryptionKey, minShards, totalShards uint8) (int64, error)
 
-		// InsertContract creates a new contract with the given metadata.
-		InsertContract(ctx context.Context, c api.ContractMetadata) error
-
 		// InsertMultipartUpload creates a new multipart upload and returns a
 		// unique upload ID.
 		InsertMultipartUpload(ctx context.Context, bucket, key string, ec object.EncryptionKey, mimeType string, metadata api.ObjectUserMetadata) (string, error)
@@ -184,26 +188,6 @@
 		// InvalidateSlabHealthByFCID invalidates the health of all slabs that
 		// are associated with any of the provided contracts.
 		InvalidateSlabHealthByFCID(ctx context.Context, fcids []types.FileContractID, limit int64) (int64, error)
-
-<<<<<<< HEAD
-=======
-		// HostAllowlist returns the list of public keys of hosts on the
-		// allowlist.
-		HostAllowlist(ctx context.Context) ([]types.PublicKey, error)
-
-		// HostBlocklist returns the list of host addresses on the blocklist.
-		HostBlocklist(ctx context.Context) ([]string, error)
-
-		// InsertObject inserts a new object into the database.
-		InsertObject(ctx context.Context, bucket, key, contractSet string, dirID int64, o object.Object, mimeType, eTag string, md api.ObjectUserMetadata) error
-
-		// Hosts returns a list of hosts that match the provided filters
-		Hosts(ctx context.Context, opts api.HostOptions) ([]api.Host, error)
-
->>>>>>> 61ab4646
-		// HostsForScanning returns a list of hosts to scan which haven't been
-		// scanned since at least maxLastScan.
-		HostsForScanning(ctx context.Context, maxLastScan time.Time, offset, limit int) ([]api.HostAddress, error)
 
 		// ListBuckets returns a list of all buckets in the database.
 		ListBuckets(ctx context.Context) ([]api.Bucket, error)
@@ -353,15 +337,13 @@
 		// one, fully overwriting the existing policy.
 		UpdateBucketPolicy(ctx context.Context, bucket string, policy api.BucketPolicy) error
 
-<<<<<<< HEAD
 		// UpdateContract sets the given metadata on the contract with given fcid.
 		UpdateContract(ctx context.Context, fcid types.FileContractID, c api.ContractMetadata) error
-=======
+
 		// UpdateContractSet adds/removes the provided contract ids to/from
 		// the contract set. The contract set is created in the process if
 		// it doesn't exist already.
 		UpdateContractSet(ctx context.Context, name string, toAdd, toRemove []types.FileContractID) error
->>>>>>> 61ab4646
 
 		// UpdateHostAllowlistEntries updates the allowlist in the database
 		UpdateHostAllowlistEntries(ctx context.Context, add, remove []types.PublicKey, clear bool) error
