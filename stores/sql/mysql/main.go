package mysql

import (
	"context"
	dsql "database/sql"
	"encoding/hex"
	"encoding/json"
	"errors"
	"fmt"
	"strings"
	"time"
	"unicode/utf8"

	"go.sia.tech/core/types"
	"go.sia.tech/coreutils/syncer"
	"go.sia.tech/coreutils/wallet"
	"go.sia.tech/renterd/api"
	"go.sia.tech/renterd/internal/gouging"
	"go.sia.tech/renterd/object"
	ssql "go.sia.tech/renterd/stores/sql"
	"go.sia.tech/renterd/webhooks"
	"lukechampine.com/frand"

	"go.sia.tech/renterd/internal/sql"

	"go.uber.org/zap"
)

const (
	batchSizeInsertSectors = 500
)

type (
	MainDatabase struct {
		db  *sql.DB
		log *zap.SugaredLogger
	}

	MainDatabaseTx struct {
		sql.Tx
		log *zap.SugaredLogger
	}
)

// NewMainDatabase creates a new MySQL backend.
func NewMainDatabase(db *dsql.DB, log *zap.Logger, lqd, ltd time.Duration) (*MainDatabase, error) {
	log = log.Named("main")
	store, err := sql.NewDB(db, log, deadlockMsgs, lqd, ltd)
	return &MainDatabase{
		db:  store,
		log: log.Sugar(),
	}, err
}

func (b *MainDatabase) ApplyMigration(ctx context.Context, fn func(tx sql.Tx) (bool, error)) error {
	return applyMigration(ctx, b.db, fn)
}

func (b *MainDatabase) Close() error {
	return b.db.Close()
}

func (b *MainDatabase) CreateMigrationTable(ctx context.Context) error {
	return createMigrationTable(ctx, b.db)
}

func (b *MainDatabase) DB() *sql.DB {
	return b.db
}

func (b *MainDatabase) LoadSlabBuffers(ctx context.Context) ([]ssql.LoadedSlabBuffer, []string, error) {
	return ssql.LoadSlabBuffers(ctx, b.db)
}

func (b *MainDatabase) MakeDirsForPath(ctx context.Context, tx sql.Tx, path string) (int64, error) {
	mtx := b.wrapTxn(tx)
	return mtx.MakeDirsForPath(ctx, path)
}

func (b *MainDatabase) Migrate(ctx context.Context) error {
	return sql.PerformMigrations(ctx, b, migrationsFs, "main", sql.MainMigrations(ctx, b, migrationsFs, b.log))
}

func (b *MainDatabase) Transaction(ctx context.Context, fn func(tx ssql.DatabaseTx) error) error {
	return b.db.Transaction(ctx, func(tx sql.Tx) error {
		return fn(b.wrapTxn(tx))
	})
}

func (b *MainDatabase) UpdateSetting(ctx context.Context, tx sql.Tx, key, value string) error {
	mtx := b.wrapTxn(tx)
	return mtx.UpdateSetting(ctx, key, value)
}

func (b *MainDatabase) Version(ctx context.Context) (string, string, error) {
	return version(ctx, b.db)
}

func (b *MainDatabase) wrapTxn(tx sql.Tx) *MainDatabaseTx {
	return &MainDatabaseTx{tx, b.log.Named(hex.EncodeToString(frand.Bytes(16)))}
}

func (tx *MainDatabaseTx) AbortMultipartUpload(ctx context.Context, bucket, key string, uploadID string) error {
	return ssql.AbortMultipartUpload(ctx, tx, bucket, key, uploadID)
}

func (tx *MainDatabaseTx) Accounts(ctx context.Context, owner string) ([]api.Account, error) {
	return ssql.Accounts(ctx, tx, owner)
}

func (tx *MainDatabaseTx) AddMultipartPart(ctx context.Context, bucket, path, contractSet, eTag, uploadID string, partNumber int, slices object.SlabSlices) error {
	// fetch contract set
	var csID int64
	err := tx.QueryRow(ctx, "SELECT id FROM contract_sets WHERE name = ?", contractSet).
		Scan(&csID)
	if errors.Is(err, dsql.ErrNoRows) {
		return api.ErrContractSetNotFound
	} else if err != nil {
		return fmt.Errorf("failed to fetch contract set id: %w", err)
	}

	// find multipart upload
	var muID int64
	err = tx.QueryRow(ctx, "SELECT id FROM multipart_uploads WHERE upload_id = ?", uploadID).
		Scan(&muID)
	if err != nil {
		return fmt.Errorf("failed to fetch multipart upload: %w", err)
	}

	// delete a potentially existing part
	_, err = tx.Exec(ctx, "DELETE FROM multipart_parts WHERE db_multipart_upload_id = ? AND part_number = ?",
		muID, partNumber)
	if err != nil {
		return fmt.Errorf("failed to delete existing part: %w", err)
	}

	// insert new part
	var size uint64
	for _, slice := range slices {
		size += uint64(slice.Length)
	}
	var partID int64
	res, err := tx.Exec(ctx, "INSERT INTO multipart_parts (created_at, etag, part_number, size, db_multipart_upload_id) VALUES (?, ?, ?, ?, ?)",
		time.Now(), eTag, partNumber, size, muID)
	if err != nil {
		return fmt.Errorf("failed to insert part: %w", err)
	} else if partID, err = res.LastInsertId(); err != nil {
		return fmt.Errorf("failed to fetch part id: %w", err)
	}

	// create slices
	return tx.insertSlabs(ctx, nil, &partID, contractSet, slices)
}

func (tx *MainDatabaseTx) AddPeer(ctx context.Context, addr string) error {
	_, err := tx.Exec(ctx,
		"INSERT IGNORE INTO syncer_peers (address, first_seen, last_connect, synced_blocks, sync_duration) VALUES (?, ?, ?, ?, ?)",
		addr,
		ssql.UnixTimeMS(time.Now()),
		ssql.UnixTimeMS(time.Time{}),
		0,
		0,
	)
	return err
}

func (tx *MainDatabaseTx) AddWebhook(ctx context.Context, wh webhooks.Webhook) error {
	headers := "{}"
	if len(wh.Headers) > 0 {
		h, err := json.Marshal(wh.Headers)
		if err != nil {
			return fmt.Errorf("failed to marshal headers: %w", err)
		}
		headers = string(h)
	}
	_, err := tx.Exec(ctx, "INSERT INTO webhooks (created_at, module, event, url, headers) VALUES (?, ?, ?, ?, ?) ON DUPLICATE KEY UPDATE headers = VALUES(headers)",
		time.Now(), wh.Module, wh.Event, wh.URL, headers)
	if err != nil {
		return fmt.Errorf("failed to insert webhook: %w", err)
	}
	return nil
}

func (tx *MainDatabaseTx) AncestorContracts(ctx context.Context, fcid types.FileContractID, startHeight uint64) ([]api.ContractMetadata, error) {
	return ssql.AncestorContracts(ctx, tx, fcid, startHeight)
}

func (tx *MainDatabaseTx) ArchiveContract(ctx context.Context, fcid types.FileContractID, reason string) error {
	return ssql.ArchiveContract(ctx, tx, fcid, reason)
}

func (tx *MainDatabaseTx) Autopilot(ctx context.Context, id string) (api.Autopilot, error) {
	return ssql.Autopilot(ctx, tx, id)
}

func (tx *MainDatabaseTx) Autopilots(ctx context.Context) ([]api.Autopilot, error) {
	return ssql.Autopilots(ctx, tx)
}

func (tx *MainDatabaseTx) BanPeer(ctx context.Context, addr string, duration time.Duration, reason string) error {
	cidr, err := ssql.NormalizePeer(addr)
	if err != nil {
		return err
	}

	_, err = tx.Exec(ctx,
		"INSERT INTO syncer_bans (created_at, net_cidr, expiration, reason) VALUES (?, ?, ?, ?) ON DUPLICATE KEY UPDATE expiration = VALUES(expiration), reason = VALUES(reason)",
		time.Now(),
		cidr,
		ssql.UnixTimeMS(time.Now().Add(duration)),
		reason,
	)
	return err
}

func (tx *MainDatabaseTx) Bucket(ctx context.Context, bucket string) (api.Bucket, error) {
	return ssql.Bucket(ctx, tx, bucket)
}

func (tx *MainDatabaseTx) Buckets(ctx context.Context) ([]api.Bucket, error) {
	return ssql.Buckets(ctx, tx)
}

func (tx *MainDatabaseTx) CharLengthExpr() string {
	return "CHAR_LENGTH"
}

func (tx *MainDatabaseTx) CompleteMultipartUpload(ctx context.Context, bucket, key, uploadID string, parts []api.MultipartCompletedPart, opts api.CompleteMultipartOptions) (string, error) {
	mpu, neededParts, size, eTag, err := ssql.MultipartUploadForCompletion(ctx, tx, bucket, key, uploadID, parts)
	if err != nil {
		return "", fmt.Errorf("failed to fetch multipart upload: %w", err)
	}

	// create the directory.
	dirID, err := tx.MakeDirsForPath(ctx, key)
	if err != nil {
		return "", fmt.Errorf("failed to create directory for key %s: %w", key, err)
	}

	// create the object
	objID, err := ssql.InsertObject(ctx, tx, key, dirID, mpu.BucketID, size, mpu.EC, mpu.MimeType, eTag)
	if err != nil {
		return "", fmt.Errorf("failed to insert object: %w", err)
	}

	// update slices
	updateSlicesStmt, err := tx.Prepare(ctx, `
			UPDATE slices s
			INNER JOIN multipart_parts mpp ON s.db_multipart_part_id = mpp.id
			SET s.db_object_id = ?,
				s.db_multipart_part_id = NULL,
				s.object_index = s.object_index + ?
			WHERE mpp.id = ?
	`)
	if err != nil {
		return "", fmt.Errorf("failed to prepare statement to update slices: %w", err)
	}
	defer updateSlicesStmt.Close()

	var updatedSlices int64
	for _, part := range neededParts {
		res, err := updateSlicesStmt.Exec(ctx, objID, updatedSlices, part.ID)
		if err != nil {
			return "", fmt.Errorf("failed to update slices: %w", err)
		}
		n, err := res.RowsAffected()
		if err != nil {
			return "", fmt.Errorf("failed to get rows affected: %w", err)
		}
		updatedSlices += n
	}

	// create/update metadata
	if err := ssql.InsertMetadata(ctx, tx, &objID, nil, opts.Metadata); err != nil {
		return "", fmt.Errorf("failed to insert object metadata: %w", err)
	}
	_, err = tx.Exec(ctx, "UPDATE object_user_metadata SET db_multipart_upload_id = NULL, db_object_id = ? WHERE db_multipart_upload_id = ?",
		objID, mpu.ID)
	if err != nil {
		return "", fmt.Errorf("failed to update object metadata: %w", err)
	}

	// delete the multipart upload
	if _, err := tx.Exec(ctx, "DELETE FROM multipart_uploads WHERE id = ?", mpu.ID); err != nil {
		return "", fmt.Errorf("failed to delete multipart upload: %w", err)
	}

	return eTag, nil
}

func (tx *MainDatabaseTx) Contract(ctx context.Context, fcid types.FileContractID) (api.ContractMetadata, error) {
	return ssql.Contract(ctx, tx, fcid)
}

func (tx *MainDatabaseTx) ContractRoots(ctx context.Context, fcid types.FileContractID) ([]types.Hash256, error) {
	return ssql.ContractRoots(ctx, tx, fcid)
}

func (tx *MainDatabaseTx) Contracts(ctx context.Context, opts api.ContractsOpts) ([]api.ContractMetadata, error) {
	return ssql.Contracts(ctx, tx, opts)
}

func (tx *MainDatabaseTx) ContractSetID(ctx context.Context, contractSet string) (int64, error) {
	return ssql.ContractSetID(ctx, tx, contractSet)
}

func (tx *MainDatabaseTx) ContractSets(ctx context.Context) ([]string, error) {
	return ssql.ContractSets(ctx, tx)
}

func (tx *MainDatabaseTx) ContractSize(ctx context.Context, id types.FileContractID) (api.ContractSize, error) {
	return ssql.ContractSize(ctx, tx, id)
}

func (tx *MainDatabaseTx) ContractSizes(ctx context.Context) (map[types.FileContractID]api.ContractSize, error) {
	return ssql.ContractSizes(ctx, tx)
}

func (tx *MainDatabaseTx) CopyObject(ctx context.Context, srcBucket, dstBucket, srcKey, dstKey, mimeType string, metadata api.ObjectUserMetadata) (api.ObjectMetadata, error) {
	return ssql.CopyObject(ctx, tx, srcBucket, dstBucket, srcKey, dstKey, mimeType, metadata)
}

func (tx *MainDatabaseTx) CreateBucket(ctx context.Context, bucket string, bp api.BucketPolicy) error {
	policy, err := json.Marshal(bp)
	if err != nil {
		return err
	}
	res, err := tx.Exec(ctx, "INSERT INTO buckets (created_at, name, policy) VALUES (?, ?, ?) ON DUPLICATE KEY UPDATE id = id",
		time.Now(), bucket, policy)
	if err != nil {
		return fmt.Errorf("failed to create bucket: %w", err)
	} else if n, err := res.RowsAffected(); err != nil {
		return fmt.Errorf("failed to get rows affected: %w", err)
	} else if n == 0 {
		return api.ErrBucketExists
	}
	return nil
}

func (tx *MainDatabaseTx) DeleteHostSector(ctx context.Context, hk types.PublicKey, root types.Hash256) (int, error) {
	return ssql.DeleteHostSector(ctx, tx, hk, root)
}

func (tx *MainDatabaseTx) DeleteSetting(ctx context.Context, key string) error {
	return ssql.DeleteSetting(ctx, tx, key)
}

func (tx *MainDatabaseTx) DeleteWebhook(ctx context.Context, wh webhooks.Webhook) error {
	return ssql.DeleteWebhook(ctx, tx, wh)
}

func (tx *MainDatabaseTx) DeleteBucket(ctx context.Context, bucket string) error {
	return ssql.DeleteBucket(ctx, tx, bucket)
}

func (tx *MainDatabaseTx) DeleteObject(ctx context.Context, bucket string, key string) (bool, error) {
	// check if the object exists first to avoid unnecessary locking for the
	// common case
	var objID uint
	err := tx.QueryRow(ctx, "SELECT id FROM objects WHERE object_id = ? AND db_bucket_id = (SELECT id FROM buckets WHERE buckets.name = ?)", key, bucket).Scan(&objID)
	if errors.Is(err, dsql.ErrNoRows) {
		return false, nil
	} else if err != nil {
		return false, err
	}

	resp, err := tx.Exec(ctx, "DELETE FROM objects WHERE id = ?", objID)
	if err != nil {
		return false, err
	} else if n, err := resp.RowsAffected(); err != nil {
		return false, err
	} else {
		return n != 0, nil
	}
}

func (tx *MainDatabaseTx) DeleteObjects(ctx context.Context, bucket string, key string, limit int64) (bool, error) {
	resp, err := tx.Exec(ctx, `
	DELETE o
	FROM objects o
	JOIN (
		SELECT id
		FROM objects
		WHERE object_id LIKE ? AND db_bucket_id = (
		    SELECT id FROM buckets WHERE buckets.name = ?
		)
		LIMIT ?
	) AS limited ON o.id = limited.id`,
		key+"%", bucket, limit)
	if err != nil {
		return false, err
	} else if n, err := resp.RowsAffected(); err != nil {
		return false, err
	} else {
		return n != 0, nil
	}
}

func (tx *MainDatabaseTx) HostAllowlist(ctx context.Context) ([]types.PublicKey, error) {
	return ssql.HostAllowlist(ctx, tx)
}

func (tx *MainDatabaseTx) HostBlocklist(ctx context.Context) ([]string, error) {
	return ssql.HostBlocklist(ctx, tx)
}

func (tx *MainDatabaseTx) Hosts(ctx context.Context, opts api.HostOptions) ([]api.Host, error) {
	return ssql.Hosts(ctx, tx, opts)
}

func (tx *MainDatabaseTx) InsertBufferedSlab(ctx context.Context, fileName string, contractSetID int64, ec object.EncryptionKey, minShards, totalShards uint8) (int64, error) {
	return ssql.InsertBufferedSlab(ctx, tx, fileName, contractSetID, ec, minShards, totalShards)
}

func (tx *MainDatabaseTx) InsertMultipartUpload(ctx context.Context, bucket, key string, ec object.EncryptionKey, mimeType string, metadata api.ObjectUserMetadata) (string, error) {
	return ssql.InsertMultipartUpload(ctx, tx, bucket, key, ec, mimeType, metadata)
}

func (tx *MainDatabaseTx) InsertObject(ctx context.Context, bucket, key, contractSet string, dirID int64, o object.Object, mimeType, eTag string, md api.ObjectUserMetadata) error {
	// get bucket id
	var bucketID int64
	err := tx.QueryRow(ctx, "SELECT id FROM buckets WHERE buckets.name = ?", bucket).Scan(&bucketID)
	if errors.Is(err, dsql.ErrNoRows) {
		return api.ErrBucketNotFound
	} else if err != nil {
		return fmt.Errorf("failed to fetch bucket id: %w", err)
	}

	// insert object
	objID, err := ssql.InsertObject(ctx, tx, key, dirID, bucketID, o.TotalSize(), o.Key, mimeType, eTag)
	if err != nil {
		return fmt.Errorf("failed to insert object: %w", err)
	}

	// insert slabs
	if err := tx.insertSlabs(ctx, &objID, nil, contractSet, o.Slabs); err != nil {
		return fmt.Errorf("failed to insert slabs: %w", err)
	}

	// insert metadata
	if err := ssql.InsertMetadata(ctx, tx, &objID, nil, md); err != nil {
		return fmt.Errorf("failed to insert object metadata: %w", err)
	}
	return nil
}

func (tx *MainDatabaseTx) InvalidateSlabHealthByFCID(ctx context.Context, fcids []types.FileContractID, limit int64) (int64, error) {
	if len(fcids) == 0 {
		return 0, nil
	}
	// prepare args
	var args []any
	for _, fcid := range fcids {
		args = append(args, ssql.FileContractID(fcid))
	}
	args = append(args, time.Now().Unix())
	args = append(args, limit)
	res, err := tx.Exec(ctx, fmt.Sprintf(`
		UPDATE slabs SET health_valid_until = 0 WHERE id in (
			SELECT *
			FROM (
				SELECT slabs.id
				FROM slabs
				INNER JOIN sectors se ON se.db_slab_id = slabs.id
				INNER JOIN contract_sectors cs ON cs.db_sector_id = se.id
				INNER JOIN contracts c ON c.id = cs.db_contract_id
				WHERE c.fcid IN (%s) AND slabs.health_valid_until >= ?
				LIMIT ?
			) slab_ids
		)
	`, strings.Repeat("?, ", len(fcids)-1)+"?"), args...)
	if err != nil {
		return 0, err
	}
	return res.RowsAffected()
}

func (tx *MainDatabaseTx) MakeDirsForPath(ctx context.Context, path string) (int64, error) {
	// Create root dir.
	dirID := int64(sql.DirectoriesRootID)
	if _, err := tx.Exec(ctx, "INSERT IGNORE INTO directories (id, name, db_parent_id) VALUES (?, '/', NULL)", dirID); err != nil {
		return 0, fmt.Errorf("failed to create root directory: %w", err)
	}

	path = strings.TrimSuffix(path, "/")
	if path == "/" {
		return dirID, nil
	}

	// Create remaining directories.
	insertDirStmt, err := tx.Prepare(ctx, "INSERT INTO directories (name, db_parent_id) VALUES (?, ?) ON DUPLICATE KEY UPDATE id = last_insert_id(id)")
	if err != nil {
		return 0, fmt.Errorf("failed to prepare statement to insert dir: %w", err)
	}
	defer insertDirStmt.Close()

	for i := 0; i < utf8.RuneCountInString(path); i++ {
		if path[i] != '/' {
			continue
		}
		dir := path[:i+1]
		if dir == "/" {
			continue
		}
		if res, err := insertDirStmt.Exec(ctx, dir, dirID); err != nil {
			return 0, fmt.Errorf("failed to create directory %v: %w", dir, err)
		} else if dirID, err = res.LastInsertId(); err != nil {
			return 0, fmt.Errorf("failed to fetch directory id %v: %w", dir, err)
		}
	}
	return dirID, nil
}

func (tx *MainDatabaseTx) MarkPackedSlabUploaded(ctx context.Context, slab api.UploadedPackedSlab) (string, error) {
	return ssql.MarkPackedSlabUploaded(ctx, tx, slab)
}

func (tx *MainDatabaseTx) MultipartUpload(ctx context.Context, uploadID string) (api.MultipartUpload, error) {
	return ssql.MultipartUpload(ctx, tx, uploadID)
}

func (tx *MainDatabaseTx) MultipartUploadParts(ctx context.Context, bucket, key, uploadID string, marker int, limit int64) (api.MultipartListPartsResponse, error) {
	return ssql.MultipartUploadParts(ctx, tx, bucket, key, uploadID, marker, limit)
}

func (tx *MainDatabaseTx) MultipartUploads(ctx context.Context, bucket, prefix, keyMarker, uploadIDMarker string, limit int) (api.MultipartListUploadsResponse, error) {
	return ssql.MultipartUploads(ctx, tx, bucket, prefix, keyMarker, uploadIDMarker, limit)
}

func (tx *MainDatabaseTx) Object(ctx context.Context, bucket, key string) (api.Object, error) {
	return ssql.Object(ctx, tx, bucket, key)
}

func (tx *MainDatabaseTx) Objects(ctx context.Context, bucket, prefix, substring, delim, sortBy, sortDir, marker string, limit int, slabEncryptionKey object.EncryptionKey) (api.ObjectsResponse, error) {
	return ssql.Objects(ctx, tx, bucket, prefix, substring, delim, sortBy, sortDir, marker, limit, slabEncryptionKey)
}

func (tx *MainDatabaseTx) ObjectMetadata(ctx context.Context, bucket, key string) (api.Object, error) {
	return ssql.ObjectMetadata(ctx, tx, bucket, key)
}

func (tx *MainDatabaseTx) ObjectsStats(ctx context.Context, opts api.ObjectsStatsOpts) (api.ObjectsStatsResponse, error) {
	return ssql.ObjectsStats(ctx, tx, opts)
}

func (tx *MainDatabaseTx) PeerBanned(ctx context.Context, addr string) (bool, error) {
	return ssql.PeerBanned(ctx, tx, addr)
}

func (tx *MainDatabaseTx) PeerInfo(ctx context.Context, addr string) (syncer.PeerInfo, error) {
	return ssql.PeerInfo(ctx, tx, addr)
}

func (tx *MainDatabaseTx) Peers(ctx context.Context) ([]syncer.PeerInfo, error) {
	return ssql.Peers(ctx, tx)
}

func (tx *MainDatabaseTx) ProcessChainUpdate(ctx context.Context, fn func(ssql.ChainUpdateTx) error) error {
	return fn(&chainUpdateTx{
		ctx: ctx,
		tx:  tx,
		l:   tx.log.Named("ProcessChainUpdate"),
	})
}

func (tx *MainDatabaseTx) PrunableContractRoots(ctx context.Context, fcid types.FileContractID, roots []types.Hash256) (indices []uint64, err error) {
	// build tmp table name
	tmpTable := strings.ReplaceAll(fmt.Sprintf("tmp_host_roots_%s", fcid.String()[:8]), ":", "_")

	// create temporary table
	_, err = tx.Exec(ctx, fmt.Sprintf(`
DROP TABLE IF EXISTS %s;
CREATE TEMPORARY TABLE %s (idx INT, root varbinary(32)) ENGINE=MEMORY;
CREATE INDEX %s_idx ON %s (root(32));`, tmpTable, tmpTable, tmpTable, tmpTable))
	if err != nil {
		return nil, fmt.Errorf("failed to create temporary table: %w", err)
	}

	// defer removal
	defer func() {
		if _, err := tx.Exec(ctx, fmt.Sprintf(`DROP TABLE %s;`, tmpTable)); err != nil {
			tx.log.Warnw("failed to drop temporary table", zap.Error(err))
		}
	}()

	// insert roots in batches
	for i := 0; i < len(roots); i += batchSizeInsertSectors {
		end := i + batchSizeInsertSectors
		if end > len(roots) {
			end = len(roots)
		}

		var params []interface{}
		for i, r := range roots[i:end] {
			params = append(params, uint64(i), ssql.Hash256(r))
		}

		_, err = tx.Exec(ctx, fmt.Sprintf(`INSERT INTO %s (idx, root) VALUES %s`, tmpTable, strings.TrimSuffix(strings.Repeat("(?, ?), ", end-i), ", ")), params...)
		if err != nil {
			return nil, fmt.Errorf("failed to insert into roots into temporary table: %w", err)
		}
	}

	// execute query
	rows, err := tx.Query(ctx, fmt.Sprintf(`SELECT idx FROM %s tmp LEFT JOIN sectors s ON s.root = tmp.root WHERE s.root IS NULL`, tmpTable))
	if err != nil {
		return nil, fmt.Errorf("failed to fetch contract roots: %w", err)
	}
	defer rows.Close()

	// fetch indices
	for rows.Next() {
		var idx uint64
		if err := rows.Scan(&idx); err != nil {
			return nil, fmt.Errorf("failed to scan root index: %w", err)
		}
		indices = append(indices, idx)
	}
	return
}

func (tx *MainDatabaseTx) PruneEmptydirs(ctx context.Context) error {
	stmt, err := tx.Prepare(ctx, `
	DELETE
	FROM directories
	WHERE directories.id != 1
	AND NOT EXISTS (SELECT 1 FROM objects WHERE objects.db_directory_id = directories.id)
	AND NOT EXISTS (SELECT 1 FROM (SELECT 1 FROM directories AS d WHERE d.db_parent_id = directories.id) i)
	`)
	if err != nil {
		return err
	}
	defer stmt.Close()
	for {
		res, err := stmt.Exec(ctx)
		if err != nil {
			return err
		} else if n, err := res.RowsAffected(); err != nil {
			return err
		} else if n == 0 {
			return nil
		}
	}
}

func (tx *MainDatabaseTx) PruneSlabs(ctx context.Context, limit int64) (int64, error) {
	res, err := tx.Exec(ctx, `
	DELETE FROM slabs
	WHERE id IN (
    SELECT id
    FROM (
        SELECT slabs.id
        FROM slabs
        WHERE NOT EXISTS (
            SELECT 1 FROM slices WHERE slices.db_slab_id = slabs.id
        )
        AND slabs.db_buffered_slab_id IS NULL
        LIMIT ?
    ) AS limited
	)`, limit)
	if err != nil {
		return 0, err
	}
	return res.RowsAffected()
}

func (tx *MainDatabaseTx) PutContract(ctx context.Context, c api.ContractMetadata) error {
	// validate metadata
	var state ssql.ContractState
	if err := state.LoadString(c.State); err != nil {
		return err
	} else if c.ID == (types.FileContractID{}) {
		return errors.New("contract id is required")
	} else if c.HostKey == (types.PublicKey{}) {
		return errors.New("host key is required")
	}

	// fetch host id
	var hostID int64
	err := tx.QueryRow(ctx, `SELECT id FROM hosts WHERE public_key = ?`, ssql.PublicKey(c.HostKey)).Scan(&hostID)
	if errors.Is(err, dsql.ErrNoRows) {
		return api.ErrHostNotFound
	}

	// update contract
	_, err = tx.Exec(ctx, `
INSERT INTO contracts (
	created_at, fcid, host_id, host_key, v2,
	archival_reason, proof_height, renewed_from, renewed_to, revision_height, revision_number, size, start_height, state, window_start, window_end,
	contract_price, initial_renter_funds,
	delete_spending, fund_account_spending, sector_roots_spending, upload_spending
) VALUES (?, ?, ?, ?, ?, ?, ?, ?, ?, ?, ?, ?, ?, ?, ?, ?, ?, ?, ?, ?, ?, ?)
ON DUPLICATE KEY UPDATE
	created_at = VALUES(created_at), fcid = VALUES(fcid), host_id = VALUES(host_id), host_key = VALUES(host_key), v2 = VALUES(v2),
	archival_reason = VALUES(archival_reason), proof_height = VALUES(proof_height), renewed_from = VALUES(renewed_from), renewed_to = VALUES(renewed_to), revision_height = VALUES(revision_height), revision_number = VALUES(revision_number), size = VALUES(size), start_height = VALUES(start_height), state = VALUES(state), window_start = VALUES(window_start), window_end = VALUES(window_end),
	contract_price = VALUES(contract_price), initial_renter_funds = VALUES(initial_renter_funds),
	delete_spending = VALUES(delete_spending), fund_account_spending = VALUES(fund_account_spending), sector_roots_spending = VALUES(sector_roots_spending), upload_spending = VALUES(upload_spending)`,
		time.Now(), ssql.FileContractID(c.ID), hostID, ssql.PublicKey(c.HostKey), c.V2,
		ssql.NullableString(c.ArchivalReason), c.ProofHeight, ssql.FileContractID(c.RenewedFrom), ssql.FileContractID(c.RenewedTo), c.RevisionHeight, c.RevisionNumber, c.Size, c.StartHeight, state, c.WindowStart, c.WindowEnd,
		ssql.Currency(c.ContractPrice), ssql.Currency(c.InitialRenterFunds),
		ssql.Currency(c.Spending.Deletions), ssql.Currency(c.Spending.FundAccount), ssql.Currency(c.Spending.SectorRoots), ssql.Currency(c.Spending.Uploads),
	)
	if err != nil {
		return fmt.Errorf("failed to update contract: %w", err)
	}
	return nil
}

func (tx *MainDatabaseTx) RecordContractSpending(ctx context.Context, fcid types.FileContractID, revisionNumber, size uint64, newSpending api.ContractSpending) error {
	return ssql.RecordContractSpending(ctx, tx, fcid, revisionNumber, size, newSpending)
}

func (tx *MainDatabaseTx) RecordHostScans(ctx context.Context, scans []api.HostScan) error {
	return ssql.RecordHostScans(ctx, tx, scans)
}

func (tx *MainDatabaseTx) RecordPriceTables(ctx context.Context, priceTableUpdates []api.HostPriceTableUpdate) error {
	return ssql.RecordPriceTables(ctx, tx, priceTableUpdates)
}

func (tx *MainDatabaseTx) RemoveContractSet(ctx context.Context, contractSet string) error {
	return ssql.RemoveContractSet(ctx, tx, contractSet)
}

func (tx *MainDatabaseTx) RemoveOfflineHosts(ctx context.Context, minRecentFailures uint64, maxDownTime time.Duration) (int64, error) {
	return ssql.RemoveOfflineHosts(ctx, tx, minRecentFailures, maxDownTime)
}

func (tx *MainDatabaseTx) RenameObject(ctx context.Context, bucket, keyOld, keyNew string, dirID int64, force bool) error {
	if force {
		// delete potentially existing object at destination
		if _, err := tx.DeleteObject(ctx, bucket, keyNew); err != nil {
			return fmt.Errorf("RenameObject: failed to delete object: %w", err)
		}
	} else {
		var exists bool
		if err := tx.QueryRow(ctx, "SELECT EXISTS (SELECT 1 FROM objects WHERE object_id = ? AND db_bucket_id = (SELECT id FROM buckets WHERE buckets.name = ?))", keyNew, bucket).Scan(&exists); err != nil {
			return err
		} else if exists {
			return api.ErrObjectExists
		}
	}
	resp, err := tx.Exec(ctx, `UPDATE objects SET object_id = ?, db_directory_id = ? WHERE object_id = ? AND db_bucket_id = (SELECT id FROM buckets WHERE buckets.name = ?)`, keyNew, dirID, keyOld, bucket)
	if err != nil {
		return err
	} else if n, err := resp.RowsAffected(); err != nil {
		return err
	} else if n == 0 {
		return fmt.Errorf("%w: key %v", api.ErrObjectNotFound, keyOld)
	}
	return nil
}

func (tx *MainDatabaseTx) RenameObjects(ctx context.Context, bucket, prefixOld, prefixNew string, dirID int64, force bool) error {
	if force {
		_, err := tx.Exec(ctx, `
		DELETE
		FROM objects
		WHERE object_id IN (
			SELECT *
			FROM (
				SELECT CONCAT(?, SUBSTR(object_id, ?))
				FROM objects
				WHERE object_id LIKE ?
				AND db_bucket_id = (SELECT id FROM buckets WHERE buckets.name = ?)
			) as i
		)`,
			prefixNew,
			utf8.RuneCountInString(prefixOld)+1,
			prefixOld+"%",
			bucket)
		if err != nil {
			return err
		}
	}
	resp, err := tx.Exec(ctx, `
		UPDATE objects
		SET object_id = CONCAT(?, SUBSTR(object_id, ?)),
		db_directory_id = ?
		WHERE object_id LIKE ?
		AND db_bucket_id = (SELECT id FROM buckets WHERE buckets.name = ?)`,
		prefixNew, utf8.RuneCountInString(prefixOld)+1,
		dirID,
		prefixOld+"%",
		bucket)
	if err != nil && strings.Contains(err.Error(), "Duplicate entry") {
		return api.ErrObjectExists
	} else if err != nil {
		return err
	} else if n, err := resp.RowsAffected(); err != nil {
		return err
	} else if n == 0 {
		return fmt.Errorf("%w: prefix %v", api.ErrObjectNotFound, prefixOld)
	}
	return nil
}

func (tx *MainDatabaseTx) RenewedContract(ctx context.Context, renewedFrom types.FileContractID) (api.ContractMetadata, error) {
	return ssql.RenewedContract(ctx, tx, renewedFrom)
}

func (tx *MainDatabaseTx) ResetChainState(ctx context.Context) error {
	return ssql.ResetChainState(ctx, tx.Tx)
}

func (tx *MainDatabaseTx) ResetLostSectors(ctx context.Context, hk types.PublicKey) error {
	return ssql.ResetLostSectors(ctx, tx, hk)
}

func (tx MainDatabaseTx) SaveAccounts(ctx context.Context, accounts []api.Account) error {
	// clean_shutdown = 1 after save
	stmt, err := tx.Prepare(ctx, `
		INSERT INTO ephemeral_accounts (created_at, account_id, clean_shutdown, host, balance, drift, requires_sync, owner)
		VAlUES (?, ?, ?, ?, ?, ?, ?, ?)
		ON DUPLICATE KEY UPDATE
		account_id = VALUES(account_id),
		clean_shutdown = VALUES(clean_shutdown),
		host = VALUES(host),
		balance = VALUES(balance),
		drift = VALUES(drift),
		requires_sync = VALUES(requires_sync)
	`)
	if err != nil {
		return err
	}
	defer stmt.Close()

	for _, acc := range accounts {
		res, err := stmt.Exec(ctx, time.Now(), (ssql.PublicKey)(acc.ID), acc.CleanShutdown, (ssql.PublicKey)(acc.HostKey), (*ssql.BigInt)(acc.Balance), (*ssql.BigInt)(acc.Drift), acc.RequiresSync, acc.Owner)
		if err != nil {
			return fmt.Errorf("failed to insert account %v: %w", acc.ID, err)
		} else if n, err := res.RowsAffected(); err != nil {
			return fmt.Errorf("failed to get rows affected: %w", err)
		} else if n != 1 && n != 2 { // 1 for insert, 2 for update
			return fmt.Errorf("expected 1 row affected, got %v", n)
		}
	}
	return nil
}

func (tx *MainDatabaseTx) ScanObjectMetadata(s ssql.Scanner, others ...any) (md api.ObjectMetadata, err error) {
	dst := []any{&md.Key, &md.Size, &md.Health, &md.MimeType, &md.ModTime, &md.ETag, &md.Bucket}
	dst = append(dst, others...)
	if err := s.Scan(dst...); err != nil {
		return api.ObjectMetadata{}, fmt.Errorf("failed to scan object metadata: %w", err)
	}
	return md, nil
}

func (tx *MainDatabaseTx) SelectObjectMetadataExpr() string {
	return "o.object_id, o.size, o.health, o.mime_type, o.created_at, o.etag, b.name"
}

func (tx *MainDatabaseTx) Setting(ctx context.Context, key string) (string, error) {
	return ssql.Setting(ctx, tx, key)
}

func (tx *MainDatabaseTx) Slab(ctx context.Context, key object.EncryptionKey) (object.Slab, error) {
	return ssql.Slab(ctx, tx, key)
}

func (tx *MainDatabaseTx) SlabBuffers(ctx context.Context) (map[string]string, error) {
	return ssql.SlabBuffers(ctx, tx)
}

func (tx *MainDatabaseTx) Tip(ctx context.Context) (types.ChainIndex, error) {
	return ssql.Tip(ctx, tx.Tx)
}

func (tx *MainDatabaseTx) UnhealthySlabs(ctx context.Context, healthCutoff float64, set string, limit int) ([]api.UnhealthySlab, error) {
	return ssql.UnhealthySlabs(ctx, tx, healthCutoff, set, limit)
}

func (tx *MainDatabaseTx) UnspentSiacoinElements(ctx context.Context) (elements []types.SiacoinElement, err error) {
	return ssql.UnspentSiacoinElements(ctx, tx.Tx)
}

func (tx *MainDatabaseTx) UpdateAutopilot(ctx context.Context, ap api.Autopilot) error {
	_, err := tx.Exec(ctx, `
		INSERT INTO autopilots (created_at, identifier, config, current_period)
		VALUES (?, ?, ?, ?)
		ON DUPLICATE KEY UPDATE
		config = VALUES(config),
		current_period = VALUES(current_period)
	`, time.Now(), ap.ID, (*ssql.AutopilotConfig)(&ap.Config), ap.CurrentPeriod)
	return err
}

func (tx *MainDatabaseTx) UpdateBucketPolicy(ctx context.Context, bucket string, bp api.BucketPolicy) error {
	return ssql.UpdateBucketPolicy(ctx, tx, bucket, bp)
}

func (tx *MainDatabaseTx) UpdateContract(ctx context.Context, fcid types.FileContractID, c api.ContractMetadata) error {
	return ssql.UpdateContract(ctx, tx, fcid, c)
}

func (tx *MainDatabaseTx) UpdateContractSet(ctx context.Context, name string, toAdd, toRemove []types.FileContractID) error {
	res, err := tx.Exec(ctx, "INSERT INTO contract_sets (name) VALUES (?) ON DUPLICATE KEY UPDATE id = last_insert_id(id)", name)
	if err != nil {
		return fmt.Errorf("failed to insert contract set: %w", err)
	}

	// if no changes are needed, return after creating the set
	if len(toAdd)+len(toRemove) == 0 {
		return nil
	}

	csID, err := res.LastInsertId()
	if err != nil {
		return fmt.Errorf("failed to fetch contract set id: %w", err)
	}

	prepareQuery := func(fcids []types.FileContractID) (string, []any) {
		args := []any{csID}
		query := strings.Repeat("?, ", len(fcids)-1) + "?"
		for _, fcid := range fcids {
			args = append(args, ssql.FileContractID(fcid))
		}
		return query, args
	}

	// remove unwanted contracts first
	if len(toRemove) > 0 {
		query, args := prepareQuery(toRemove)
		_, err = tx.Exec(ctx, fmt.Sprintf(`
			DELETE csc
			FROM contract_set_contracts csc
			INNER JOIN contracts c ON c.id = csc.db_contract_id
			WHERE csc.db_contract_set_id = ? AND c.fcid IN (%s)
		`, query), args...)
		if err != nil {
			return fmt.Errorf("failed to remove contracts: %w", err)
		}
	}

	// add new contracts
	if len(toAdd) > 0 {
		query, args := prepareQuery(toAdd)
		_, err = tx.Exec(ctx, fmt.Sprintf(`
			INSERT INTO contract_set_contracts (db_contract_set_id, db_contract_id)
			SELECT ?, c.id
			FROM contracts c
			WHERE c.fcid IN (%s)
			ON DUPLICATE KEY UPDATE db_contract_set_id = VALUES(db_contract_set_id)
		`, query), args...)
		if err != nil {
			return fmt.Errorf("failed to add contract set contracts: %w", err)
		}
	}
	return nil
}

func (tx *MainDatabaseTx) UpdateHostAllowlistEntries(ctx context.Context, add, remove []types.PublicKey, clear bool) error {
	if clear {
		if _, err := tx.Exec(ctx, "DELETE FROM host_allowlist_entries"); err != nil {
			return fmt.Errorf("failed to clear host allowlist entries: %w", err)
		}
	}

	if len(add) > 0 {
		insertStmt, err := tx.Prepare(ctx, "INSERT INTO host_allowlist_entries (entry) VALUES (?) ON DUPLICATE KEY UPDATE id = last_insert_id(id)")
		if err != nil {
			return fmt.Errorf("failed to prepare insert statement: %w", err)
		}
		defer insertStmt.Close()
		joinStmt, err := tx.Prepare(ctx, `
			INSERT IGNORE INTO host_allowlist_entry_hosts (db_allowlist_entry_id, db_host_id)
			SELECT ?, id FROM (
			SELECT id
			FROM hosts
			WHERE public_key = ?
		) AS _`)
		if err != nil {
			return fmt.Errorf("failed to prepare join statement: %w", err)
		}
		defer joinStmt.Close()

		for _, pk := range add {
			if res, err := insertStmt.Exec(ctx, ssql.PublicKey(pk)); err != nil {
				return fmt.Errorf("failed to insert host allowlist entry: %w", err)
			} else if entryID, err := res.LastInsertId(); err != nil {
				return fmt.Errorf("failed to fetch host allowlist entry id: %w", err)
			} else if _, err := joinStmt.Exec(ctx, entryID, ssql.PublicKey(pk)); err != nil {
				return fmt.Errorf("failed to join host allowlist entry: %w", err)
			}
		}
	}

	if !clear && len(remove) > 0 {
		deleteStmt, err := tx.Prepare(ctx, "DELETE FROM host_allowlist_entries WHERE entry = ?")
		if err != nil {
			return fmt.Errorf("failed to prepare delete statement: %w", err)
		}
		defer deleteStmt.Close()

		for _, pk := range remove {
			if _, err := deleteStmt.Exec(ctx, ssql.PublicKey(pk)); err != nil {
				return fmt.Errorf("failed to delete host allowlist entry: %w", err)
			}
		}
	}
	return nil
}

func (tx *MainDatabaseTx) UpdateHostBlocklistEntries(ctx context.Context, add, remove []string, clear bool) error {
	if clear {
		if _, err := tx.Exec(ctx, "DELETE FROM host_blocklist_entries"); err != nil {
			return fmt.Errorf("failed to clear host blocklist entries: %w", err)
		}
	}

	if len(add) > 0 {
		insertStmt, err := tx.Prepare(ctx, "INSERT INTO host_blocklist_entries (entry) VALUES (?) ON DUPLICATE KEY UPDATE id = last_insert_id(id)")
		if err != nil {
			return fmt.Errorf("failed to prepare insert statement: %w", err)
		}
		defer insertStmt.Close()
		joinStmt, err := tx.Prepare(ctx, `
		INSERT IGNORE INTO host_blocklist_entry_hosts (db_blocklist_entry_id, db_host_id)
		SELECT ?, id FROM (
			SELECT id
			FROM hosts
			WHERE net_address=? OR
			SUBSTRING_INDEX(net_address,':',1) = ? OR
			SUBSTRING_INDEX(net_address,':',1) LIKE ?
		) AS _
		`)
		if err != nil {
			return fmt.Errorf("failed to prepare join statement: %w", err)
		}
		defer joinStmt.Close()

		for _, entry := range add {
			if res, err := insertStmt.Exec(ctx, entry); err != nil {
				return fmt.Errorf("failed to insert host blocklist entry: %w", err)
			} else if entryID, err := res.LastInsertId(); err != nil {
				return fmt.Errorf("failed to fetch host blocklist entry id: %w", err)
			} else if _, err := joinStmt.Exec(ctx, entryID, entry, entry, fmt.Sprintf("%%.%s", entry)); err != nil {
				return fmt.Errorf("failed to join host blocklist entry: %w", err)
			}
		}
	}

	if !clear && len(remove) > 0 {
		deleteStmt, err := tx.Prepare(ctx, "DELETE FROM host_blocklist_entries WHERE entry = ?")
		if err != nil {
			return fmt.Errorf("failed to prepare delete statement: %w", err)
		}
		defer deleteStmt.Close()

		for _, entry := range remove {
			if _, err := deleteStmt.Exec(ctx, entry); err != nil {
				return fmt.Errorf("failed to delete host blocklist entry: %w", err)
			}
		}
	}
	return nil
}

func (tx *MainDatabaseTx) UpdateHostCheck(ctx context.Context, autopilot string, hk types.PublicKey, hc api.HostCheck) error {
	_, err := tx.Exec(ctx, `
		INSERT INTO host_checks (created_at, db_autopilot_id, db_host_id, usability_blocked, usability_offline, usability_low_score,
			usability_redundant_ip, usability_gouging, usability_not_accepting_contracts, usability_not_announced, usability_not_completing_scan,
			score_age, score_collateral, score_interactions, score_storage_remaining, score_uptime, score_version, score_prices,
			gouging_contract_err, gouging_download_err, gouging_gouging_err, gouging_prune_err, gouging_upload_err)
	    VALUES (?,
			(SELECT id FROM autopilots WHERE identifier = ?),
			(SELECT id FROM hosts WHERE public_key = ?),
			?, ?, ?, ?, ?, ?, ?, ?, ?, ?, ?, ?, ?, ?, ?, ?, ?, ?, ?, ?)
		ON DUPLICATE KEY UPDATE
			created_at = VALUES(created_at), db_autopilot_id = VALUES(db_autopilot_id), db_host_id = VALUES(db_host_id),
			usability_blocked = VALUES(usability_blocked), usability_offline = VALUES(usability_offline), usability_low_score = VALUES(usability_low_score),
			usability_redundant_ip = VALUES(usability_redundant_ip), usability_gouging = VALUES(usability_gouging), usability_not_accepting_contracts = VALUES(usability_not_accepting_contracts),
			usability_not_announced = VALUES(usability_not_announced), usability_not_completing_scan = VALUES(usability_not_completing_scan),
			score_age = VALUES(score_age), score_collateral = VALUES(score_collateral), score_interactions = VALUES(score_interactions),
			score_storage_remaining = VALUES(score_storage_remaining), score_uptime = VALUES(score_uptime), score_version = VALUES(score_version),
			score_prices = VALUES(score_prices), gouging_contract_err = VALUES(gouging_contract_err), gouging_download_err = VALUES(gouging_download_err),
			gouging_gouging_err = VALUES(gouging_gouging_err), gouging_prune_err = VALUES(gouging_prune_err), gouging_upload_err = VALUES(gouging_upload_err)
	`, time.Now(), autopilot, ssql.PublicKey(hk), hc.UsabilityBreakdown.Blocked, hc.UsabilityBreakdown.Offline, hc.UsabilityBreakdown.LowScore,
		hc.UsabilityBreakdown.RedundantIP, hc.UsabilityBreakdown.Gouging, hc.UsabilityBreakdown.NotAcceptingContracts, hc.UsabilityBreakdown.NotAnnounced, hc.UsabilityBreakdown.NotCompletingScan,
		hc.ScoreBreakdown.Age, hc.ScoreBreakdown.Collateral, hc.ScoreBreakdown.Interactions, hc.ScoreBreakdown.StorageRemaining, hc.ScoreBreakdown.Uptime, hc.ScoreBreakdown.Version, hc.ScoreBreakdown.Prices,
		hc.GougingBreakdown.ContractErr, hc.GougingBreakdown.DownloadErr, hc.GougingBreakdown.GougingErr, hc.GougingBreakdown.PruneErr, hc.GougingBreakdown.UploadErr,
	)
	if err != nil {
		return fmt.Errorf("failed to insert host check: %w", err)
	}
	return nil
}

func (tx *MainDatabaseTx) UpdatePeerInfo(ctx context.Context, addr string, fn func(*syncer.PeerInfo)) error {
	return ssql.UpdatePeerInfo(ctx, tx, addr, fn)
}

func (tx *MainDatabaseTx) UpdateSetting(ctx context.Context, key, value string) error {
	_, err := tx.Exec(ctx, "INSERT INTO settings (created_at, `key`, value) VALUES (?, ?, ?) ON DUPLICATE KEY UPDATE value = VALUES(value)",
		time.Now(), key, value)
	if err != nil {
		return fmt.Errorf("failed to update setting '%s': %w", key, err)
	}
	return nil
}

func (tx *MainDatabaseTx) UpdateSlab(ctx context.Context, s object.Slab, contractSet string, fcids []types.FileContractID) error {
	// find all used contracts
	usedContracts, err := ssql.FetchUsedContracts(ctx, tx, fcids)
	if err != nil {
		return fmt.Errorf("failed to fetch used contracts: %w", err)
	}

	// update slab
	res, err := tx.Exec(ctx, `
		UPDATE slabs
		SET db_contract_set_id = (SELECT id FROM contract_sets WHERE name = ?),
		health_valid_until = ?,
		health = ?
		WHERE `+"`key`"+` = ?
	`, contractSet, time.Now().Unix(), 1, ssql.EncryptionKey(s.EncryptionKey))
	if err != nil {
		return err
	} else if n, err := res.RowsAffected(); err != nil {
		return err
	} else if n == 0 {
		return api.ErrSlabNotFound
	}

	// fetch slab id and total shards
	var slabID, totalShards int64
	err = tx.QueryRow(ctx, "SELECT id, total_shards FROM slabs WHERE `key` = ?", ssql.EncryptionKey(s.EncryptionKey)).
		Scan(&slabID, &totalShards)
	if err != nil {
		return err
	}

	// find shards of slab
	var roots []types.Hash256
	rows, err := tx.Query(ctx, "SELECT root FROM sectors WHERE db_slab_id = ? ORDER BY sectors.slab_index ASC", slabID)
	if err != nil {
		return fmt.Errorf("failed to fetch sectors: %w", err)
	}
	defer rows.Close()

	for rows.Next() {
		var root ssql.Hash256
		if err := rows.Scan(&root); err != nil {
			return fmt.Errorf("failed to scan sector id: %w", err)
		}
		roots = append(roots, types.Hash256(root))
	}
	nSectors := len(roots)

	// make sure the number of shards doesn't change.
	// NOTE: check both the slice as well as the TotalShards field to be
	// safe.
	if len(s.Shards) != int(totalShards) {
		return fmt.Errorf("%w: expected %v shards (TotalShards) but got %v", sql.ErrInvalidNumberOfShards, totalShards, len(s.Shards))
	} else if len(s.Shards) != nSectors {
		return fmt.Errorf("%w: expected %v shards (Shards) but got %v", sql.ErrInvalidNumberOfShards, nSectors, len(s.Shards))
	}

	// make sure the roots stay the same.
	for i, root := range roots {
		if root != types.Hash256(s.Shards[i].Root) {
			return fmt.Errorf("%w: shard %v has changed root from %v to %v", sql.ErrShardRootChanged, i, s.Shards[i].Root, root[:])
		}
	}

	// update sectors
	var upsertSectors []upsertSector
	for i := range s.Shards {
		upsertSectors = append(upsertSectors, upsertSector{
			slabID,
			i + 1,
			s.Shards[i].LatestHost,
			s.Shards[i].Root,
		})
	}
	sectorIDs, err := tx.upsertSectors(ctx, upsertSectors)
	if err != nil {
		return fmt.Errorf("failed to insert sectors: %w", err)
	}

	// build contract <-> sector links
	var upsertContractSectors []upsertContractSector
	for i, shard := range s.Shards {
		sectorID := sectorIDs[i]

		// ensure the associations are updated
		for _, fcids := range shard.Contracts {
			for _, fcid := range fcids {
				if _, ok := usedContracts[fcid]; ok {
					upsertContractSectors = append(upsertContractSectors, upsertContractSector{
						sectorID,
						usedContracts[fcid].ID,
					})
				} else {
					tx.log.Named("UpdateSlab").Warn("missing contract for shard",
						"contract", fcid,
						"root", shard.Root,
						"latest_host", shard.LatestHost,
					)
				}
			}
		}
	}
	if err := tx.upsertContractSectors(ctx, upsertContractSectors); err != nil {
		return err
	}

	return nil
}

func (tx *MainDatabaseTx) UpdateSlabHealth(ctx context.Context, limit int64, minDuration, maxDuration time.Duration) (int64, error) {
	now := time.Now()
	if err := ssql.PrepareSlabHealth(ctx, tx, limit, now); err != nil {
		return 0, fmt.Errorf("failed to compute slab health: %w", err)
	}

	res, err := tx.Exec(ctx, "UPDATE slabs sla INNER JOIN slabs_health h ON sla.id = h.id SET sla.health = h.health, health_valid_until = (FLOOR(? + RAND() * (? - ?)))",
		now.Add(minDuration).Unix(), maxDuration.Seconds(), minDuration.Seconds())
	if err != nil {
		return 0, fmt.Errorf("failed to update slab health: %w", err)
	}

	_, err = tx.Exec(ctx, `
		UPDATE objects o
		INNER JOIN (
			SELECT sli.db_object_id as id, MIN(sla.health) as health
			FROM slabs sla
			INNER JOIN slices sli ON sli.db_slab_id = sla.id
			GROUP BY sli.db_object_id
		) AS object_health ON object_health.id = o.id
		SET o.health = object_health.health
		WHERE EXISTS (
			SELECT 1
			FROM slabs_health h
			INNER JOIN slices ON slices.db_slab_id = h.id
			WHERE slices.db_object_id = o.id
		)
		`)
	if err != nil {
		return 0, fmt.Errorf("failed to update object health: %w", err)
	}
	return res.RowsAffected()
}

<<<<<<< HEAD
func (tx *MainDatabaseTx) UsableHosts(ctx context.Context, minWindowStart uint64, offset, limit int) ([]api.HostInfo, error) {
	return ssql.UsableHosts(ctx, tx, minWindowStart, offset, limit)
=======
func (tx *MainDatabaseTx) UsableHosts(ctx context.Context, gc gouging.Checker, offset, limit int) ([]api.HostInfo, error) {
	return ssql.UsableHosts(ctx, tx, gc, offset, limit)
>>>>>>> f7c14e47
}

func (tx *MainDatabaseTx) WalletEvents(ctx context.Context, offset, limit int) ([]wallet.Event, error) {
	return ssql.WalletEvents(ctx, tx.Tx, offset, limit)
}

func (tx *MainDatabaseTx) WalletEventCount(ctx context.Context) (count uint64, err error) {
	return ssql.WalletEventCount(ctx, tx.Tx)
}

func (tx *MainDatabaseTx) Webhooks(ctx context.Context) ([]webhooks.Webhook, error) {
	return ssql.Webhooks(ctx, tx)
}

func (tx *MainDatabaseTx) insertSlabs(ctx context.Context, objID, partID *int64, contractSet string, slices object.SlabSlices) error {
	if (objID == nil) == (partID == nil) {
		return errors.New("exactly one of objID and partID must be set")
	} else if len(slices) == 0 {
		return nil // nothing to do
	}

	usedContracts, err := ssql.FetchUsedContracts(ctx, tx.Tx, slices.Contracts())
	if err != nil {
		return fmt.Errorf("failed to fetch used contracts: %w", err)
	}

	// get contract set id
	var contractSetID int64
	if err := tx.QueryRow(ctx, "SELECT id FROM contract_sets WHERE contract_sets.name = ?", contractSet).
		Scan(&contractSetID); err != nil {
		return fmt.Errorf("failed to fetch contract set id: %w", err)
	}

	// insert slabs
	insertSlabStmt, err := tx.Prepare(ctx, `INSERT INTO slabs (created_at, db_contract_set_id, `+"`key`"+`, min_shards, total_shards)
						VALUES (?, ?, ?, ?, ?)
						ON DUPLICATE KEY UPDATE id = last_insert_id(id)`)
	if err != nil {
		return fmt.Errorf("failed to prepare statement to insert slab: %w", err)
	}
	defer insertSlabStmt.Close()

	querySlabIDStmt, err := tx.Prepare(ctx, "SELECT id FROM slabs WHERE `key` = ?")
	if err != nil {
		return fmt.Errorf("failed to prepare statement to query slab id: %w", err)
	}
	defer querySlabIDStmt.Close()

	slabIDs := make([]int64, len(slices))
	for i := range slices {
		res, err := insertSlabStmt.Exec(ctx,
			time.Now(),
			contractSetID,
			ssql.EncryptionKey(slices[i].EncryptionKey),
			slices[i].MinShards,
			uint8(len(slices[i].Shards)),
		)
		if err != nil {
			return fmt.Errorf("failed to insert slab: %w", err)
		}
		slabIDs[i], err = res.LastInsertId()
		if err != nil {
			return fmt.Errorf("failed to fetch slab id: %w", err)
		}
	}

	// insert slices
	insertSliceStmt, err := tx.Prepare(ctx, `INSERT INTO slices (created_at, db_object_id, object_index, db_multipart_part_id, db_slab_id, offset, length)
								VALUES (?, ?, ?, ?, ?, ?, ?)`)
	if err != nil {
		return fmt.Errorf("failed to prepare statement to insert slice: %w", err)
	}
	defer insertSliceStmt.Close()

	for i := range slices {
		res, err := insertSliceStmt.Exec(ctx,
			time.Now(),
			objID,
			uint(i+1),
			partID,
			slabIDs[i],
			slices[i].Offset,
			slices[i].Length,
		)
		if err != nil {
			return fmt.Errorf("failed to insert slice: %w", err)
		} else if n, err := res.RowsAffected(); err != nil {
			return fmt.Errorf("failed to get rows affected: %w", err)
		} else if n == 0 {
			return fmt.Errorf("failed to insert slice: no rows affected")
		}
	}

	// insert sectors
	var upsertSectors []upsertSector
	for i, ss := range slices {
		for j := range ss.Shards {
			upsertSectors = append(upsertSectors, upsertSector{
				slabIDs[i],
				j + 1,
				ss.Shards[j].LatestHost,
				ss.Shards[j].Root,
			})
		}
	}
	sectorIDs, err := tx.upsertSectors(ctx, upsertSectors)
	if err != nil {
		return fmt.Errorf("failed to insert sectors: %w", err)
	}

	// insert contract <-> sector links
	sectorIdx := 0
	var upsertContractSectors []upsertContractSector
	for _, ss := range slices {
		for _, shard := range ss.Shards {
			for _, fcids := range shard.Contracts {
				for _, fcid := range fcids {
					if _, ok := usedContracts[fcid]; ok {
						upsertContractSectors = append(upsertContractSectors, upsertContractSector{
							sectorIDs[sectorIdx],
							usedContracts[fcid].ID,
						})
					} else {
						tx.log.Named("InsertObject").Warn("missing contract for shard",
							"contract", fcid,
							"root", shard.Root,
							"latest_host", shard.LatestHost,
						)
					}
				}
			}
			sectorIdx++
		}
	}
	if err := tx.upsertContractSectors(ctx, upsertContractSectors); err != nil {
		return err
	}
	return nil
}

type upsertContractSector struct {
	sectorID   int64
	contractID int64
}

func (tx *MainDatabaseTx) upsertContractSectors(ctx context.Context, contractSectors []upsertContractSector) error {
	if len(contractSectors) == 0 {
		return nil
	}

	// insert contract <-> sector links
	insertContractSectorStmt, err := tx.Prepare(ctx, `INSERT IGNORE INTO contract_sectors (db_sector_id, db_contract_id)
											VALUES (?, ?)`)
	if err != nil {
		return fmt.Errorf("failed to prepare statement to insert contract sector link: %w", err)
	}
	defer insertContractSectorStmt.Close()

	for _, cs := range contractSectors {
		_, err := insertContractSectorStmt.Exec(ctx,
			cs.sectorID,
			cs.contractID,
		)
		if err != nil {
			return fmt.Errorf("failed to insert contract sector link: %w", err)
		}
	}
	return nil
}

type upsertSector struct {
	slabID     int64
	slabIndex  int
	latestHost types.PublicKey
	root       types.Hash256
}

func (tx *MainDatabaseTx) upsertSectors(ctx context.Context, sectors []upsertSector) ([]int64, error) {
	if len(sectors) == 0 {
		return nil, nil
	}

	// insert sectors - make sure to update last_insert_id in case of a
	// duplicate key to be able to retrieve the id
	insertSectorStmt, err := tx.Prepare(ctx, `INSERT INTO sectors (created_at, db_slab_id, slab_index, latest_host, root)
								VALUES (?, ?, ?, ?, ?) ON DUPLICATE KEY UPDATE latest_host = VALUES(latest_host), id = last_insert_id(id)`)
	if err != nil {
		return nil, fmt.Errorf("failed to prepare statement to insert sector: %w", err)
	}
	defer insertSectorStmt.Close()

	querySectorSlabIDStmt, err := tx.Prepare(ctx, "SELECT db_slab_id FROM sectors WHERE id = ?")
	if err != nil {
		return nil, fmt.Errorf("failed to prepare statement to query slab id: %w", err)
	}
	defer querySectorSlabIDStmt.Close()

	var sectorIDs []int64
	for _, s := range sectors {
		var sectorID, slabID int64
		res, err := insertSectorStmt.Exec(ctx,
			time.Now(),
			s.slabID,
			s.slabIndex,
			ssql.PublicKey(s.latestHost),
			s.root[:],
		)
		if err != nil {
			return nil, fmt.Errorf("failed to insert sector: %w", err)
		} else if sectorID, err = res.LastInsertId(); err != nil {
			return nil, fmt.Errorf("failed to fetch sector id: %w", err)
		} else if err := querySectorSlabIDStmt.QueryRow(ctx, sectorID).Scan(&slabID); err != nil {
			return nil, fmt.Errorf("failed to fetch slab id: %w", err)
		} else if slabID != s.slabID {
			return nil, fmt.Errorf("failed to insert sector for slab %v: already exists for slab %v", s.slabID, slabID)
		}
		sectorIDs = append(sectorIDs, sectorID)
	}
	return sectorIDs, nil
}<|MERGE_RESOLUTION|>--- conflicted
+++ resolved
@@ -1243,13 +1243,8 @@
 	return res.RowsAffected()
 }
 
-<<<<<<< HEAD
-func (tx *MainDatabaseTx) UsableHosts(ctx context.Context, minWindowStart uint64, offset, limit int) ([]api.HostInfo, error) {
-	return ssql.UsableHosts(ctx, tx, minWindowStart, offset, limit)
-=======
-func (tx *MainDatabaseTx) UsableHosts(ctx context.Context, gc gouging.Checker, offset, limit int) ([]api.HostInfo, error) {
-	return ssql.UsableHosts(ctx, tx, gc, offset, limit)
->>>>>>> f7c14e47
+func (tx *MainDatabaseTx) UsableHosts(ctx context.Context, gc gouging.Checker, minWindowStart uint64, offset, limit int) ([]api.HostInfo, error) {
+	return ssql.UsableHosts(ctx, tx, gc, minWindowStart, offset, limit)
 }
 
 func (tx *MainDatabaseTx) WalletEvents(ctx context.Context, offset, limit int) ([]wallet.Event, error) {
