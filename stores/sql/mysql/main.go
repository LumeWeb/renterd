package mysql

import (
	"context"
	dsql "database/sql"
	"encoding/hex"
	"encoding/json"
	"errors"
	"fmt"
	"path/filepath"
	"strings"
	"time"
	"unicode/utf8"

	"go.sia.tech/core/types"
	"go.sia.tech/coreutils/syncer"
	"go.sia.tech/coreutils/wallet"
	"go.sia.tech/renterd/api"
	"go.sia.tech/renterd/object"
	ssql "go.sia.tech/renterd/stores/sql"
	"go.sia.tech/renterd/webhooks"
	"lukechampine.com/frand"

	"go.sia.tech/renterd/internal/sql"

	"go.uber.org/zap"
)

const (
	batchSizeInsertSectors = 500
)

type (
	MainDatabase struct {
		partialSlabDir string

		db  *sql.DB
		log *zap.SugaredLogger
	}

	MainDatabaseTx struct {
		sql.Tx
		log *zap.SugaredLogger
	}
)

// NewMainDatabase creates a new MySQL backend.
func NewMainDatabase(db *dsql.DB, log *zap.Logger, lqd, ltd time.Duration, partialSlabDir string) (*MainDatabase, error) {
	log = log.Named("main")
	store, err := sql.NewDB(db, log, deadlockMsgs, lqd, ltd)
	return &MainDatabase{
		partialSlabDir: partialSlabDir,
		db:             store,
		log:            log.Sugar(),
	}, err
}

func (b *MainDatabase) ApplyMigration(ctx context.Context, fn func(tx sql.Tx) (bool, error)) error {
	return applyMigration(ctx, b.db, fn)
}

func (b *MainDatabase) HasMigration(ctx context.Context, tx sql.Tx, id string) (bool, error) {
	return ssql.HasMigration(ctx, tx, id)
}

func (b *MainDatabase) Close() error {
	return b.db.Close()
}

func (b *MainDatabase) CreateMigrationTable(ctx context.Context) error {
	return createMigrationTable(ctx, b.db)
}

func (b *MainDatabase) DB() *sql.DB {
	return b.db
}

func (b *MainDatabase) InitAutopilot(ctx context.Context, tx sql.Tx) error {
	mtx := b.wrapTxn(tx)
	return mtx.InitAutopilotConfig(ctx)
}

func (b *MainDatabase) InsertDirectories(ctx context.Context, tx sql.Tx, bucket, path string) (int64, error) {
	mtx := b.wrapTxn(tx)
	return mtx.InsertDirectoriesDeprecated(ctx, bucket, path)
<<<<<<< HEAD
=======
}

func (b *MainDatabase) SlabBuffers(ctx context.Context, tx sql.Tx) (filenames []string, err error) {
	mtx := b.wrapTxn(tx)
	buffers, _, err := mtx.LoadSlabBuffers(ctx)
	if err != nil {
		return nil, err
	}
	for _, buffer := range buffers {
		filenames = append(filenames, filepath.Join(b.partialSlabDir, buffer.Filename))
	}
	return
>>>>>>> 9742d269
}

func (b *MainDatabase) MakeDirsForPath(ctx context.Context, tx sql.Tx, path string) (int64, error) {
	mtx := b.wrapTxn(tx)
	return mtx.MakeDirsForPathDeprecated(ctx, path)
}

func (b *MainDatabase) Migrate(ctx context.Context) error {
	return sql.PerformMigrations(ctx, b, migrationsFs, "main", sql.MainMigrations(ctx, b, migrationsFs, b.log))
}

func (b *MainDatabase) PartialSlabDir() string {
	return b.PartialSlabDir()
}

func (b *MainDatabase) Transaction(ctx context.Context, fn func(tx ssql.DatabaseTx) error) error {
	return b.db.Transaction(ctx, func(tx sql.Tx) error {
		return fn(b.wrapTxn(tx))
	})
}

func (b *MainDatabase) UpdateSetting(ctx context.Context, tx sql.Tx, key, value string) error {
	mtx := b.wrapTxn(tx)
	return mtx.UpdateSetting(ctx, key, value)
}

func (b *MainDatabase) Version(ctx context.Context) (string, string, error) {
	return version(ctx, b.db)
}

func (b *MainDatabase) wrapTxn(tx sql.Tx) *MainDatabaseTx {
	return &MainDatabaseTx{tx, b.log.Named(hex.EncodeToString(frand.Bytes(16)))}
}

func (tx *MainDatabaseTx) AbortMultipartUpload(ctx context.Context, bucket, key string, uploadID string) error {
	return ssql.AbortMultipartUpload(ctx, tx, bucket, key, uploadID)
}

func (tx *MainDatabaseTx) Accounts(ctx context.Context, owner string) ([]api.Account, error) {
	return ssql.Accounts(ctx, tx, owner)
}

func (tx *MainDatabaseTx) AddMultipartPart(ctx context.Context, bucket, path, eTag, uploadID string, partNumber int, slices object.SlabSlices) error {
	// find multipart upload
	var muID int64
	err := tx.QueryRow(ctx, "SELECT id FROM multipart_uploads WHERE upload_id = ?", uploadID).
		Scan(&muID)
	if err != nil {
		return fmt.Errorf("failed to fetch multipart upload: %w", err)
	}

	// delete a potentially existing part
	_, err = tx.Exec(ctx, "DELETE FROM multipart_parts WHERE db_multipart_upload_id = ? AND part_number = ?",
		muID, partNumber)
	if err != nil {
		return fmt.Errorf("failed to delete existing part: %w", err)
	}

	// insert new part
	var size uint64
	for _, slice := range slices {
		size += uint64(slice.Length)
	}
	var partID int64
	res, err := tx.Exec(ctx, "INSERT INTO multipart_parts (created_at, etag, part_number, size, db_multipart_upload_id) VALUES (?, ?, ?, ?, ?)",
		time.Now(), eTag, partNumber, size, muID)
	if err != nil {
		return fmt.Errorf("failed to insert part: %w", err)
	} else if partID, err = res.LastInsertId(); err != nil {
		return fmt.Errorf("failed to fetch part id: %w", err)
	}

	// create slices
	return tx.insertSlabs(ctx, nil, &partID, slices)
}

func (tx *MainDatabaseTx) AddPeer(ctx context.Context, addr string) error {
	_, err := tx.Exec(ctx,
		"INSERT IGNORE INTO syncer_peers (address, first_seen, last_connect, synced_blocks, sync_duration) VALUES (?, ?, ?, ?, ?)",
		addr,
		ssql.UnixTimeMS(time.Now()),
		ssql.UnixTimeMS(time.Time{}),
		0,
		0,
	)
	return err
}

func (tx *MainDatabaseTx) AddWebhook(ctx context.Context, wh webhooks.Webhook) error {
	headers := "{}"
	if len(wh.Headers) > 0 {
		h, err := json.Marshal(wh.Headers)
		if err != nil {
			return fmt.Errorf("failed to marshal headers: %w", err)
		}
		headers = string(h)
	}
	_, err := tx.Exec(ctx, "INSERT INTO webhooks (created_at, module, event, url, headers) VALUES (?, ?, ?, ?, ?) ON DUPLICATE KEY UPDATE headers = VALUES(headers)",
		time.Now(), wh.Module, wh.Event, wh.URL, headers)
	if err != nil {
		return fmt.Errorf("failed to insert webhook: %w", err)
	}
	return nil
}

func (tx *MainDatabaseTx) AncestorContracts(ctx context.Context, fcid types.FileContractID, startHeight uint64) ([]api.ContractMetadata, error) {
	return ssql.AncestorContracts(ctx, tx, fcid, startHeight)
}

func (tx *MainDatabaseTx) ArchiveContract(ctx context.Context, fcid types.FileContractID, reason string) error {
	return ssql.ArchiveContract(ctx, tx, fcid, reason)
}

func (tx *MainDatabaseTx) AutopilotConfig(ctx context.Context) (api.AutopilotConfig, error) {
	return ssql.AutopilotConfig(ctx, tx)
}

func (tx *MainDatabaseTx) BanPeer(ctx context.Context, addr string, duration time.Duration, reason string) error {
	cidr, err := ssql.NormalizePeer(addr)
	if err != nil {
		return err
	}

	_, err = tx.Exec(ctx,
		"INSERT INTO syncer_bans (created_at, net_cidr, expiration, reason) VALUES (?, ?, ?, ?) ON DUPLICATE KEY UPDATE expiration = VALUES(expiration), reason = VALUES(reason)",
		time.Now(),
		cidr,
		ssql.UnixTimeMS(time.Now().Add(duration)),
		reason,
	)
	return err
}

func (tx *MainDatabaseTx) Bucket(ctx context.Context, bucket string) (api.Bucket, error) {
	return ssql.Bucket(ctx, tx, bucket)
}

func (tx *MainDatabaseTx) Buckets(ctx context.Context) ([]api.Bucket, error) {
	return ssql.Buckets(ctx, tx)
}

func (tx *MainDatabaseTx) CharLengthExpr() string {
	return "CHAR_LENGTH"
}

func (tx *MainDatabaseTx) CompleteMultipartUpload(ctx context.Context, bucket, key, uploadID string, parts []api.MultipartCompletedPart, opts api.CompleteMultipartOptions) (string, error) {
	mpu, neededParts, size, eTag, err := ssql.MultipartUploadForCompletion(ctx, tx, bucket, key, uploadID, parts)
	if err != nil {
		return "", fmt.Errorf("failed to fetch multipart upload: %w", err)
	}

	// create the object
	objID, err := ssql.InsertObject(ctx, tx, key, mpu.BucketID, size, mpu.EC, mpu.MimeType, eTag)
	if err != nil {
		return "", fmt.Errorf("failed to insert object: %w", err)
	}

	// update slices
	updateSlicesStmt, err := tx.Prepare(ctx, `
			UPDATE slices s
			INNER JOIN multipart_parts mpp ON s.db_multipart_part_id = mpp.id
			SET s.db_object_id = ?,
				s.db_multipart_part_id = NULL,
				s.object_index = s.object_index + ?
			WHERE mpp.id = ?
	`)
	if err != nil {
		return "", fmt.Errorf("failed to prepare statement to update slices: %w", err)
	}
	defer updateSlicesStmt.Close()

	var updatedSlices int64
	for _, part := range neededParts {
		res, err := updateSlicesStmt.Exec(ctx, objID, updatedSlices, part.ID)
		if err != nil {
			return "", fmt.Errorf("failed to update slices: %w", err)
		}
		n, err := res.RowsAffected()
		if err != nil {
			return "", fmt.Errorf("failed to get rows affected: %w", err)
		}
		updatedSlices += n
	}

	// create/update metadata
	if err := ssql.InsertMetadata(ctx, tx, &objID, nil, opts.Metadata); err != nil {
		return "", fmt.Errorf("failed to insert object metadata: %w", err)
	}
	_, err = tx.Exec(ctx, "UPDATE object_user_metadata SET db_multipart_upload_id = NULL, db_object_id = ? WHERE db_multipart_upload_id = ?",
		objID, mpu.ID)
	if err != nil {
		return "", fmt.Errorf("failed to update object metadata: %w", err)
	}

	// delete the multipart upload
	if _, err := tx.Exec(ctx, "DELETE FROM multipart_uploads WHERE id = ?", mpu.ID); err != nil {
		return "", fmt.Errorf("failed to delete multipart upload: %w", err)
	}

	return eTag, nil
}

func (tx *MainDatabaseTx) Contract(ctx context.Context, fcid types.FileContractID) (api.ContractMetadata, error) {
	return ssql.Contract(ctx, tx, fcid)
}

func (tx *MainDatabaseTx) ContractRoots(ctx context.Context, fcid types.FileContractID) ([]types.Hash256, error) {
	return ssql.ContractRoots(ctx, tx, fcid)
}

func (tx *MainDatabaseTx) Contracts(ctx context.Context, opts api.ContractsOpts) ([]api.ContractMetadata, error) {
	return ssql.Contracts(ctx, tx, opts)
}

func (tx *MainDatabaseTx) ContractSize(ctx context.Context, id types.FileContractID) (api.ContractSize, error) {
	return ssql.ContractSize(ctx, tx, id)
}

func (tx *MainDatabaseTx) ContractSizes(ctx context.Context) (map[types.FileContractID]api.ContractSize, error) {
	return ssql.ContractSizes(ctx, tx)
}

func (tx *MainDatabaseTx) CopyObject(ctx context.Context, srcBucket, dstBucket, srcKey, dstKey, mimeType string, metadata api.ObjectUserMetadata) (api.ObjectMetadata, error) {
	return ssql.CopyObject(ctx, tx, srcBucket, dstBucket, srcKey, dstKey, mimeType, metadata)
}

func (tx *MainDatabaseTx) CreateBucket(ctx context.Context, bucket string, bp api.BucketPolicy) error {
	policy, err := json.Marshal(bp)
	if err != nil {
		return err
	}
	res, err := tx.Exec(ctx, "INSERT INTO buckets (created_at, name, policy) VALUES (?, ?, ?) ON DUPLICATE KEY UPDATE id = id",
		time.Now(), bucket, policy)
	if err != nil {
		return fmt.Errorf("failed to create bucket: %w", err)
	} else if n, err := res.RowsAffected(); err != nil {
		return fmt.Errorf("failed to get rows affected: %w", err)
	} else if n == 0 {
		return api.ErrBucketExists
	}
	return nil
}

func (tx *MainDatabaseTx) DeleteHostSector(ctx context.Context, hk types.PublicKey, root types.Hash256) (int, error) {
	return ssql.DeleteHostSector(ctx, tx, hk, root)
}

func (tx *MainDatabaseTx) DeleteSetting(ctx context.Context, key string) error {
	return ssql.DeleteSetting(ctx, tx, key)
}

func (tx *MainDatabaseTx) DeleteWebhook(ctx context.Context, wh webhooks.Webhook) error {
	return ssql.DeleteWebhook(ctx, tx, wh)
}

func (tx *MainDatabaseTx) DeleteBucket(ctx context.Context, bucket string) error {
	return ssql.DeleteBucket(ctx, tx, bucket)
}

func (tx *MainDatabaseTx) DeleteObject(ctx context.Context, bucket string, key string) (bool, error) {
	// check if the object exists first to avoid unnecessary locking for the
	// common case
	var objID uint
	err := tx.QueryRow(ctx, "SELECT id FROM objects WHERE object_id = ? AND db_bucket_id = (SELECT id FROM buckets WHERE buckets.name = ?)", key, bucket).Scan(&objID)
	if errors.Is(err, dsql.ErrNoRows) {
		return false, nil
	} else if err != nil {
		return false, err
	}

	resp, err := tx.Exec(ctx, "DELETE FROM objects WHERE id = ?", objID)
	if err != nil {
		return false, err
	} else if n, err := resp.RowsAffected(); err != nil {
		return false, err
	} else {
		return n != 0, nil
	}
}

func (tx *MainDatabaseTx) DeleteObjects(ctx context.Context, bucket string, key string, limit int64) (bool, error) {
	resp, err := tx.Exec(ctx, `
	DELETE o
	FROM objects o
	JOIN (
		SELECT id
		FROM objects
		WHERE object_id LIKE ? AND db_bucket_id = (
		    SELECT id FROM buckets WHERE buckets.name = ?
		)
		LIMIT ?
	) AS limited ON o.id = limited.id`,
		key+"%", bucket, limit)
	if err != nil {
		return false, err
	} else if n, err := resp.RowsAffected(); err != nil {
		return false, err
	} else {
		return n != 0, nil
	}
}

func (tx *MainDatabaseTx) HostAllowlist(ctx context.Context) ([]types.PublicKey, error) {
	return ssql.HostAllowlist(ctx, tx)
}

func (tx *MainDatabaseTx) HostBlocklist(ctx context.Context) ([]string, error) {
	return ssql.HostBlocklist(ctx, tx)
}

func (tx *MainDatabaseTx) Hosts(ctx context.Context, opts api.HostOptions) ([]api.Host, error) {
	return ssql.Hosts(ctx, tx, opts)
}

func (tx *MainDatabaseTx) InitAutopilotConfig(ctx context.Context) error {
	_, err := tx.Exec(ctx, `
INSERT IGNORE INTO autopilot_config (
	id,
	created_at,
	contracts_amount,
	contracts_period,
	contracts_renew_window,
	contracts_download,
	contracts_upload,
	contracts_storage,
	contracts_prune,
	hosts_max_consecutive_scan_failures,
	hosts_max_downtime_hours,
	hosts_min_protocol_version
) VALUES (?, ?, ?, ?, ?, ?, ?, ?, ?, ?, ?, ?);`,
		sql.AutopilotID,
		time.Now(),
		api.DefaultAutopilotConfig.Contracts.Amount,
		api.DefaultAutopilotConfig.Contracts.Period,
		api.DefaultAutopilotConfig.Contracts.RenewWindow,
		api.DefaultAutopilotConfig.Contracts.Download,
		api.DefaultAutopilotConfig.Contracts.Upload,
		api.DefaultAutopilotConfig.Contracts.Storage,
		api.DefaultAutopilotConfig.Contracts.Prune,
		api.DefaultAutopilotConfig.Hosts.MaxConsecutiveScanFailures,
		api.DefaultAutopilotConfig.Hosts.MaxDowntimeHours,
		api.DefaultAutopilotConfig.Hosts.MinProtocolVersion,
	)
	return err
}

<<<<<<< HEAD
func (tx *MainDatabaseTx) InsertMultipartUpload(ctx context.Context, bucket, key string, ec object.EncryptionKey, mimeType string, metadata api.ObjectUserMetadata) (string, error) {
	return ssql.InsertMultipartUpload(ctx, tx, bucket, key, ec, mimeType, metadata)
}

func (tx *MainDatabaseTx) InsertObject(ctx context.Context, bucket, key, contractSet string, o object.Object, mimeType, eTag string, md api.ObjectUserMetadata) error {
	// get bucket id
	var bucketID int64
	err := tx.QueryRow(ctx, "SELECT id FROM buckets WHERE buckets.name = ?", bucket).Scan(&bucketID)
	if errors.Is(err, dsql.ErrNoRows) {
		return api.ErrBucketNotFound
	} else if err != nil {
		return fmt.Errorf("failed to fetch bucket id: %w", err)
	}

	// insert object
	objID, err := ssql.InsertObject(ctx, tx, key, bucketID, o.TotalSize(), o.Key, mimeType, eTag)
	if err != nil {
		return fmt.Errorf("failed to insert object: %w", err)
	}

	// insert slabs
	if err := tx.insertSlabs(ctx, &objID, nil, contractSet, o.Slabs); err != nil {
		return fmt.Errorf("failed to insert slabs: %w", err)
	}

	// insert metadata
	if err := ssql.InsertMetadata(ctx, tx, &objID, nil, md); err != nil {
		return fmt.Errorf("failed to insert object metadata: %w", err)
	}
	return nil
}

func (tx *MainDatabaseTx) InsertDirectoriesDeprecated(ctx context.Context, bucket, path string) (int64, error) {
	// sanity check input
	if !strings.HasPrefix(path, "/") {
		return 0, errors.New("path has to have a leading slash")
	} else if bucket == "" {
		return 0, errors.New("bucket cannot be empty")
	}

	// fetch bucket
	var bucketID int64
	err := tx.QueryRow(ctx, "SELECT id FROM buckets WHERE buckets.name = ?", bucket).Scan(&bucketID)
	if errors.Is(err, dsql.ErrNoRows) {
		return 0, fmt.Errorf("bucket '%v' not found: %w", bucket, api.ErrBucketNotFound)
	} else if err != nil {
		return 0, fmt.Errorf("failed to fetch bucket id: %w", err)
	}

	// prepare statements
	insertDirStmt, err := tx.Prepare(ctx, "INSERT INTO directories (created_at, db_bucket_id, db_parent_id, name) VALUES (?, ?, ?, ?)")
	if err != nil {
		return 0, fmt.Errorf("failed to prepare statement: %w", err)
	}
	defer insertDirStmt.Close()

	queryDirStmt, err := tx.Prepare(ctx, "SELECT id FROM directories WHERE db_bucket_id = ? AND name = ? FOR UPDATE")
	if err != nil {
		return 0, fmt.Errorf("failed to prepare statement: %w", err)
	}
	defer queryDirStmt.Close()

	// insert directories for give path
	var dirID *int64
	for _, dir := range object.Directories(path) {
		// check if the directory exists
		var existingID int64
		if err := queryDirStmt.QueryRow(ctx, bucketID, dir).Scan(&existingID); err != nil && !errors.Is(err, dsql.ErrNoRows) {
			return 0, fmt.Errorf("failed to fetch directory id %v: %w", dir, err)
		} else if existingID > 0 {
			dirID = &existingID
			continue
		}

		// insert directory
		var insertedID int64
		if _, err := insertDirStmt.Exec(ctx, time.Now(), bucketID, dirID, dir); err != nil {
			return 0, fmt.Errorf("failed to create directory %v: %w", dir, err)
		} else if err := queryDirStmt.QueryRow(ctx, bucketID, dir).Scan(&insertedID); err != nil {
			return 0, fmt.Errorf("failed to fetch directory id %v: %w", dir, err)
		} else if insertedID == 0 {
			return 0, fmt.Errorf("dir we just created doesn't exist - shouldn't happen")
		}
		dirID = &insertedID
	}
	return *dirID, nil
}

=======
func (tx *MainDatabaseTx) InsertBufferedSlab(ctx context.Context, fileName string, ec object.EncryptionKey, minShards, totalShards uint8) (int64, error) {
	return ssql.InsertBufferedSlab(ctx, tx, fileName, ec, minShards, totalShards)
}

func (tx *MainDatabaseTx) InsertMultipartUpload(ctx context.Context, bucket, key string, ec object.EncryptionKey, mimeType string, metadata api.ObjectUserMetadata) (string, error) {
	return ssql.InsertMultipartUpload(ctx, tx, bucket, key, ec, mimeType, metadata)
}

func (tx *MainDatabaseTx) InsertObject(ctx context.Context, bucket, key string, o object.Object, mimeType, eTag string, md api.ObjectUserMetadata) error {
	// get bucket id
	var bucketID int64
	err := tx.QueryRow(ctx, "SELECT id FROM buckets WHERE buckets.name = ?", bucket).Scan(&bucketID)
	if errors.Is(err, dsql.ErrNoRows) {
		return api.ErrBucketNotFound
	} else if err != nil {
		return fmt.Errorf("failed to fetch bucket id: %w", err)
	}

	// insert object
	objID, err := ssql.InsertObject(ctx, tx, key, bucketID, o.TotalSize(), o.Key, mimeType, eTag)
	if err != nil {
		return fmt.Errorf("failed to insert object: %w", err)
	}

	// insert slabs
	if err := tx.insertSlabs(ctx, &objID, nil, o.Slabs); err != nil {
		return fmt.Errorf("failed to insert slabs: %w", err)
	}

	// insert metadata
	if err := ssql.InsertMetadata(ctx, tx, &objID, nil, md); err != nil {
		return fmt.Errorf("failed to insert object metadata: %w", err)
	}
	return nil
}

>>>>>>> 9742d269
func (tx *MainDatabaseTx) InvalidateSlabHealthByFCID(ctx context.Context, fcids []types.FileContractID, limit int64) (int64, error) {
	if len(fcids) == 0 {
		return 0, nil
	}
	// prepare args
	var args []any
	for _, fcid := range fcids {
		args = append(args, ssql.FileContractID(fcid))
	}
	args = append(args, time.Now().Unix())
	args = append(args, limit)
	res, err := tx.Exec(ctx, fmt.Sprintf(`
		UPDATE slabs SET health_valid_until = 0 WHERE id in (
			SELECT *
			FROM (
				SELECT slabs.id
				FROM slabs
				INNER JOIN sectors se ON se.db_slab_id = slabs.id
				INNER JOIN contract_sectors cs ON cs.db_sector_id = se.id
				INNER JOIN contracts c ON c.id = cs.db_contract_id
				WHERE c.fcid IN (%s) AND slabs.health_valid_until >= ?
				LIMIT ?
			) slab_ids
		)
	`, strings.Repeat("?, ", len(fcids)-1)+"?"), args...)
	if err != nil {
		return 0, err
	}
	return res.RowsAffected()
}

func (tx *MainDatabaseTx) InsertDirectoriesDeprecated(ctx context.Context, bucket, path string) (int64, error) {
	// sanity check input
	if !strings.HasPrefix(path, "/") {
		return 0, errors.New("path has to have a leading slash")
	} else if bucket == "" {
		return 0, errors.New("bucket cannot be empty")
	}

	// fetch bucket
	var bucketID int64
	err := tx.QueryRow(ctx, "SELECT id FROM buckets WHERE buckets.name = ?", bucket).Scan(&bucketID)
	if errors.Is(err, dsql.ErrNoRows) {
		return 0, fmt.Errorf("bucket '%v' not found: %w", bucket, api.ErrBucketNotFound)
	} else if err != nil {
		return 0, fmt.Errorf("failed to fetch bucket id: %w", err)
	}

	// prepare statements
	insertDirStmt, err := tx.Prepare(ctx, "INSERT INTO directories (created_at, db_bucket_id, db_parent_id, name) VALUES (?, ?, ?, ?)")
	if err != nil {
		return 0, fmt.Errorf("failed to prepare statement: %w", err)
	}
	defer insertDirStmt.Close()

	queryDirStmt, err := tx.Prepare(ctx, "SELECT id FROM directories WHERE db_bucket_id = ? AND name = ? FOR UPDATE")
	if err != nil {
		return 0, fmt.Errorf("failed to prepare statement: %w", err)
	}
	defer queryDirStmt.Close()

	// insert directories for give path
	var dirID *int64
	for _, dir := range object.Directories(path) {
		// check if the directory exists
		var existingID int64
		if err := queryDirStmt.QueryRow(ctx, bucketID, dir).Scan(&existingID); err != nil && !errors.Is(err, dsql.ErrNoRows) {
			return 0, fmt.Errorf("failed to fetch directory id %v: %w", dir, err)
		} else if existingID > 0 {
			dirID = &existingID
			continue
		}

		// insert directory
		var insertedID int64
		if _, err := insertDirStmt.Exec(ctx, time.Now(), bucketID, dirID, dir); err != nil {
			return 0, fmt.Errorf("failed to create directory %v: %w", dir, err)
		} else if err := queryDirStmt.QueryRow(ctx, bucketID, dir).Scan(&insertedID); err != nil {
			return 0, fmt.Errorf("failed to fetch directory id %v: %w", dir, err)
		} else if insertedID == 0 {
			return 0, fmt.Errorf("dir we just created doesn't exist - shouldn't happen")
		}
		dirID = &insertedID
	}
	return *dirID, nil
}

func (tx *MainDatabaseTx) LoadSlabBuffers(ctx context.Context) ([]ssql.LoadedSlabBuffer, []string, error) {
	return ssql.LoadSlabBuffers(ctx, tx)
}

func (tx *MainDatabaseTx) MakeDirsForPathDeprecated(ctx context.Context, path string) (int64, error) {
	// Create root dir.
	dirID := int64(1)
	if _, err := tx.Exec(ctx, "INSERT IGNORE INTO directories (id, name, db_parent_id) VALUES (?, '/', NULL)", dirID); err != nil {
		return 0, fmt.Errorf("failed to create root directory: %w", err)
	}

	path = strings.TrimSuffix(path, "/")
	if path == "/" {
		return dirID, nil
	}

	// Create remaining directories.
	insertDirStmt, err := tx.Prepare(ctx, "INSERT INTO directories (name, db_parent_id) VALUES (?, ?) ON DUPLICATE KEY UPDATE id = last_insert_id(id)")
	if err != nil {
		return 0, fmt.Errorf("failed to prepare statement to insert dir: %w", err)
	}
	defer insertDirStmt.Close()

	for i := 0; i < utf8.RuneCountInString(path); i++ {
		if path[i] != '/' {
			continue
		}
		dir := path[:i+1]
		if dir == "/" {
			continue
		}
		if res, err := insertDirStmt.Exec(ctx, dir, dirID); err != nil {
			return 0, fmt.Errorf("failed to create directory %v: %w", dir, err)
		} else if dirID, err = res.LastInsertId(); err != nil {
			return 0, fmt.Errorf("failed to fetch directory id %v: %w", dir, err)
		}
	}
	return dirID, nil
}

func (tx *MainDatabaseTx) MarkPackedSlabUploaded(ctx context.Context, slab api.UploadedPackedSlab) (string, error) {
	return ssql.MarkPackedSlabUploaded(ctx, tx, slab)
}

func (tx *MainDatabaseTx) MultipartUpload(ctx context.Context, uploadID string) (api.MultipartUpload, error) {
	return ssql.MultipartUpload(ctx, tx, uploadID)
}

func (tx *MainDatabaseTx) MultipartUploadParts(ctx context.Context, bucket, key, uploadID string, marker int, limit int64) (api.MultipartListPartsResponse, error) {
	return ssql.MultipartUploadParts(ctx, tx, bucket, key, uploadID, marker, limit)
}

func (tx *MainDatabaseTx) MultipartUploads(ctx context.Context, bucket, prefix, keyMarker, uploadIDMarker string, limit int) (api.MultipartListUploadsResponse, error) {
	return ssql.MultipartUploads(ctx, tx, bucket, prefix, keyMarker, uploadIDMarker, limit)
}

func (tx *MainDatabaseTx) Object(ctx context.Context, bucket, key string) (api.Object, error) {
	return ssql.Object(ctx, tx, bucket, key)
}

func (tx *MainDatabaseTx) Objects(ctx context.Context, bucket, prefix, substring, delim, sortBy, sortDir, marker string, limit int, slabEncryptionKey object.EncryptionKey) (api.ObjectsResponse, error) {
	return ssql.Objects(ctx, tx, bucket, prefix, substring, delim, sortBy, sortDir, marker, limit, slabEncryptionKey)
}

func (tx *MainDatabaseTx) ObjectMetadata(ctx context.Context, bucket, key string) (api.Object, error) {
	return ssql.ObjectMetadata(ctx, tx, bucket, key)
}

func (tx *MainDatabaseTx) ObjectsStats(ctx context.Context, opts api.ObjectsStatsOpts) (api.ObjectsStatsResponse, error) {
	return ssql.ObjectsStats(ctx, tx, opts)
}

func (tx *MainDatabaseTx) PeerBanned(ctx context.Context, addr string) (bool, error) {
	return ssql.PeerBanned(ctx, tx, addr)
}

func (tx *MainDatabaseTx) PeerInfo(ctx context.Context, addr string) (syncer.PeerInfo, error) {
	return ssql.PeerInfo(ctx, tx, addr)
}

func (tx *MainDatabaseTx) Peers(ctx context.Context) ([]syncer.PeerInfo, error) {
	return ssql.Peers(ctx, tx)
}

func (tx *MainDatabaseTx) ProcessChainUpdate(ctx context.Context, fn func(ssql.ChainUpdateTx) error) error {
	return fn(&chainUpdateTx{
		ctx: ctx,
		tx:  tx,
		l:   tx.log.Named("ProcessChainUpdate"),
	})
}

func (tx *MainDatabaseTx) PrunableContractRoots(ctx context.Context, fcid types.FileContractID, roots []types.Hash256) (indices []uint64, err error) {
	// build tmp table name
	tmpTable := strings.ReplaceAll(fmt.Sprintf("tmp_host_roots_%s", fcid.String()[:8]), ":", "_")

	// create temporary table
	_, err = tx.Exec(ctx, fmt.Sprintf(`
DROP TABLE IF EXISTS %s;
CREATE TEMPORARY TABLE %s (idx INT, root varbinary(32)) ENGINE=MEMORY;
CREATE INDEX %s_idx ON %s (root(32));`, tmpTable, tmpTable, tmpTable, tmpTable))
	if err != nil {
		return nil, fmt.Errorf("failed to create temporary table: %w", err)
	}

	// defer removal
	defer func() {
		if _, err := tx.Exec(ctx, fmt.Sprintf(`DROP TABLE %s;`, tmpTable)); err != nil {
			tx.log.Warnw("failed to drop temporary table", zap.Error(err))
		}
	}()

	// insert roots in batches
	for i := 0; i < len(roots); i += batchSizeInsertSectors {
		end := i + batchSizeInsertSectors
		if end > len(roots) {
			end = len(roots)
		}

		var params []interface{}
		for i, r := range roots[i:end] {
			params = append(params, uint64(i), ssql.Hash256(r))
		}

		_, err = tx.Exec(ctx, fmt.Sprintf(`INSERT INTO %s (idx, root) VALUES %s`, tmpTable, strings.TrimSuffix(strings.Repeat("(?, ?), ", end-i), ", ")), params...)
		if err != nil {
			return nil, fmt.Errorf("failed to insert into roots into temporary table: %w", err)
		}
	}

	// execute query
	rows, err := tx.Query(ctx, fmt.Sprintf(`SELECT idx FROM %s tmp LEFT JOIN sectors s ON s.root = tmp.root WHERE s.root IS NULL`, tmpTable))
	if err != nil {
		return nil, fmt.Errorf("failed to fetch contract roots: %w", err)
	}
	defer rows.Close()

	// fetch indices
	for rows.Next() {
		var idx uint64
		if err := rows.Scan(&idx); err != nil {
			return nil, fmt.Errorf("failed to scan root index: %w", err)
		}
		indices = append(indices, idx)
	}
	return
}

func (tx *MainDatabaseTx) PruneSlabs(ctx context.Context, limit int64) (int64, error) {
	res, err := tx.Exec(ctx, `
	DELETE FROM slabs
	WHERE id IN (
    SELECT id
    FROM (
        SELECT slabs.id
        FROM slabs
        WHERE NOT EXISTS (
            SELECT 1 FROM slices WHERE slices.db_slab_id = slabs.id
        )
        AND slabs.db_buffered_slab_id IS NULL
        LIMIT ?
    ) AS limited
	)`, limit)
	if err != nil {
		return 0, err
	}
	return res.RowsAffected()
}

func (tx *MainDatabaseTx) PutContract(ctx context.Context, c api.ContractMetadata) error {
	// validate metadata
	var state ssql.ContractState
	if err := state.LoadString(c.State); err != nil {
		return err
	}
	var usability ssql.ContractUsability
	if err := usability.LoadString(c.Usability); err != nil {
		return err
	}
	if c.ID == (types.FileContractID{}) {
		return errors.New("contract id is required")
	} else if c.HostKey == (types.PublicKey{}) {
		return errors.New("host key is required")
	}

	// fetch host id
	var hostID int64
	err := tx.QueryRow(ctx, `SELECT id FROM hosts WHERE public_key = ?`, ssql.PublicKey(c.HostKey)).Scan(&hostID)
	if errors.Is(err, dsql.ErrNoRows) {
		return api.ErrHostNotFound
	}

	// update contract
	_, err = tx.Exec(ctx, `
INSERT INTO contracts (
	created_at, fcid, host_id, host_key, v2,
	archival_reason, proof_height, renewed_from, renewed_to, revision_height, revision_number, size, start_height, state, usability, window_start, window_end,
	contract_price, initial_renter_funds,
	delete_spending, fund_account_spending, sector_roots_spending, upload_spending
) VALUES (?, ?, ?, ?, ?, ?, ?, ?, ?, ?, ?, ?, ?, ?, ?, ?, ?, ?, ?, ?, ?, ?, ?)
ON DUPLICATE KEY UPDATE
	created_at = VALUES(created_at), fcid = VALUES(fcid), host_id = VALUES(host_id), host_key = VALUES(host_key), v2 = VALUES(v2),
	archival_reason = VALUES(archival_reason), proof_height = VALUES(proof_height), renewed_from = VALUES(renewed_from), renewed_to = VALUES(renewed_to), revision_height = VALUES(revision_height), revision_number = VALUES(revision_number), size = VALUES(size), start_height = VALUES(start_height), state = VALUES(state), usability = VALUES(usability), window_start = VALUES(window_start), window_end = VALUES(window_end),
	contract_price = VALUES(contract_price), initial_renter_funds = VALUES(initial_renter_funds),
	delete_spending = VALUES(delete_spending), fund_account_spending = VALUES(fund_account_spending), sector_roots_spending = VALUES(sector_roots_spending), upload_spending = VALUES(upload_spending)`,
		time.Now(), ssql.FileContractID(c.ID), hostID, ssql.PublicKey(c.HostKey), c.V2,
		ssql.NullableString(c.ArchivalReason), c.ProofHeight, ssql.FileContractID(c.RenewedFrom), ssql.FileContractID(c.RenewedTo), c.RevisionHeight, c.RevisionNumber, c.Size, c.StartHeight, state, usability, c.WindowStart, c.WindowEnd,
		ssql.Currency(c.ContractPrice), ssql.Currency(c.InitialRenterFunds),
		ssql.Currency(c.Spending.Deletions), ssql.Currency(c.Spending.FundAccount), ssql.Currency(c.Spending.SectorRoots), ssql.Currency(c.Spending.Uploads),
	)
	if err != nil {
		return fmt.Errorf("failed to update contract: %w", err)
	}
	return nil
}

func (tx *MainDatabaseTx) RecordContractSpending(ctx context.Context, fcid types.FileContractID, revisionNumber, size uint64, newSpending api.ContractSpending) error {
	return ssql.RecordContractSpending(ctx, tx, fcid, revisionNumber, size, newSpending)
}

func (tx *MainDatabaseTx) RecordHostScans(ctx context.Context, scans []api.HostScan) error {
	return ssql.RecordHostScans(ctx, tx, scans)
}

func (tx *MainDatabaseTx) RecordPriceTables(ctx context.Context, priceTableUpdates []api.HostPriceTableUpdate) error {
	return ssql.RecordPriceTables(ctx, tx, priceTableUpdates)
}

func (tx *MainDatabaseTx) RemoveOfflineHosts(ctx context.Context, minRecentFailures uint64, maxDownTime time.Duration) (int64, error) {
	return ssql.RemoveOfflineHosts(ctx, tx, minRecentFailures, maxDownTime)
}

func (tx *MainDatabaseTx) RenameObject(ctx context.Context, bucket, keyOld, keyNew string, force bool) error {
	if force {
		// delete potentially existing object at destination
		if _, err := tx.DeleteObject(ctx, bucket, keyNew); err != nil {
			return fmt.Errorf("RenameObject: failed to delete object: %w", err)
		}
	} else {
		var exists bool
		if err := tx.QueryRow(ctx, "SELECT EXISTS (SELECT 1 FROM objects WHERE object_id = ? AND db_bucket_id = (SELECT id FROM buckets WHERE buckets.name = ?))", keyNew, bucket).Scan(&exists); err != nil {
			return err
		} else if exists {
			return api.ErrObjectExists
		}
	}
	resp, err := tx.Exec(ctx, `UPDATE objects SET object_id = ? WHERE object_id = ? AND db_bucket_id = (SELECT id FROM buckets WHERE buckets.name = ?)`, keyNew, keyOld, bucket)
	if err != nil {
		return err
	} else if n, err := resp.RowsAffected(); err != nil {
		return err
	} else if n == 0 {
		return fmt.Errorf("%w: key %v", api.ErrObjectNotFound, keyOld)
	}
	return nil
}

func (tx *MainDatabaseTx) RenameObjects(ctx context.Context, bucket, prefixOld, prefixNew string, force bool) error {
	if force {
		// to avoid a conflict on update, we delete objects that would conflict
		// with objects being renamed, within the scope of the bucket of course
		query := `
		DELETE
		FROM objects
		WHERE
			db_bucket_id = (SELECT id FROM buckets WHERE buckets.name = ?) AND
			object_id IN (
				SELECT *
				FROM (
					SELECT CONCAT(?, SUBSTR(object_id, ?))
					FROM objects
					WHERE object_id LIKE ? AND SUBSTR(object_id, 1, ?) = ?
				) as i
			)`
		args := []any{
			bucket,
			prefixNew, utf8.RuneCountInString(prefixOld) + 1,
			prefixOld + "%", utf8.RuneCountInString(prefixOld), prefixOld,
		}
		_, err := tx.Exec(ctx, query, args...)
		if err != nil {
			return err
		}
	}

	// update objects where bucket matches, where the object_id is prefixed by
	// the old prefix (case sensitive) and it doesn't exactly match the new
	// prefix, we update the object_id at all times but only update directory_id
	// only when the object is an immediate child (no slash in suffix)
	query := `
		UPDATE objects
		SET object_id = CONCAT(?, SUBSTR(object_id, ?))
		WHERE
			db_bucket_id = (SELECT id FROM buckets WHERE buckets.name = ?) AND
			object_id LIKE ? AND SUBSTR(object_id, 1, ?) = ?`

	args := []any{
		prefixNew, utf8.RuneCountInString(prefixOld) + 1,
		bucket,
		prefixOld + "%", utf8.RuneCountInString(prefixOld), prefixOld,
	}
	resp, err := tx.Exec(ctx, query, args...)
	if err != nil && strings.Contains(err.Error(), "Duplicate entry") {
		return api.ErrObjectExists
	} else if err != nil {
		return err
	} else if n, err := resp.RowsAffected(); err != nil {
		return err
	} else if n == 0 {
		return fmt.Errorf("%w: prefix %v", api.ErrObjectNotFound, prefixOld)
	}
	return nil
}

func (tx *MainDatabaseTx) RenewedContract(ctx context.Context, renewedFrom types.FileContractID) (api.ContractMetadata, error) {
	return ssql.RenewedContract(ctx, tx, renewedFrom)
}

func (tx *MainDatabaseTx) ResetChainState(ctx context.Context) error {
	return ssql.ResetChainState(ctx, tx.Tx)
}

func (tx *MainDatabaseTx) ResetLostSectors(ctx context.Context, hk types.PublicKey) error {
	return ssql.ResetLostSectors(ctx, tx, hk)
}

func (tx MainDatabaseTx) SaveAccounts(ctx context.Context, accounts []api.Account) error {
	// clean_shutdown = 1 after save
	stmt, err := tx.Prepare(ctx, `
		INSERT INTO ephemeral_accounts (created_at, account_id, clean_shutdown, host, balance, drift, requires_sync, owner)
		VAlUES (?, ?, ?, ?, ?, ?, ?, ?)
		ON DUPLICATE KEY UPDATE
		account_id = VALUES(account_id),
		clean_shutdown = VALUES(clean_shutdown),
		host = VALUES(host),
		balance = VALUES(balance),
		drift = VALUES(drift),
		requires_sync = VALUES(requires_sync)
	`)
	if err != nil {
		return err
	}
	defer stmt.Close()

	for _, acc := range accounts {
		res, err := stmt.Exec(ctx, time.Now(), (ssql.PublicKey)(acc.ID), acc.CleanShutdown, (ssql.PublicKey)(acc.HostKey), (*ssql.BigInt)(acc.Balance), (*ssql.BigInt)(acc.Drift), acc.RequiresSync, acc.Owner)
		if err != nil {
			return fmt.Errorf("failed to insert account %v: %w", acc.ID, err)
		} else if n, err := res.RowsAffected(); err != nil {
			return fmt.Errorf("failed to get rows affected: %w", err)
		} else if n != 1 && n != 2 { // 1 for insert, 2 for update
			return fmt.Errorf("expected 1 row affected, got %v", n)
		}
	}
	return nil
}

func (tx *MainDatabaseTx) ScanObjectMetadata(s ssql.Scanner, others ...any) (md api.ObjectMetadata, err error) {
	dst := []any{&md.Key, &md.Size, &md.Health, &md.MimeType, &md.ModTime, &md.ETag, &md.Bucket}
	dst = append(dst, others...)
	if err := s.Scan(dst...); err != nil {
		return api.ObjectMetadata{}, fmt.Errorf("failed to scan object metadata: %w", err)
	}
	return md, nil
}

func (tx *MainDatabaseTx) SelectObjectMetadataExpr() string {
	return "o.object_id, o.size, o.health, o.mime_type, o.created_at, o.etag, b.name"
}

func (tx *MainDatabaseTx) Setting(ctx context.Context, key string) (string, error) {
	return ssql.Setting(ctx, tx, key)
}

func (tx *MainDatabaseTx) Slab(ctx context.Context, key object.EncryptionKey) (object.Slab, error) {
	return ssql.Slab(ctx, tx, key)
}

func (tx *MainDatabaseTx) Tip(ctx context.Context) (types.ChainIndex, error) {
	return ssql.Tip(ctx, tx.Tx)
}

func (tx *MainDatabaseTx) UnhealthySlabs(ctx context.Context, healthCutoff float64, limit int) ([]api.UnhealthySlab, error) {
	return ssql.UnhealthySlabs(ctx, tx, healthCutoff, limit)
}

func (tx *MainDatabaseTx) UnspentSiacoinElements(ctx context.Context) (elements []types.SiacoinElement, err error) {
	return ssql.UnspentSiacoinElements(ctx, tx.Tx)
}

func (tx *MainDatabaseTx) UpdateAutopilotConfig(ctx context.Context, cfg api.AutopilotConfig) error {
	return ssql.UpdateAutopilotConfig(ctx, tx, cfg)
}

func (tx *MainDatabaseTx) UpdateBucketPolicy(ctx context.Context, bucket string, bp api.BucketPolicy) error {
	return ssql.UpdateBucketPolicy(ctx, tx, bucket, bp)
}

func (tx *MainDatabaseTx) UpdateContract(ctx context.Context, fcid types.FileContractID, c api.ContractMetadata) error {
	return ssql.UpdateContract(ctx, tx, fcid, c)
}

func (tx *MainDatabaseTx) UpdateContractUsability(ctx context.Context, fcid types.FileContractID, usability string) error {
	return ssql.UpdateContractUsability(ctx, tx, fcid, usability)
}

func (tx *MainDatabaseTx) UpdateHostAllowlistEntries(ctx context.Context, add, remove []types.PublicKey, clear bool) error {
	if clear {
		if _, err := tx.Exec(ctx, "DELETE FROM host_allowlist_entries"); err != nil {
			return fmt.Errorf("failed to clear host allowlist entries: %w", err)
		}
	}

	if len(add) > 0 {
		insertStmt, err := tx.Prepare(ctx, "INSERT INTO host_allowlist_entries (entry) VALUES (?) ON DUPLICATE KEY UPDATE id = last_insert_id(id)")
		if err != nil {
			return fmt.Errorf("failed to prepare insert statement: %w", err)
		}
		defer insertStmt.Close()
		joinStmt, err := tx.Prepare(ctx, `
			INSERT IGNORE INTO host_allowlist_entry_hosts (db_allowlist_entry_id, db_host_id)
			SELECT ?, id FROM (
			SELECT id
			FROM hosts
			WHERE public_key = ?
		) AS _`)
		if err != nil {
			return fmt.Errorf("failed to prepare join statement: %w", err)
		}
		defer joinStmt.Close()

		for _, pk := range add {
			if res, err := insertStmt.Exec(ctx, ssql.PublicKey(pk)); err != nil {
				return fmt.Errorf("failed to insert host allowlist entry: %w", err)
			} else if entryID, err := res.LastInsertId(); err != nil {
				return fmt.Errorf("failed to fetch host allowlist entry id: %w", err)
			} else if _, err := joinStmt.Exec(ctx, entryID, ssql.PublicKey(pk)); err != nil {
				return fmt.Errorf("failed to join host allowlist entry: %w", err)
			}
		}
	}

	if !clear && len(remove) > 0 {
		deleteStmt, err := tx.Prepare(ctx, "DELETE FROM host_allowlist_entries WHERE entry = ?")
		if err != nil {
			return fmt.Errorf("failed to prepare delete statement: %w", err)
		}
		defer deleteStmt.Close()

		for _, pk := range remove {
			if _, err := deleteStmt.Exec(ctx, ssql.PublicKey(pk)); err != nil {
				return fmt.Errorf("failed to delete host allowlist entry: %w", err)
			}
		}
	}
	return nil
}

func (tx *MainDatabaseTx) UpdateHostBlocklistEntries(ctx context.Context, add, remove []string, clear bool) error {
	if clear {
		if _, err := tx.Exec(ctx, "DELETE FROM host_blocklist_entries"); err != nil {
			return fmt.Errorf("failed to clear host blocklist entries: %w", err)
		}
	}

	if len(add) > 0 {
		insertStmt, err := tx.Prepare(ctx, "INSERT INTO host_blocklist_entries (entry) VALUES (?) ON DUPLICATE KEY UPDATE id = last_insert_id(id)")
		if err != nil {
			return fmt.Errorf("failed to prepare insert statement: %w", err)
		}
		defer insertStmt.Close()
		joinStmt, err := tx.Prepare(ctx, `
		INSERT IGNORE INTO host_blocklist_entry_hosts (db_blocklist_entry_id, db_host_id)
		SELECT ?, id FROM (
			SELECT id
			FROM hosts
			WHERE net_address=? OR
			SUBSTRING_INDEX(net_address,':',1) = ? OR
			SUBSTRING_INDEX(net_address,':',1) LIKE ?
		) AS _
		`)
		if err != nil {
			return fmt.Errorf("failed to prepare join statement: %w", err)
		}
		defer joinStmt.Close()

		for _, entry := range add {
			if res, err := insertStmt.Exec(ctx, entry); err != nil {
				return fmt.Errorf("failed to insert host blocklist entry: %w", err)
			} else if entryID, err := res.LastInsertId(); err != nil {
				return fmt.Errorf("failed to fetch host blocklist entry id: %w", err)
			} else if _, err := joinStmt.Exec(ctx, entryID, entry, entry, fmt.Sprintf("%%.%s", entry)); err != nil {
				return fmt.Errorf("failed to join host blocklist entry: %w", err)
			}
		}
	}

	if !clear && len(remove) > 0 {
		deleteStmt, err := tx.Prepare(ctx, "DELETE FROM host_blocklist_entries WHERE entry = ?")
		if err != nil {
			return fmt.Errorf("failed to prepare delete statement: %w", err)
		}
		defer deleteStmt.Close()

		for _, entry := range remove {
			if _, err := deleteStmt.Exec(ctx, entry); err != nil {
				return fmt.Errorf("failed to delete host blocklist entry: %w", err)
			}
		}
	}
	return nil
}

func (tx *MainDatabaseTx) UpdateHostCheck(ctx context.Context, hk types.PublicKey, hc api.HostChecks) error {
	_, err := tx.Exec(ctx, `
		INSERT INTO host_checks (created_at, db_host_id, usability_blocked, usability_offline, usability_low_score,
			usability_redundant_ip, usability_gouging, usability_not_accepting_contracts, usability_not_announced, usability_not_completing_scan,
			score_age, score_collateral, score_interactions, score_storage_remaining, score_uptime, score_version, score_prices,
			gouging_contract_err, gouging_download_err, gouging_gouging_err, gouging_prune_err, gouging_upload_err)
	    VALUES (?,
			(SELECT id FROM hosts WHERE public_key = ?),
			?, ?, ?, ?, ?, ?, ?, ?, ?, ?, ?, ?, ?, ?, ?, ?, ?, ?, ?, ?)
		ON DUPLICATE KEY UPDATE
			created_at = VALUES(created_at), db_host_id = VALUES(db_host_id),
			usability_blocked = VALUES(usability_blocked), usability_offline = VALUES(usability_offline), usability_low_score = VALUES(usability_low_score),
			usability_redundant_ip = VALUES(usability_redundant_ip), usability_gouging = VALUES(usability_gouging), usability_not_accepting_contracts = VALUES(usability_not_accepting_contracts),
			usability_not_announced = VALUES(usability_not_announced), usability_not_completing_scan = VALUES(usability_not_completing_scan),
			score_age = VALUES(score_age), score_collateral = VALUES(score_collateral), score_interactions = VALUES(score_interactions),
			score_storage_remaining = VALUES(score_storage_remaining), score_uptime = VALUES(score_uptime), score_version = VALUES(score_version),
			score_prices = VALUES(score_prices), gouging_contract_err = VALUES(gouging_contract_err), gouging_download_err = VALUES(gouging_download_err),
			gouging_gouging_err = VALUES(gouging_gouging_err), gouging_prune_err = VALUES(gouging_prune_err), gouging_upload_err = VALUES(gouging_upload_err)
	`, time.Now(), ssql.PublicKey(hk), hc.UsabilityBreakdown.Blocked, hc.UsabilityBreakdown.Offline, hc.UsabilityBreakdown.LowScore,
		hc.UsabilityBreakdown.RedundantIP, hc.UsabilityBreakdown.Gouging, hc.UsabilityBreakdown.NotAcceptingContracts, hc.UsabilityBreakdown.NotAnnounced, hc.UsabilityBreakdown.NotCompletingScan,
		hc.ScoreBreakdown.Age, hc.ScoreBreakdown.Collateral, hc.ScoreBreakdown.Interactions, hc.ScoreBreakdown.StorageRemaining, hc.ScoreBreakdown.Uptime, hc.ScoreBreakdown.Version, hc.ScoreBreakdown.Prices,
		hc.GougingBreakdown.ContractErr, hc.GougingBreakdown.DownloadErr, hc.GougingBreakdown.GougingErr, hc.GougingBreakdown.PruneErr, hc.GougingBreakdown.UploadErr,
	)
	if err != nil {
		return fmt.Errorf("failed to insert host check: %w", err)
	}
	return nil
}

func (tx *MainDatabaseTx) UpdatePeerInfo(ctx context.Context, addr string, fn func(*syncer.PeerInfo)) error {
	return ssql.UpdatePeerInfo(ctx, tx, addr, fn)
}

func (tx *MainDatabaseTx) UpdateSetting(ctx context.Context, key, value string) error {
	_, err := tx.Exec(ctx, "INSERT INTO settings (created_at, `key`, value) VALUES (?, ?, ?) ON DUPLICATE KEY UPDATE value = VALUES(value)",
		time.Now(), key, value)
	if err != nil {
		return fmt.Errorf("failed to update setting '%s': %w", key, err)
	}
	return nil
}

func (tx *MainDatabaseTx) UpdateSlab(ctx context.Context, key object.EncryptionKey, sectors []api.UploadedSector) error {
	return ssql.UpdateSlab(ctx, tx, key, sectors)
}

func (tx *MainDatabaseTx) UpdateSlabHealth(ctx context.Context, limit int64, minDuration, maxDuration time.Duration) (int64, error) {
	now := time.Now()
	if err := ssql.PrepareSlabHealth(ctx, tx, limit, now); err != nil {
		return 0, fmt.Errorf("failed to compute slab health: %w", err)
	}

	res, err := tx.Exec(ctx, "UPDATE slabs sla INNER JOIN slabs_health h ON sla.id = h.id SET sla.health = h.health, health_valid_until = (FLOOR(? + RAND() * (? - ?)))",
		now.Add(minDuration).Unix(), maxDuration.Seconds(), minDuration.Seconds())
	if err != nil {
		return 0, fmt.Errorf("failed to update slab health: %w", err)
	}

	_, err = tx.Exec(ctx, `
		UPDATE objects o
		INNER JOIN (
			SELECT sli.db_object_id as id, MIN(sla.health) as health
			FROM slabs sla
			INNER JOIN slices sli ON sli.db_slab_id = sla.id
			GROUP BY sli.db_object_id
		) AS object_health ON object_health.id = o.id
		SET o.health = object_health.health
		WHERE EXISTS (
			SELECT 1
			FROM slabs_health h
			INNER JOIN slices ON slices.db_slab_id = h.id
			WHERE slices.db_object_id = o.id
		)
		`)
	if err != nil {
		return 0, fmt.Errorf("failed to update object health: %w", err)
	}
	return res.RowsAffected()
}

func (tx *MainDatabaseTx) UpsertContractSectors(ctx context.Context, contractSectors []ssql.ContractSector) error {
	if len(contractSectors) == 0 {
		return nil
	}

	// insert contract <-> sector links
	insertContractSectorStmt, err := tx.Prepare(ctx, `INSERT IGNORE INTO contract_sectors (db_sector_id, db_contract_id) VALUES (?, ?)`)
	if err != nil {
		return fmt.Errorf("failed to prepare statement to insert contract sector link: %w", err)
	}
	defer insertContractSectorStmt.Close()

	insertHostSectorStmt, err := tx.Prepare(ctx, `INSERT INTO host_sectors (updated_at, db_sector_id, db_host_id) VALUES (?, ?, ?) ON DUPLICATE KEY UPDATE updated_at = VALUES(updated_at)`)
	if err != nil {
		return fmt.Errorf("failed to prepare statement to insert host sector link: %w", err)
	}
	defer insertHostSectorStmt.Close()

	for _, cs := range contractSectors {
		_, err := insertContractSectorStmt.Exec(ctx, cs.SectorID, cs.ContractID)
		if err != nil {
			return fmt.Errorf("failed to insert contract sector link: %w", err)
		}

		_, err = insertHostSectorStmt.Exec(ctx, time.Now(), cs.SectorID, cs.HostID)
		if err != nil {
			return fmt.Errorf("failed to insert host sector link: %w", err)
		}
	}
	return nil
}

func (tx *MainDatabaseTx) UsableHosts(ctx context.Context) ([]ssql.HostInfo, error) {
	return ssql.UsableHosts(ctx, tx)
}

func (tx *MainDatabaseTx) WalletEvents(ctx context.Context, offset, limit int) ([]wallet.Event, error) {
	return ssql.WalletEvents(ctx, tx.Tx, offset, limit)
}

func (tx *MainDatabaseTx) WalletEventCount(ctx context.Context) (count uint64, err error) {
	return ssql.WalletEventCount(ctx, tx.Tx)
}

func (tx *MainDatabaseTx) Webhooks(ctx context.Context) ([]webhooks.Webhook, error) {
	return ssql.Webhooks(ctx, tx)
}

func (tx *MainDatabaseTx) insertSlabs(ctx context.Context, objID, partID *int64, slices object.SlabSlices) error {
	if (objID == nil) == (partID == nil) {
		return errors.New("exactly one of objID and partID must be set")
	} else if len(slices) == 0 {
		return nil // nothing to do
	}

	usedContracts, err := ssql.FetchUsedContracts(ctx, tx.Tx, slices.Contracts())
	if err != nil {
		return fmt.Errorf("failed to fetch used contracts: %w", err)
	}

	// insert slabs
	insertSlabStmt, err := tx.Prepare(ctx, `INSERT INTO slabs (created_at, `+"`key`"+`, min_shards, total_shards)
						VALUES (?, ?, ?, ?)
						ON DUPLICATE KEY UPDATE id = last_insert_id(id)`)
	if err != nil {
		return fmt.Errorf("failed to prepare statement to insert slab: %w", err)
	}
	defer insertSlabStmt.Close()

	querySlabIDStmt, err := tx.Prepare(ctx, "SELECT id FROM slabs WHERE `key` = ?")
	if err != nil {
		return fmt.Errorf("failed to prepare statement to query slab id: %w", err)
	}
	defer querySlabIDStmt.Close()

	slabIDs := make([]int64, len(slices))
	for i := range slices {
		res, err := insertSlabStmt.Exec(ctx,
			time.Now(),
			ssql.EncryptionKey(slices[i].EncryptionKey),
			slices[i].MinShards,
			uint8(len(slices[i].Shards)),
		)
		if err != nil {
			return fmt.Errorf("failed to insert slab: %w", err)
		}
		slabIDs[i], err = res.LastInsertId()
		if err != nil {
			return fmt.Errorf("failed to fetch slab id: %w", err)
		}
	}

	// insert slices
	insertSliceStmt, err := tx.Prepare(ctx, `INSERT INTO slices (created_at, db_object_id, object_index, db_multipart_part_id, db_slab_id, offset, length)
								VALUES (?, ?, ?, ?, ?, ?, ?)`)
	if err != nil {
		return fmt.Errorf("failed to prepare statement to insert slice: %w", err)
	}
	defer insertSliceStmt.Close()

	for i := range slices {
		res, err := insertSliceStmt.Exec(ctx,
			time.Now(),
			objID,
			uint(i+1),
			partID,
			slabIDs[i],
			slices[i].Offset,
			slices[i].Length,
		)
		if err != nil {
			return fmt.Errorf("failed to insert slice: %w", err)
		} else if n, err := res.RowsAffected(); err != nil {
			return fmt.Errorf("failed to get rows affected: %w", err)
		} else if n == 0 {
			return fmt.Errorf("failed to insert slice: no rows affected")
		}
	}

	// insert sectors
	var upsertSectors []upsertSector
	for i, ss := range slices {
		for j := range ss.Shards {
			upsertSectors = append(upsertSectors, upsertSector{
				slabIDs[i],
				j + 1,
				ss.Shards[j].Root,
			})
		}
	}
	sectorIDs, err := tx.upsertSectors(ctx, upsertSectors)
	if err != nil {
		return fmt.Errorf("failed to insert sectors: %w", err)
	}

	// insert contract <-> sector links
	sectorIdx := 0
	var upsertContractSectors []ssql.ContractSector
	for _, ss := range slices {
		for _, shard := range ss.Shards {
			for _, fcids := range shard.Contracts {
				for _, fcid := range fcids {
					if _, ok := usedContracts[fcid]; ok {
						upsertContractSectors = append(upsertContractSectors, ssql.ContractSector{
							HostID:     usedContracts[fcid].HostID,
							ContractID: usedContracts[fcid].ID,
							SectorID:   sectorIDs[sectorIdx],
						})
					} else {
						tx.log.Named("InsertObject").Warn("missing contract for shard",
							"contract", fcid,
							"root", shard.Root,
						)
					}
				}
			}
			sectorIdx++
		}
	}
	if err := tx.UpsertContractSectors(ctx, upsertContractSectors); err != nil {
		return err
	}
	return nil
}

type upsertSector struct {
	slabID    int64
	slabIndex int
	root      types.Hash256
}

func (tx *MainDatabaseTx) upsertSectors(ctx context.Context, sectors []upsertSector) ([]int64, error) {
	if len(sectors) == 0 {
		return nil, nil
	}

	// insert sectors - make sure to update last_insert_id in case of a
	// duplicate key to be able to retrieve the id
	insertSectorStmt, err := tx.Prepare(ctx, `INSERT INTO sectors (created_at, db_slab_id, slab_index, root)
								VALUES (?, ?, ?, ?) ON DUPLICATE KEY UPDATE id = last_insert_id(id)`)
	if err != nil {
		return nil, fmt.Errorf("failed to prepare statement to insert sector: %w", err)
	}
	defer insertSectorStmt.Close()

	querySectorSlabIDStmt, err := tx.Prepare(ctx, "SELECT db_slab_id FROM sectors WHERE id = ?")
	if err != nil {
		return nil, fmt.Errorf("failed to prepare statement to query slab id: %w", err)
	}
	defer querySectorSlabIDStmt.Close()

	var sectorIDs []int64
	for _, s := range sectors {
		var sectorID, slabID int64
		res, err := insertSectorStmt.Exec(ctx,
			time.Now(),
			s.slabID,
			s.slabIndex,
			s.root[:],
		)
		if err != nil {
			return nil, fmt.Errorf("failed to insert sector: %w", err)
		} else if sectorID, err = res.LastInsertId(); err != nil {
			return nil, fmt.Errorf("failed to fetch sector id: %w", err)
		} else if err := querySectorSlabIDStmt.QueryRow(ctx, sectorID).Scan(&slabID); err != nil {
			return nil, fmt.Errorf("failed to fetch slab id: %w", err)
		} else if slabID != s.slabID {
			return nil, fmt.Errorf("failed to insert sector for slab %v: already exists for slab %v", s.slabID, slabID)
		}
		sectorIDs = append(sectorIDs, sectorID)
	}
	return sectorIDs, nil
}<|MERGE_RESOLUTION|>--- conflicted
+++ resolved
@@ -83,8 +83,6 @@
 func (b *MainDatabase) InsertDirectories(ctx context.Context, tx sql.Tx, bucket, path string) (int64, error) {
 	mtx := b.wrapTxn(tx)
 	return mtx.InsertDirectoriesDeprecated(ctx, bucket, path)
-<<<<<<< HEAD
-=======
 }
 
 func (b *MainDatabase) SlabBuffers(ctx context.Context, tx sql.Tx) (filenames []string, err error) {
@@ -97,7 +95,6 @@
 		filenames = append(filenames, filepath.Join(b.partialSlabDir, buffer.Filename))
 	}
 	return
->>>>>>> 9742d269
 }
 
 func (b *MainDatabase) MakeDirsForPath(ctx context.Context, tx sql.Tx, path string) (int64, error) {
@@ -444,96 +441,6 @@
 	return err
 }
 
-<<<<<<< HEAD
-func (tx *MainDatabaseTx) InsertMultipartUpload(ctx context.Context, bucket, key string, ec object.EncryptionKey, mimeType string, metadata api.ObjectUserMetadata) (string, error) {
-	return ssql.InsertMultipartUpload(ctx, tx, bucket, key, ec, mimeType, metadata)
-}
-
-func (tx *MainDatabaseTx) InsertObject(ctx context.Context, bucket, key, contractSet string, o object.Object, mimeType, eTag string, md api.ObjectUserMetadata) error {
-	// get bucket id
-	var bucketID int64
-	err := tx.QueryRow(ctx, "SELECT id FROM buckets WHERE buckets.name = ?", bucket).Scan(&bucketID)
-	if errors.Is(err, dsql.ErrNoRows) {
-		return api.ErrBucketNotFound
-	} else if err != nil {
-		return fmt.Errorf("failed to fetch bucket id: %w", err)
-	}
-
-	// insert object
-	objID, err := ssql.InsertObject(ctx, tx, key, bucketID, o.TotalSize(), o.Key, mimeType, eTag)
-	if err != nil {
-		return fmt.Errorf("failed to insert object: %w", err)
-	}
-
-	// insert slabs
-	if err := tx.insertSlabs(ctx, &objID, nil, contractSet, o.Slabs); err != nil {
-		return fmt.Errorf("failed to insert slabs: %w", err)
-	}
-
-	// insert metadata
-	if err := ssql.InsertMetadata(ctx, tx, &objID, nil, md); err != nil {
-		return fmt.Errorf("failed to insert object metadata: %w", err)
-	}
-	return nil
-}
-
-func (tx *MainDatabaseTx) InsertDirectoriesDeprecated(ctx context.Context, bucket, path string) (int64, error) {
-	// sanity check input
-	if !strings.HasPrefix(path, "/") {
-		return 0, errors.New("path has to have a leading slash")
-	} else if bucket == "" {
-		return 0, errors.New("bucket cannot be empty")
-	}
-
-	// fetch bucket
-	var bucketID int64
-	err := tx.QueryRow(ctx, "SELECT id FROM buckets WHERE buckets.name = ?", bucket).Scan(&bucketID)
-	if errors.Is(err, dsql.ErrNoRows) {
-		return 0, fmt.Errorf("bucket '%v' not found: %w", bucket, api.ErrBucketNotFound)
-	} else if err != nil {
-		return 0, fmt.Errorf("failed to fetch bucket id: %w", err)
-	}
-
-	// prepare statements
-	insertDirStmt, err := tx.Prepare(ctx, "INSERT INTO directories (created_at, db_bucket_id, db_parent_id, name) VALUES (?, ?, ?, ?)")
-	if err != nil {
-		return 0, fmt.Errorf("failed to prepare statement: %w", err)
-	}
-	defer insertDirStmt.Close()
-
-	queryDirStmt, err := tx.Prepare(ctx, "SELECT id FROM directories WHERE db_bucket_id = ? AND name = ? FOR UPDATE")
-	if err != nil {
-		return 0, fmt.Errorf("failed to prepare statement: %w", err)
-	}
-	defer queryDirStmt.Close()
-
-	// insert directories for give path
-	var dirID *int64
-	for _, dir := range object.Directories(path) {
-		// check if the directory exists
-		var existingID int64
-		if err := queryDirStmt.QueryRow(ctx, bucketID, dir).Scan(&existingID); err != nil && !errors.Is(err, dsql.ErrNoRows) {
-			return 0, fmt.Errorf("failed to fetch directory id %v: %w", dir, err)
-		} else if existingID > 0 {
-			dirID = &existingID
-			continue
-		}
-
-		// insert directory
-		var insertedID int64
-		if _, err := insertDirStmt.Exec(ctx, time.Now(), bucketID, dirID, dir); err != nil {
-			return 0, fmt.Errorf("failed to create directory %v: %w", dir, err)
-		} else if err := queryDirStmt.QueryRow(ctx, bucketID, dir).Scan(&insertedID); err != nil {
-			return 0, fmt.Errorf("failed to fetch directory id %v: %w", dir, err)
-		} else if insertedID == 0 {
-			return 0, fmt.Errorf("dir we just created doesn't exist - shouldn't happen")
-		}
-		dirID = &insertedID
-	}
-	return *dirID, nil
-}
-
-=======
 func (tx *MainDatabaseTx) InsertBufferedSlab(ctx context.Context, fileName string, ec object.EncryptionKey, minShards, totalShards uint8) (int64, error) {
 	return ssql.InsertBufferedSlab(ctx, tx, fileName, ec, minShards, totalShards)
 }
@@ -570,7 +477,6 @@
 	return nil
 }
 
->>>>>>> 9742d269
 func (tx *MainDatabaseTx) InvalidateSlabHealthByFCID(ctx context.Context, fcids []types.FileContractID, limit int64) (int64, error) {
 	if len(fcids) == 0 {
 		return 0, nil
