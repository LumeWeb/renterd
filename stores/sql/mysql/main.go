package mysql

import (
	"context"
	dsql "database/sql"
	"encoding/hex"
	"encoding/json"
	"errors"
	"fmt"
	"strings"
	"time"
	"unicode/utf8"

	"go.sia.tech/core/types"
	"go.sia.tech/coreutils/syncer"
	"go.sia.tech/coreutils/wallet"
	"go.sia.tech/renterd/api"
	"go.sia.tech/renterd/internal/gouging"
	"go.sia.tech/renterd/object"
	ssql "go.sia.tech/renterd/stores/sql"
	"go.sia.tech/renterd/webhooks"
	"lukechampine.com/frand"

	"go.sia.tech/renterd/internal/sql"

	"go.uber.org/zap"
)

const (
	batchSizeInsertSectors = 500
)

type (
	MainDatabase struct {
		db  *sql.DB
		log *zap.SugaredLogger
	}

	MainDatabaseTx struct {
		sql.Tx
		log *zap.SugaredLogger
	}
)

// NewMainDatabase creates a new MySQL backend.
func NewMainDatabase(db *dsql.DB, log *zap.Logger, lqd, ltd time.Duration) (*MainDatabase, error) {
	log = log.Named("main")
	store, err := sql.NewDB(db, log, deadlockMsgs, lqd, ltd)
	return &MainDatabase{
		db:  store,
		log: log.Sugar(),
	}, err
}

func (b *MainDatabase) ApplyMigration(ctx context.Context, fn func(tx sql.Tx) (bool, error)) error {
	return applyMigration(ctx, b.db, fn)
}

func (b *MainDatabase) Close() error {
	return b.db.Close()
}

func (b *MainDatabase) CreateMigrationTable(ctx context.Context) error {
	return createMigrationTable(ctx, b.db)
}

func (b *MainDatabase) DB() *sql.DB {
	return b.db
}

func (b *MainDatabase) LoadSlabBuffers(ctx context.Context) ([]ssql.LoadedSlabBuffer, []string, error) {
	return ssql.LoadSlabBuffers(ctx, b.db)
}

func (b *MainDatabase) InsertDirectories(ctx context.Context, tx sql.Tx, bucket, path string) (int64, error) {
	mtx := b.wrapTxn(tx)
	return mtx.InsertDirectories(ctx, bucket, path)
}

func (b *MainDatabase) MakeDirsForPath(ctx context.Context, tx sql.Tx, path string) (int64, error) {
	mtx := b.wrapTxn(tx)
	return mtx.MakeDirsForPathDeprecated(ctx, path)
}

func (b *MainDatabase) Migrate(ctx context.Context) error {
	return sql.PerformMigrations(ctx, b, migrationsFs, "main", sql.MainMigrations(ctx, b, migrationsFs, b.log))
}

func (b *MainDatabase) Transaction(ctx context.Context, fn func(tx ssql.DatabaseTx) error) error {
	return b.db.Transaction(ctx, func(tx sql.Tx) error {
		return fn(b.wrapTxn(tx))
	})
}

func (b *MainDatabase) UpdateSetting(ctx context.Context, tx sql.Tx, key, value string) error {
	mtx := b.wrapTxn(tx)
	return mtx.UpdateSetting(ctx, key, value)
}

func (b *MainDatabase) Version(ctx context.Context) (string, string, error) {
	return version(ctx, b.db)
}

func (b *MainDatabase) wrapTxn(tx sql.Tx) *MainDatabaseTx {
	return &MainDatabaseTx{tx, b.log.Named(hex.EncodeToString(frand.Bytes(16)))}
}

func (tx *MainDatabaseTx) AbortMultipartUpload(ctx context.Context, bucket, key string, uploadID string) error {
	return ssql.AbortMultipartUpload(ctx, tx, bucket, key, uploadID)
}

func (tx *MainDatabaseTx) Accounts(ctx context.Context, owner string) ([]api.Account, error) {
	return ssql.Accounts(ctx, tx, owner)
}

func (tx *MainDatabaseTx) AddMultipartPart(ctx context.Context, bucket, path, contractSet, eTag, uploadID string, partNumber int, slices object.SlabSlices) error {
	// fetch contract set
	var csID int64
	err := tx.QueryRow(ctx, "SELECT id FROM contract_sets WHERE name = ?", contractSet).
		Scan(&csID)
	if errors.Is(err, dsql.ErrNoRows) {
		return api.ErrContractSetNotFound
	} else if err != nil {
		return fmt.Errorf("failed to fetch contract set id: %w", err)
	}

	// find multipart upload
	var muID int64
	err = tx.QueryRow(ctx, "SELECT id FROM multipart_uploads WHERE upload_id = ?", uploadID).
		Scan(&muID)
	if err != nil {
		return fmt.Errorf("failed to fetch multipart upload: %w", err)
	}

	// delete a potentially existing part
	_, err = tx.Exec(ctx, "DELETE FROM multipart_parts WHERE db_multipart_upload_id = ? AND part_number = ?",
		muID, partNumber)
	if err != nil {
		return fmt.Errorf("failed to delete existing part: %w", err)
	}

	// insert new part
	var size uint64
	for _, slice := range slices {
		size += uint64(slice.Length)
	}
	var partID int64
	res, err := tx.Exec(ctx, "INSERT INTO multipart_parts (created_at, etag, part_number, size, db_multipart_upload_id) VALUES (?, ?, ?, ?, ?)",
		time.Now(), eTag, partNumber, size, muID)
	if err != nil {
		return fmt.Errorf("failed to insert part: %w", err)
	} else if partID, err = res.LastInsertId(); err != nil {
		return fmt.Errorf("failed to fetch part id: %w", err)
	}

	// create slices
	return tx.insertSlabs(ctx, nil, &partID, contractSet, slices)
}

func (tx *MainDatabaseTx) AddPeer(ctx context.Context, addr string) error {
	_, err := tx.Exec(ctx,
		"INSERT IGNORE INTO syncer_peers (address, first_seen, last_connect, synced_blocks, sync_duration) VALUES (?, ?, ?, ?, ?)",
		addr,
		ssql.UnixTimeMS(time.Now()),
		ssql.UnixTimeMS(time.Time{}),
		0,
		0,
	)
	return err
}

func (tx *MainDatabaseTx) AddWebhook(ctx context.Context, wh webhooks.Webhook) error {
	headers := "{}"
	if len(wh.Headers) > 0 {
		h, err := json.Marshal(wh.Headers)
		if err != nil {
			return fmt.Errorf("failed to marshal headers: %w", err)
		}
		headers = string(h)
	}
	_, err := tx.Exec(ctx, "INSERT INTO webhooks (created_at, module, event, url, headers) VALUES (?, ?, ?, ?, ?) ON DUPLICATE KEY UPDATE headers = VALUES(headers)",
		time.Now(), wh.Module, wh.Event, wh.URL, headers)
	if err != nil {
		return fmt.Errorf("failed to insert webhook: %w", err)
	}
	return nil
}

func (tx *MainDatabaseTx) AncestorContracts(ctx context.Context, fcid types.FileContractID, startHeight uint64) ([]api.ContractMetadata, error) {
	return ssql.AncestorContracts(ctx, tx, fcid, startHeight)
}

func (tx *MainDatabaseTx) ArchiveContract(ctx context.Context, fcid types.FileContractID, reason string) error {
	return ssql.ArchiveContract(ctx, tx, fcid, reason)
}

func (tx *MainDatabaseTx) Autopilot(ctx context.Context, id string) (api.Autopilot, error) {
	return ssql.Autopilot(ctx, tx, id)
}

func (tx *MainDatabaseTx) Autopilots(ctx context.Context) ([]api.Autopilot, error) {
	return ssql.Autopilots(ctx, tx)
}

func (tx *MainDatabaseTx) BanPeer(ctx context.Context, addr string, duration time.Duration, reason string) error {
	cidr, err := ssql.NormalizePeer(addr)
	if err != nil {
		return err
	}

	_, err = tx.Exec(ctx,
		"INSERT INTO syncer_bans (created_at, net_cidr, expiration, reason) VALUES (?, ?, ?, ?) ON DUPLICATE KEY UPDATE expiration = VALUES(expiration), reason = VALUES(reason)",
		time.Now(),
		cidr,
		ssql.UnixTimeMS(time.Now().Add(duration)),
		reason,
	)
	return err
}

func (tx *MainDatabaseTx) Bucket(ctx context.Context, bucket string) (api.Bucket, error) {
	return ssql.Bucket(ctx, tx, bucket)
}

func (tx *MainDatabaseTx) Buckets(ctx context.Context) ([]api.Bucket, error) {
	return ssql.Buckets(ctx, tx)
}

func (tx *MainDatabaseTx) CharLengthExpr() string {
	return "CHAR_LENGTH"
}

func (tx *MainDatabaseTx) CompleteMultipartUpload(ctx context.Context, bucket, key, uploadID string, parts []api.MultipartCompletedPart, opts api.CompleteMultipartOptions) (string, error) {
	mpu, neededParts, size, eTag, err := ssql.MultipartUploadForCompletion(ctx, tx, bucket, key, uploadID, parts)
	if err != nil {
		return "", fmt.Errorf("failed to fetch multipart upload: %w", err)
	}

	// create the directory.
	dirID, err := tx.InsertDirectories(ctx, bucket, key)
	if err != nil {
		return "", fmt.Errorf("failed to create directory for key %s: %w", key, err)
	}

	// create the object
	objID, err := ssql.InsertObject(ctx, tx, key, dirID, mpu.BucketID, size, mpu.EC, mpu.MimeType, eTag)
	if err != nil {
		return "", fmt.Errorf("failed to insert object: %w", err)
	}

	// update slices
	updateSlicesStmt, err := tx.Prepare(ctx, `
			UPDATE slices s
			INNER JOIN multipart_parts mpp ON s.db_multipart_part_id = mpp.id
			SET s.db_object_id = ?,
				s.db_multipart_part_id = NULL,
				s.object_index = s.object_index + ?
			WHERE mpp.id = ?
	`)
	if err != nil {
		return "", fmt.Errorf("failed to prepare statement to update slices: %w", err)
	}
	defer updateSlicesStmt.Close()

	var updatedSlices int64
	for _, part := range neededParts {
		res, err := updateSlicesStmt.Exec(ctx, objID, updatedSlices, part.ID)
		if err != nil {
			return "", fmt.Errorf("failed to update slices: %w", err)
		}
		n, err := res.RowsAffected()
		if err != nil {
			return "", fmt.Errorf("failed to get rows affected: %w", err)
		}
		updatedSlices += n
	}

	// create/update metadata
	if err := ssql.InsertMetadata(ctx, tx, &objID, nil, opts.Metadata); err != nil {
		return "", fmt.Errorf("failed to insert object metadata: %w", err)
	}
	_, err = tx.Exec(ctx, "UPDATE object_user_metadata SET db_multipart_upload_id = NULL, db_object_id = ? WHERE db_multipart_upload_id = ?",
		objID, mpu.ID)
	if err != nil {
		return "", fmt.Errorf("failed to update object metadata: %w", err)
	}

	// delete the multipart upload
	if _, err := tx.Exec(ctx, "DELETE FROM multipart_uploads WHERE id = ?", mpu.ID); err != nil {
		return "", fmt.Errorf("failed to delete multipart upload: %w", err)
	}

	return eTag, nil
}

func (tx *MainDatabaseTx) Contract(ctx context.Context, fcid types.FileContractID) (api.ContractMetadata, error) {
	return ssql.Contract(ctx, tx, fcid)
}

func (tx *MainDatabaseTx) ContractRoots(ctx context.Context, fcid types.FileContractID) ([]types.Hash256, error) {
	return ssql.ContractRoots(ctx, tx, fcid)
}

func (tx *MainDatabaseTx) Contracts(ctx context.Context, opts api.ContractsOpts) ([]api.ContractMetadata, error) {
	return ssql.Contracts(ctx, tx, opts)
}

func (tx *MainDatabaseTx) ContractSetID(ctx context.Context, contractSet string) (int64, error) {
	return ssql.ContractSetID(ctx, tx, contractSet)
}

func (tx *MainDatabaseTx) ContractSets(ctx context.Context) ([]string, error) {
	return ssql.ContractSets(ctx, tx)
}

func (tx *MainDatabaseTx) ContractSize(ctx context.Context, id types.FileContractID) (api.ContractSize, error) {
	return ssql.ContractSize(ctx, tx, id)
}

func (tx *MainDatabaseTx) ContractSizes(ctx context.Context) (map[types.FileContractID]api.ContractSize, error) {
	return ssql.ContractSizes(ctx, tx)
}

func (tx *MainDatabaseTx) CopyObject(ctx context.Context, srcBucket, dstBucket, srcKey, dstKey, mimeType string, metadata api.ObjectUserMetadata) (api.ObjectMetadata, error) {
	dstDirID, err := tx.InsertDirectories(ctx, dstBucket, dstKey)
	if err != nil {
		return api.ObjectMetadata{}, err
	}
	return ssql.CopyObject(ctx, tx, srcBucket, dstBucket, srcKey, dstKey, mimeType, metadata, dstDirID)
}

func (tx *MainDatabaseTx) CreateBucket(ctx context.Context, bucket string, bp api.BucketPolicy) error {
	policy, err := json.Marshal(bp)
	if err != nil {
		return err
	}
	res, err := tx.Exec(ctx, "INSERT INTO buckets (created_at, name, policy) VALUES (?, ?, ?) ON DUPLICATE KEY UPDATE id = id",
		time.Now(), bucket, policy)
	if err != nil {
		return fmt.Errorf("failed to create bucket: %w", err)
	} else if n, err := res.RowsAffected(); err != nil {
		return fmt.Errorf("failed to get rows affected: %w", err)
	} else if n == 0 {
		return api.ErrBucketExists
	}
	return nil
}

func (tx *MainDatabaseTx) DeleteHostSector(ctx context.Context, hk types.PublicKey, root types.Hash256) (int, error) {
	return ssql.DeleteHostSector(ctx, tx, hk, root)
}

func (tx *MainDatabaseTx) DeleteSetting(ctx context.Context, key string) error {
	return ssql.DeleteSetting(ctx, tx, key)
}

func (tx *MainDatabaseTx) DeleteWebhook(ctx context.Context, wh webhooks.Webhook) error {
	return ssql.DeleteWebhook(ctx, tx, wh)
}

func (tx *MainDatabaseTx) DeleteBucket(ctx context.Context, bucket string) error {
	return ssql.DeleteBucket(ctx, tx, bucket)
}

func (tx *MainDatabaseTx) DeleteObject(ctx context.Context, bucket string, key string) (bool, error) {
	// check if the object exists first to avoid unnecessary locking for the
	// common case
	var objID uint
	err := tx.QueryRow(ctx, "SELECT id FROM objects WHERE object_id = ? AND db_bucket_id = (SELECT id FROM buckets WHERE buckets.name = ?)", key, bucket).Scan(&objID)
	if errors.Is(err, dsql.ErrNoRows) {
		return false, nil
	} else if err != nil {
		return false, err
	}

	resp, err := tx.Exec(ctx, "DELETE FROM objects WHERE id = ?", objID)
	if err != nil {
		return false, err
	} else if n, err := resp.RowsAffected(); err != nil {
		return false, err
	} else {
		return n != 0, nil
	}
}

func (tx *MainDatabaseTx) DeleteObjects(ctx context.Context, bucket string, key string, limit int64) (bool, error) {
	resp, err := tx.Exec(ctx, `
	DELETE o
	FROM objects o
	JOIN (
		SELECT id
		FROM objects
		WHERE object_id LIKE ? AND db_bucket_id = (
		    SELECT id FROM buckets WHERE buckets.name = ?
		)
		LIMIT ?
	) AS limited ON o.id = limited.id`,
		key+"%", bucket, limit)
	if err != nil {
		return false, err
	} else if n, err := resp.RowsAffected(); err != nil {
		return false, err
	} else {
		return n != 0, nil
	}
}

func (tx *MainDatabaseTx) HostAllowlist(ctx context.Context) ([]types.PublicKey, error) {
	return ssql.HostAllowlist(ctx, tx)
}

func (tx *MainDatabaseTx) HostBlocklist(ctx context.Context) ([]string, error) {
	return ssql.HostBlocklist(ctx, tx)
}

func (tx *MainDatabaseTx) Hosts(ctx context.Context, opts api.HostOptions) ([]api.Host, error) {
	return ssql.Hosts(ctx, tx, opts)
}

func (tx *MainDatabaseTx) InsertBufferedSlab(ctx context.Context, fileName string, contractSetID int64, ec object.EncryptionKey, minShards, totalShards uint8) (int64, error) {
	return ssql.InsertBufferedSlab(ctx, tx, fileName, contractSetID, ec, minShards, totalShards)
}

func (tx *MainDatabaseTx) InsertDirectories(ctx context.Context, bucket, path string) (int64, error) {
	// sanity check input
	if !strings.HasPrefix(path, "/") {
		return 0, errors.New("path has to have a leading slash")
	} else if bucket == "" {
		return 0, errors.New("bucket cannot be empty")
	}

	// fetch bucket
	var bucketID int64
	err := tx.QueryRow(ctx, "SELECT id FROM buckets WHERE buckets.name = ?", bucket).Scan(&bucketID)
	if errors.Is(err, dsql.ErrNoRows) {
		return 0, fmt.Errorf("bucket '%v' not found: %w", bucket, api.ErrBucketNotFound)
	} else if err != nil {
		return 0, fmt.Errorf("failed to fetch bucket id: %w", err)
	}

	// prepare statements
	insertDirStmt, err := tx.Prepare(ctx, "INSERT INTO directories (created_at, db_bucket_id, db_parent_id, name) VALUES (?, ?, ?, ?)")
	if err != nil {
		return 0, fmt.Errorf("failed to prepare statement: %w", err)
	}
	defer insertDirStmt.Close()

	queryDirStmt, err := tx.Prepare(ctx, "SELECT id FROM directories WHERE db_bucket_id = ? AND name = ? FOR UPDATE")
	if err != nil {
		return 0, fmt.Errorf("failed to prepare statement: %w", err)
	}
	defer queryDirStmt.Close()

	// insert directories for give path
	var dirID *int64
	for _, dir := range object.Directories(path) {
		// check if the directory exists
		var existingID int64
		if err := queryDirStmt.QueryRow(ctx, bucketID, dir).Scan(&existingID); err != nil && !errors.Is(err, dsql.ErrNoRows) {
			return 0, fmt.Errorf("failed to fetch directory id %v: %w", dir, err)
		} else if existingID > 0 {
			dirID = &existingID
			continue
		}

		// insert directory
		var insertedID int64
		if _, err := insertDirStmt.Exec(ctx, time.Now(), bucketID, dirID, dir); err != nil {
			return 0, fmt.Errorf("failed to create directory %v: %w", dir, err)
		} else if err := queryDirStmt.QueryRow(ctx, bucketID, dir).Scan(&insertedID); err != nil {
			return 0, fmt.Errorf("failed to fetch directory id %v: %w", dir, err)
		} else if insertedID == 0 {
			return 0, fmt.Errorf("dir we just created doesn't exist - shouldn't happen")
		}
		dirID = &insertedID
	}
	return *dirID, nil
}

func (tx *MainDatabaseTx) InsertMultipartUpload(ctx context.Context, bucket, key string, ec object.EncryptionKey, mimeType string, metadata api.ObjectUserMetadata) (string, error) {
	return ssql.InsertMultipartUpload(ctx, tx, bucket, key, ec, mimeType, metadata)
}

func (tx *MainDatabaseTx) InsertObject(ctx context.Context, bucket, key, contractSet string, dirID int64, o object.Object, mimeType, eTag string, md api.ObjectUserMetadata) error {
	// get bucket id
	var bucketID int64
	err := tx.QueryRow(ctx, "SELECT id FROM buckets WHERE buckets.name = ?", bucket).Scan(&bucketID)
	if errors.Is(err, dsql.ErrNoRows) {
		return api.ErrBucketNotFound
	} else if err != nil {
		return fmt.Errorf("failed to fetch bucket id: %w", err)
	}

	// insert object
	objID, err := ssql.InsertObject(ctx, tx, key, dirID, bucketID, o.TotalSize(), o.Key, mimeType, eTag)
	if err != nil {
		return fmt.Errorf("failed to insert object: %w", err)
	}

	// insert slabs
	if err := tx.insertSlabs(ctx, &objID, nil, contractSet, o.Slabs); err != nil {
		return fmt.Errorf("failed to insert slabs: %w", err)
	}

	// insert metadata
	if err := ssql.InsertMetadata(ctx, tx, &objID, nil, md); err != nil {
		return fmt.Errorf("failed to insert object metadata: %w", err)
	}
	return nil
}

func (tx *MainDatabaseTx) InvalidateSlabHealthByFCID(ctx context.Context, fcids []types.FileContractID, limit int64) (int64, error) {
	if len(fcids) == 0 {
		return 0, nil
	}
	// prepare args
	var args []any
	for _, fcid := range fcids {
		args = append(args, ssql.FileContractID(fcid))
	}
	args = append(args, time.Now().Unix())
	args = append(args, limit)
	res, err := tx.Exec(ctx, fmt.Sprintf(`
		UPDATE slabs SET health_valid_until = 0 WHERE id in (
			SELECT *
			FROM (
				SELECT slabs.id
				FROM slabs
				INNER JOIN sectors se ON se.db_slab_id = slabs.id
				INNER JOIN contract_sectors cs ON cs.db_sector_id = se.id
				INNER JOIN contracts c ON c.id = cs.db_contract_id
				WHERE c.fcid IN (%s) AND slabs.health_valid_until >= ?
				LIMIT ?
			) slab_ids
		)
	`, strings.Repeat("?, ", len(fcids)-1)+"?"), args...)
	if err != nil {
		return 0, err
	}
	return res.RowsAffected()
}

func (tx *MainDatabaseTx) MakeDirsForPathDeprecated(ctx context.Context, path string) (int64, error) {
	// Create root dir.
	dirID := int64(1)
	if _, err := tx.Exec(ctx, "INSERT IGNORE INTO directories (id, name, db_parent_id) VALUES (?, '/', NULL)", dirID); err != nil {
		return 0, fmt.Errorf("failed to create root directory: %w", err)
	}

	path = strings.TrimSuffix(path, "/")
	if path == "/" {
		return dirID, nil
	}

	// Create remaining directories.
	insertDirStmt, err := tx.Prepare(ctx, "INSERT INTO directories (name, db_parent_id) VALUES (?, ?) ON DUPLICATE KEY UPDATE id = last_insert_id(id)")
	if err != nil {
		return 0, fmt.Errorf("failed to prepare statement to insert dir: %w", err)
	}
	defer insertDirStmt.Close()

	for i := 0; i < utf8.RuneCountInString(path); i++ {
		if path[i] != '/' {
			continue
		}
		dir := path[:i+1]
		if dir == "/" {
			continue
		}
		if res, err := insertDirStmt.Exec(ctx, dir, dirID); err != nil {
			return 0, fmt.Errorf("failed to create directory %v: %w", dir, err)
		} else if dirID, err = res.LastInsertId(); err != nil {
			return 0, fmt.Errorf("failed to fetch directory id %v: %w", dir, err)
		}
	}
	return dirID, nil
}

func (tx *MainDatabaseTx) MarkPackedSlabUploaded(ctx context.Context, slab api.UploadedPackedSlab) (string, error) {
	return ssql.MarkPackedSlabUploaded(ctx, tx, slab)
}

func (tx *MainDatabaseTx) MultipartUpload(ctx context.Context, uploadID string) (api.MultipartUpload, error) {
	return ssql.MultipartUpload(ctx, tx, uploadID)
}

func (tx *MainDatabaseTx) MultipartUploadParts(ctx context.Context, bucket, key, uploadID string, marker int, limit int64) (api.MultipartListPartsResponse, error) {
	return ssql.MultipartUploadParts(ctx, tx, bucket, key, uploadID, marker, limit)
}

func (tx *MainDatabaseTx) MultipartUploads(ctx context.Context, bucket, prefix, keyMarker, uploadIDMarker string, limit int) (api.MultipartListUploadsResponse, error) {
	return ssql.MultipartUploads(ctx, tx, bucket, prefix, keyMarker, uploadIDMarker, limit)
}

func (tx *MainDatabaseTx) Object(ctx context.Context, bucket, key string) (api.Object, error) {
	return ssql.Object(ctx, tx, bucket, key)
}

func (tx *MainDatabaseTx) Objects(ctx context.Context, bucket, prefix, substring, delim, sortBy, sortDir, marker string, limit int, slabEncryptionKey object.EncryptionKey) (api.ObjectsResponse, error) {
	return ssql.Objects(ctx, tx, bucket, prefix, substring, delim, sortBy, sortDir, marker, limit, slabEncryptionKey)
}

func (tx *MainDatabaseTx) ObjectMetadata(ctx context.Context, bucket, key string) (api.Object, error) {
	return ssql.ObjectMetadata(ctx, tx, bucket, key)
}

func (tx *MainDatabaseTx) ObjectsStats(ctx context.Context, opts api.ObjectsStatsOpts) (api.ObjectsStatsResponse, error) {
	return ssql.ObjectsStats(ctx, tx, opts)
}

func (tx *MainDatabaseTx) PeerBanned(ctx context.Context, addr string) (bool, error) {
	return ssql.PeerBanned(ctx, tx, addr)
}

func (tx *MainDatabaseTx) PeerInfo(ctx context.Context, addr string) (syncer.PeerInfo, error) {
	return ssql.PeerInfo(ctx, tx, addr)
}

func (tx *MainDatabaseTx) Peers(ctx context.Context) ([]syncer.PeerInfo, error) {
	return ssql.Peers(ctx, tx)
}

func (tx *MainDatabaseTx) ProcessChainUpdate(ctx context.Context, fn func(ssql.ChainUpdateTx) error) error {
	return fn(&chainUpdateTx{
		ctx: ctx,
		tx:  tx,
		l:   tx.log.Named("ProcessChainUpdate"),
	})
}

func (tx *MainDatabaseTx) PrunableContractRoots(ctx context.Context, fcid types.FileContractID, roots []types.Hash256) (indices []uint64, err error) {
	// build tmp table name
	tmpTable := strings.ReplaceAll(fmt.Sprintf("tmp_host_roots_%s", fcid.String()[:8]), ":", "_")

	// create temporary table
	_, err = tx.Exec(ctx, fmt.Sprintf(`
DROP TABLE IF EXISTS %s;
CREATE TEMPORARY TABLE %s (idx INT, root varbinary(32)) ENGINE=MEMORY;
CREATE INDEX %s_idx ON %s (root(32));`, tmpTable, tmpTable, tmpTable, tmpTable))
	if err != nil {
		return nil, fmt.Errorf("failed to create temporary table: %w", err)
	}

	// defer removal
	defer func() {
		if _, err := tx.Exec(ctx, fmt.Sprintf(`DROP TABLE %s;`, tmpTable)); err != nil {
			tx.log.Warnw("failed to drop temporary table", zap.Error(err))
		}
	}()

	// insert roots in batches
	for i := 0; i < len(roots); i += batchSizeInsertSectors {
		end := i + batchSizeInsertSectors
		if end > len(roots) {
			end = len(roots)
		}

		var params []interface{}
		for i, r := range roots[i:end] {
			params = append(params, uint64(i), ssql.Hash256(r))
		}

		_, err = tx.Exec(ctx, fmt.Sprintf(`INSERT INTO %s (idx, root) VALUES %s`, tmpTable, strings.TrimSuffix(strings.Repeat("(?, ?), ", end-i), ", ")), params...)
		if err != nil {
			return nil, fmt.Errorf("failed to insert into roots into temporary table: %w", err)
		}
	}

	// execute query
	rows, err := tx.Query(ctx, fmt.Sprintf(`SELECT idx FROM %s tmp LEFT JOIN sectors s ON s.root = tmp.root WHERE s.root IS NULL`, tmpTable))
	if err != nil {
		return nil, fmt.Errorf("failed to fetch contract roots: %w", err)
	}
	defer rows.Close()

	// fetch indices
	for rows.Next() {
		var idx uint64
		if err := rows.Scan(&idx); err != nil {
			return nil, fmt.Errorf("failed to scan root index: %w", err)
		}
		indices = append(indices, idx)
	}
	return
}

func (tx *MainDatabaseTx) PruneEmptydirs(ctx context.Context) error {
	stmt, err := tx.Prepare(ctx, `
	DELETE
	FROM directories
	WHERE directories.id != 1
	AND NOT EXISTS (SELECT 1 FROM objects WHERE objects.db_directory_id = directories.id)
	AND NOT EXISTS (SELECT 1 FROM (SELECT 1 FROM directories AS d WHERE d.db_parent_id = directories.id) i)
	`)
	if err != nil {
		return err
	}
	defer stmt.Close()
	for {
		res, err := stmt.Exec(ctx)
		if err != nil {
			return err
		} else if n, err := res.RowsAffected(); err != nil {
			return err
		} else if n == 0 {
			return nil
		}
	}
}

func (tx *MainDatabaseTx) PruneSlabs(ctx context.Context, limit int64) (int64, error) {
	res, err := tx.Exec(ctx, `
	DELETE FROM slabs
	WHERE id IN (
    SELECT id
    FROM (
        SELECT slabs.id
        FROM slabs
        WHERE NOT EXISTS (
            SELECT 1 FROM slices WHERE slices.db_slab_id = slabs.id
        )
        AND slabs.db_buffered_slab_id IS NULL
        LIMIT ?
    ) AS limited
	)`, limit)
	if err != nil {
		return 0, err
	}
	return res.RowsAffected()
}

func (tx *MainDatabaseTx) PutContract(ctx context.Context, c api.ContractMetadata) error {
	// validate metadata
	var state ssql.ContractState
	if err := state.LoadString(c.State); err != nil {
		return err
	} else if c.ID == (types.FileContractID{}) {
		return errors.New("contract id is required")
	} else if c.HostKey == (types.PublicKey{}) {
		return errors.New("host key is required")
	}

	// fetch host id
	var hostID int64
	err := tx.QueryRow(ctx, `SELECT id FROM hosts WHERE public_key = ?`, ssql.PublicKey(c.HostKey)).Scan(&hostID)
	if errors.Is(err, dsql.ErrNoRows) {
		return api.ErrHostNotFound
	}

	// update contract
	_, err = tx.Exec(ctx, `
INSERT INTO contracts (
	created_at, fcid, host_id, host_key, v2,
	archival_reason, proof_height, renewed_from, renewed_to, revision_height, revision_number, size, start_height, state, window_start, window_end,
	contract_price, initial_renter_funds,
	delete_spending, fund_account_spending, sector_roots_spending, upload_spending
) VALUES (?, ?, ?, ?, ?, ?, ?, ?, ?, ?, ?, ?, ?, ?, ?, ?, ?, ?, ?, ?, ?, ?)
ON DUPLICATE KEY UPDATE
	created_at = VALUES(created_at), fcid = VALUES(fcid), host_id = VALUES(host_id), host_key = VALUES(host_key), v2 = VALUES(v2),
	archival_reason = VALUES(archival_reason), proof_height = VALUES(proof_height), renewed_from = VALUES(renewed_from), renewed_to = VALUES(renewed_to), revision_height = VALUES(revision_height), revision_number = VALUES(revision_number), size = VALUES(size), start_height = VALUES(start_height), state = VALUES(state), window_start = VALUES(window_start), window_end = VALUES(window_end),
	contract_price = VALUES(contract_price), initial_renter_funds = VALUES(initial_renter_funds),
	delete_spending = VALUES(delete_spending), fund_account_spending = VALUES(fund_account_spending), sector_roots_spending = VALUES(sector_roots_spending), upload_spending = VALUES(upload_spending)`,
		time.Now(), ssql.FileContractID(c.ID), hostID, ssql.PublicKey(c.HostKey), c.V2,
		ssql.NullableString(c.ArchivalReason), c.ProofHeight, ssql.FileContractID(c.RenewedFrom), ssql.FileContractID(c.RenewedTo), c.RevisionHeight, c.RevisionNumber, c.Size, c.StartHeight, state, c.WindowStart, c.WindowEnd,
		ssql.Currency(c.ContractPrice), ssql.Currency(c.InitialRenterFunds),
		ssql.Currency(c.Spending.Deletions), ssql.Currency(c.Spending.FundAccount), ssql.Currency(c.Spending.SectorRoots), ssql.Currency(c.Spending.Uploads),
	)
	if err != nil {
		return fmt.Errorf("failed to update contract: %w", err)
	}
	return nil
}

func (tx *MainDatabaseTx) RecordContractSpending(ctx context.Context, fcid types.FileContractID, revisionNumber, size uint64, newSpending api.ContractSpending) error {
	return ssql.RecordContractSpending(ctx, tx, fcid, revisionNumber, size, newSpending)
}

func (tx *MainDatabaseTx) RecordHostScans(ctx context.Context, scans []api.HostScan) error {
	return ssql.RecordHostScans(ctx, tx, scans)
}

func (tx *MainDatabaseTx) RecordPriceTables(ctx context.Context, priceTableUpdates []api.HostPriceTableUpdate) error {
	return ssql.RecordPriceTables(ctx, tx, priceTableUpdates)
}

func (tx *MainDatabaseTx) RemoveContractSet(ctx context.Context, contractSet string) error {
	return ssql.RemoveContractSet(ctx, tx, contractSet)
}

func (tx *MainDatabaseTx) RemoveOfflineHosts(ctx context.Context, minRecentFailures uint64, maxDownTime time.Duration) (int64, error) {
	return ssql.RemoveOfflineHosts(ctx, tx, minRecentFailures, maxDownTime)
}

func (tx *MainDatabaseTx) RenameDirectories(ctx context.Context, bucket, prefixOld, prefixNew string) (int64, error) {
	return ssql.RenameDirectories(ctx, tx, bucket, prefixOld, prefixNew)
}

func (tx *MainDatabaseTx) RenameObject(ctx context.Context, bucket, keyOld, keyNew string, dirID int64, force bool) error {
	if force {
		// delete potentially existing object at destination
		if _, err := tx.DeleteObject(ctx, bucket, keyNew); err != nil {
			return fmt.Errorf("RenameObject: failed to delete object: %w", err)
		}
	} else {
		var exists bool
		if err := tx.QueryRow(ctx, "SELECT EXISTS (SELECT 1 FROM objects WHERE object_id = ? AND db_bucket_id = (SELECT id FROM buckets WHERE buckets.name = ?))", keyNew, bucket).Scan(&exists); err != nil {
			return err
		} else if exists {
			return api.ErrObjectExists
		}
	}
	resp, err := tx.Exec(ctx, `UPDATE objects SET object_id = ?, db_directory_id = ? WHERE object_id = ? AND db_bucket_id = (SELECT id FROM buckets WHERE buckets.name = ?)`, keyNew, dirID, keyOld, bucket)
	if err != nil {
		return err
	} else if n, err := resp.RowsAffected(); err != nil {
		return err
	} else if n == 0 {
		return fmt.Errorf("%w: key %v", api.ErrObjectNotFound, keyOld)
	}
	return nil
}

func (tx *MainDatabaseTx) RenameObjects(ctx context.Context, bucket, prefixOld, prefixNew string, dirID int64, force bool) error {
	if force {
		// delete where bucket matches, where object_id is prefixed by the old
		// prefix (case sensitive) and directories that exactly match the new
		// prefix, otherwise the update conflicts
		query := `
		DELETE
		FROM objects
		WHERE
			db_bucket_id = (SELECT id FROM buckets WHERE buckets.name = ?) AND
			(
				object_id IN (
					SELECT *
					FROM (
						SELECT CONCAT(?, SUBSTR(object_id, ?))
						FROM objects
						WHERE object_id LIKE ?
						AND SUBSTR(object_id, 1, ?) = ?
					) as i
				) OR (object_id = ? AND size = 0)
			)`
		args := []any{
			bucket,
			prefixNew, utf8.RuneCountInString(prefixOld) + 1,
			prefixOld + "%",
			utf8.RuneCountInString(prefixOld), prefixOld,
			prefixOld,
		}
		_, err := tx.Exec(ctx, query, args...)
		if err != nil {
			return err
		}
	}

	// update objects where bucket matches, where the object_id is prefixed by
	// the old prefix (case sensitive) and it doesn't exactly match the new
	// prefix, we update the object_id at all times but only update directory_id
	// only when the object is an immediate child (no slash in suffix)
	query := `
		UPDATE objects
		SET object_id = CONCAT(?, SUBSTR(object_id, ?)),
		db_directory_id = CASE INSTR(SUBSTR(object_id, ?), "/") WHEN 0 THEN ? ELSE db_directory_id END
		WHERE object_id LIKE ?
		AND SUBSTR(object_id, 1, ?) = ?
		AND object_id != ?
		AND db_bucket_id = (SELECT id FROM buckets WHERE buckets.name = ?)`

	args := []any{
		prefixNew, utf8.RuneCountInString(prefixOld) + 1,
		utf8.RuneCountInString(prefixOld) + 1, dirID,
		prefixOld + "%",
		utf8.RuneCountInString(prefixOld), prefixOld,
		prefixNew,
		bucket,
	}
	resp, err := tx.Exec(ctx, query, args...)
	if err != nil && strings.Contains(err.Error(), "Duplicate entry") {
		return api.ErrObjectExists
	} else if err != nil {
		return err
	} else if n, err := resp.RowsAffected(); err != nil {
		return err
	} else if n == 0 {
		return fmt.Errorf("%w: prefix %v", api.ErrObjectNotFound, prefixOld)
	}
	return nil
}

func (tx *MainDatabaseTx) RenewedContract(ctx context.Context, renewedFrom types.FileContractID) (api.ContractMetadata, error) {
	return ssql.RenewedContract(ctx, tx, renewedFrom)
}

func (tx *MainDatabaseTx) ResetChainState(ctx context.Context) error {
	return ssql.ResetChainState(ctx, tx.Tx)
}

func (tx *MainDatabaseTx) ResetLostSectors(ctx context.Context, hk types.PublicKey) error {
	return ssql.ResetLostSectors(ctx, tx, hk)
}

func (tx MainDatabaseTx) SaveAccounts(ctx context.Context, accounts []api.Account) error {
	// clean_shutdown = 1 after save
	stmt, err := tx.Prepare(ctx, `
		INSERT INTO ephemeral_accounts (created_at, account_id, clean_shutdown, host, balance, drift, requires_sync, owner)
		VAlUES (?, ?, ?, ?, ?, ?, ?, ?)
		ON DUPLICATE KEY UPDATE
		account_id = VALUES(account_id),
		clean_shutdown = VALUES(clean_shutdown),
		host = VALUES(host),
		balance = VALUES(balance),
		drift = VALUES(drift),
		requires_sync = VALUES(requires_sync)
	`)
	if err != nil {
		return err
	}
	defer stmt.Close()

	for _, acc := range accounts {
		res, err := stmt.Exec(ctx, time.Now(), (ssql.PublicKey)(acc.ID), acc.CleanShutdown, (ssql.PublicKey)(acc.HostKey), (*ssql.BigInt)(acc.Balance), (*ssql.BigInt)(acc.Drift), acc.RequiresSync, acc.Owner)
		if err != nil {
			return fmt.Errorf("failed to insert account %v: %w", acc.ID, err)
		} else if n, err := res.RowsAffected(); err != nil {
			return fmt.Errorf("failed to get rows affected: %w", err)
		} else if n != 1 && n != 2 { // 1 for insert, 2 for update
			return fmt.Errorf("expected 1 row affected, got %v", n)
		}
	}
	return nil
}

func (tx *MainDatabaseTx) ScanObjectMetadata(s ssql.Scanner, others ...any) (md api.ObjectMetadata, err error) {
	dst := []any{&md.Key, &md.Size, &md.Health, &md.MimeType, &md.ModTime, &md.ETag, &md.Bucket}
	dst = append(dst, others...)
	if err := s.Scan(dst...); err != nil {
		return api.ObjectMetadata{}, fmt.Errorf("failed to scan object metadata: %w", err)
	}
	return md, nil
}

func (tx *MainDatabaseTx) SelectObjectMetadataExpr() string {
	return "o.object_id, o.size, o.health, o.mime_type, o.created_at, o.etag, b.name"
}

func (tx *MainDatabaseTx) Setting(ctx context.Context, key string) (string, error) {
	return ssql.Setting(ctx, tx, key)
}

func (tx *MainDatabaseTx) Slab(ctx context.Context, key object.EncryptionKey) (object.Slab, error) {
	return ssql.Slab(ctx, tx, key)
}

func (tx *MainDatabaseTx) SlabBuffers(ctx context.Context) (map[string]string, error) {
	return ssql.SlabBuffers(ctx, tx)
}

func (tx *MainDatabaseTx) Tip(ctx context.Context) (types.ChainIndex, error) {
	return ssql.Tip(ctx, tx.Tx)
}

func (tx *MainDatabaseTx) UnhealthySlabs(ctx context.Context, healthCutoff float64, set string, limit int) ([]api.UnhealthySlab, error) {
	return ssql.UnhealthySlabs(ctx, tx, healthCutoff, set, limit)
}

func (tx *MainDatabaseTx) UnspentSiacoinElements(ctx context.Context) (elements []types.SiacoinElement, err error) {
	return ssql.UnspentSiacoinElements(ctx, tx.Tx)
}

func (tx *MainDatabaseTx) UpdateAutopilot(ctx context.Context, ap api.Autopilot) error {
	_, err := tx.Exec(ctx, `
		INSERT INTO autopilots (created_at, identifier, config, current_period)
		VALUES (?, ?, ?, ?)
		ON DUPLICATE KEY UPDATE
		config = VALUES(config),
		current_period = VALUES(current_period)
	`, time.Now(), ap.ID, (*ssql.AutopilotConfig)(&ap.Config), ap.CurrentPeriod)
	return err
}

func (tx *MainDatabaseTx) UpdateBucketPolicy(ctx context.Context, bucket string, bp api.BucketPolicy) error {
	return ssql.UpdateBucketPolicy(ctx, tx, bucket, bp)
}

func (tx *MainDatabaseTx) UpdateContract(ctx context.Context, fcid types.FileContractID, c api.ContractMetadata) error {
	return ssql.UpdateContract(ctx, tx, fcid, c)
}

func (tx *MainDatabaseTx) UpdateContractSet(ctx context.Context, name string, toAdd, toRemove []types.FileContractID) error {
	res, err := tx.Exec(ctx, "INSERT INTO contract_sets (name) VALUES (?) ON DUPLICATE KEY UPDATE id = last_insert_id(id)", name)
	if err != nil {
		return fmt.Errorf("failed to insert contract set: %w", err)
	}

	// if no changes are needed, return after creating the set
	if len(toAdd)+len(toRemove) == 0 {
		return nil
	}

	csID, err := res.LastInsertId()
	if err != nil {
		return fmt.Errorf("failed to fetch contract set id: %w", err)
	}

	prepareQuery := func(fcids []types.FileContractID) (string, []any) {
		args := []any{csID}
		query := strings.Repeat("?, ", len(fcids)-1) + "?"
		for _, fcid := range fcids {
			args = append(args, ssql.FileContractID(fcid))
		}
		return query, args
	}

	// remove unwanted contracts first
	if len(toRemove) > 0 {
		query, args := prepareQuery(toRemove)
		_, err = tx.Exec(ctx, fmt.Sprintf(`
			DELETE csc
			FROM contract_set_contracts csc
			INNER JOIN contracts c ON c.id = csc.db_contract_id
			WHERE csc.db_contract_set_id = ? AND c.fcid IN (%s)
		`, query), args...)
		if err != nil {
			return fmt.Errorf("failed to remove contracts: %w", err)
		}
	}

	// add new contracts
	if len(toAdd) > 0 {
		query, args := prepareQuery(toAdd)
		_, err = tx.Exec(ctx, fmt.Sprintf(`
			INSERT INTO contract_set_contracts (db_contract_set_id, db_contract_id)
			SELECT ?, c.id
			FROM contracts c
			WHERE c.fcid IN (%s)
			ON DUPLICATE KEY UPDATE db_contract_set_id = VALUES(db_contract_set_id)
		`, query), args...)
		if err != nil {
			return fmt.Errorf("failed to add contract set contracts: %w", err)
		}
	}
	return nil
}

func (tx *MainDatabaseTx) UpdateHostAllowlistEntries(ctx context.Context, add, remove []types.PublicKey, clear bool) error {
	if clear {
		if _, err := tx.Exec(ctx, "DELETE FROM host_allowlist_entries"); err != nil {
			return fmt.Errorf("failed to clear host allowlist entries: %w", err)
		}
	}

	if len(add) > 0 {
		insertStmt, err := tx.Prepare(ctx, "INSERT INTO host_allowlist_entries (entry) VALUES (?) ON DUPLICATE KEY UPDATE id = last_insert_id(id)")
		if err != nil {
			return fmt.Errorf("failed to prepare insert statement: %w", err)
		}
		defer insertStmt.Close()
		joinStmt, err := tx.Prepare(ctx, `
			INSERT IGNORE INTO host_allowlist_entry_hosts (db_allowlist_entry_id, db_host_id)
			SELECT ?, id FROM (
			SELECT id
			FROM hosts
			WHERE public_key = ?
		) AS _`)
		if err != nil {
			return fmt.Errorf("failed to prepare join statement: %w", err)
		}
		defer joinStmt.Close()

		for _, pk := range add {
			if res, err := insertStmt.Exec(ctx, ssql.PublicKey(pk)); err != nil {
				return fmt.Errorf("failed to insert host allowlist entry: %w", err)
			} else if entryID, err := res.LastInsertId(); err != nil {
				return fmt.Errorf("failed to fetch host allowlist entry id: %w", err)
			} else if _, err := joinStmt.Exec(ctx, entryID, ssql.PublicKey(pk)); err != nil {
				return fmt.Errorf("failed to join host allowlist entry: %w", err)
			}
		}
	}

	if !clear && len(remove) > 0 {
		deleteStmt, err := tx.Prepare(ctx, "DELETE FROM host_allowlist_entries WHERE entry = ?")
		if err != nil {
			return fmt.Errorf("failed to prepare delete statement: %w", err)
		}
		defer deleteStmt.Close()

		for _, pk := range remove {
			if _, err := deleteStmt.Exec(ctx, ssql.PublicKey(pk)); err != nil {
				return fmt.Errorf("failed to delete host allowlist entry: %w", err)
			}
		}
	}
	return nil
}

func (tx *MainDatabaseTx) UpdateHostBlocklistEntries(ctx context.Context, add, remove []string, clear bool) error {
	if clear {
		if _, err := tx.Exec(ctx, "DELETE FROM host_blocklist_entries"); err != nil {
			return fmt.Errorf("failed to clear host blocklist entries: %w", err)
		}
	}

	if len(add) > 0 {
		insertStmt, err := tx.Prepare(ctx, "INSERT INTO host_blocklist_entries (entry) VALUES (?) ON DUPLICATE KEY UPDATE id = last_insert_id(id)")
		if err != nil {
			return fmt.Errorf("failed to prepare insert statement: %w", err)
		}
		defer insertStmt.Close()
		joinStmt, err := tx.Prepare(ctx, `
		INSERT IGNORE INTO host_blocklist_entry_hosts (db_blocklist_entry_id, db_host_id)
		SELECT ?, id FROM (
			SELECT id
			FROM hosts
			WHERE net_address=? OR
			SUBSTRING_INDEX(net_address,':',1) = ? OR
			SUBSTRING_INDEX(net_address,':',1) LIKE ?
		) AS _
		`)
		if err != nil {
			return fmt.Errorf("failed to prepare join statement: %w", err)
		}
		defer joinStmt.Close()

		for _, entry := range add {
			if res, err := insertStmt.Exec(ctx, entry); err != nil {
				return fmt.Errorf("failed to insert host blocklist entry: %w", err)
			} else if entryID, err := res.LastInsertId(); err != nil {
				return fmt.Errorf("failed to fetch host blocklist entry id: %w", err)
			} else if _, err := joinStmt.Exec(ctx, entryID, entry, entry, fmt.Sprintf("%%.%s", entry)); err != nil {
				return fmt.Errorf("failed to join host blocklist entry: %w", err)
			}
		}
	}

	if !clear && len(remove) > 0 {
		deleteStmt, err := tx.Prepare(ctx, "DELETE FROM host_blocklist_entries WHERE entry = ?")
		if err != nil {
			return fmt.Errorf("failed to prepare delete statement: %w", err)
		}
		defer deleteStmt.Close()

		for _, entry := range remove {
			if _, err := deleteStmt.Exec(ctx, entry); err != nil {
				return fmt.Errorf("failed to delete host blocklist entry: %w", err)
			}
		}
	}
	return nil
}

func (tx *MainDatabaseTx) UpdateHostCheck(ctx context.Context, autopilot string, hk types.PublicKey, hc api.HostCheck) error {
	_, err := tx.Exec(ctx, `
		INSERT INTO host_checks (created_at, db_autopilot_id, db_host_id, usability_blocked, usability_offline, usability_low_score,
			usability_redundant_ip, usability_gouging, usability_not_accepting_contracts, usability_not_announced, usability_not_completing_scan,
			score_age, score_collateral, score_interactions, score_storage_remaining, score_uptime, score_version, score_prices,
			gouging_contract_err, gouging_download_err, gouging_gouging_err, gouging_prune_err, gouging_upload_err)
	    VALUES (?,
			(SELECT id FROM autopilots WHERE identifier = ?),
			(SELECT id FROM hosts WHERE public_key = ?),
			?, ?, ?, ?, ?, ?, ?, ?, ?, ?, ?, ?, ?, ?, ?, ?, ?, ?, ?, ?)
		ON DUPLICATE KEY UPDATE
			created_at = VALUES(created_at), db_autopilot_id = VALUES(db_autopilot_id), db_host_id = VALUES(db_host_id),
			usability_blocked = VALUES(usability_blocked), usability_offline = VALUES(usability_offline), usability_low_score = VALUES(usability_low_score),
			usability_redundant_ip = VALUES(usability_redundant_ip), usability_gouging = VALUES(usability_gouging), usability_not_accepting_contracts = VALUES(usability_not_accepting_contracts),
			usability_not_announced = VALUES(usability_not_announced), usability_not_completing_scan = VALUES(usability_not_completing_scan),
			score_age = VALUES(score_age), score_collateral = VALUES(score_collateral), score_interactions = VALUES(score_interactions),
			score_storage_remaining = VALUES(score_storage_remaining), score_uptime = VALUES(score_uptime), score_version = VALUES(score_version),
			score_prices = VALUES(score_prices), gouging_contract_err = VALUES(gouging_contract_err), gouging_download_err = VALUES(gouging_download_err),
			gouging_gouging_err = VALUES(gouging_gouging_err), gouging_prune_err = VALUES(gouging_prune_err), gouging_upload_err = VALUES(gouging_upload_err)
	`, time.Now(), autopilot, ssql.PublicKey(hk), hc.UsabilityBreakdown.Blocked, hc.UsabilityBreakdown.Offline, hc.UsabilityBreakdown.LowScore,
		hc.UsabilityBreakdown.RedundantIP, hc.UsabilityBreakdown.Gouging, hc.UsabilityBreakdown.NotAcceptingContracts, hc.UsabilityBreakdown.NotAnnounced, hc.UsabilityBreakdown.NotCompletingScan,
		hc.ScoreBreakdown.Age, hc.ScoreBreakdown.Collateral, hc.ScoreBreakdown.Interactions, hc.ScoreBreakdown.StorageRemaining, hc.ScoreBreakdown.Uptime, hc.ScoreBreakdown.Version, hc.ScoreBreakdown.Prices,
		hc.GougingBreakdown.ContractErr, hc.GougingBreakdown.DownloadErr, hc.GougingBreakdown.GougingErr, hc.GougingBreakdown.PruneErr, hc.GougingBreakdown.UploadErr,
	)
	if err != nil {
		return fmt.Errorf("failed to insert host check: %w", err)
	}
	return nil
}

func (tx *MainDatabaseTx) UpdatePeerInfo(ctx context.Context, addr string, fn func(*syncer.PeerInfo)) error {
	return ssql.UpdatePeerInfo(ctx, tx, addr, fn)
}

func (tx *MainDatabaseTx) UpdateSetting(ctx context.Context, key, value string) error {
	_, err := tx.Exec(ctx, "INSERT INTO settings (created_at, `key`, value) VALUES (?, ?, ?) ON DUPLICATE KEY UPDATE value = VALUES(value)",
		time.Now(), key, value)
	if err != nil {
		return fmt.Errorf("failed to update setting '%s': %w", key, err)
	}
	return nil
}

func (tx *MainDatabaseTx) UpdateSlab(ctx context.Context, key object.EncryptionKey, sectors []api.UploadedSector) error {
	return ssql.UpdateSlab(ctx, tx, key, sectors)
}

func (tx *MainDatabaseTx) UpdateSlabHealth(ctx context.Context, limit int64, minDuration, maxDuration time.Duration) (int64, error) {
	now := time.Now()
	if err := ssql.PrepareSlabHealth(ctx, tx, limit, now); err != nil {
		return 0, fmt.Errorf("failed to compute slab health: %w", err)
	}

	res, err := tx.Exec(ctx, "UPDATE slabs sla INNER JOIN slabs_health h ON sla.id = h.id SET sla.health = h.health, health_valid_until = (FLOOR(? + RAND() * (? - ?)))",
		now.Add(minDuration).Unix(), maxDuration.Seconds(), minDuration.Seconds())
	if err != nil {
		return 0, fmt.Errorf("failed to update slab health: %w", err)
	}

	_, err = tx.Exec(ctx, `
		UPDATE objects o
		INNER JOIN (
			SELECT sli.db_object_id as id, MIN(sla.health) as health
			FROM slabs sla
			INNER JOIN slices sli ON sli.db_slab_id = sla.id
			GROUP BY sli.db_object_id
		) AS object_health ON object_health.id = o.id
		SET o.health = object_health.health
		WHERE EXISTS (
			SELECT 1
			FROM slabs_health h
			INNER JOIN slices ON slices.db_slab_id = h.id
			WHERE slices.db_object_id = o.id
		)
		`)
	if err != nil {
		return 0, fmt.Errorf("failed to update object health: %w", err)
	}
	return res.RowsAffected()
}

<<<<<<< HEAD
func (tx *MainDatabaseTx) UsableHosts(ctx context.Context, gc gouging.Checker, offset, limit int) ([]api.HostInfo, error) {
	return ssql.UsableHosts(ctx, tx, gc, offset, limit)
=======
func (tx *MainDatabaseTx) UpsertContractSectors(ctx context.Context, contractSectors []ssql.ContractSector) error {
	if len(contractSectors) == 0 {
		return nil
	}

	// insert contract <-> sector links
	insertContractSectorStmt, err := tx.Prepare(ctx, `INSERT IGNORE INTO contract_sectors (db_sector_id, db_contract_id)
											VALUES (?, ?)`)
	if err != nil {
		return fmt.Errorf("failed to prepare statement to insert contract sector link: %w", err)
	}
	defer insertContractSectorStmt.Close()

	for _, cs := range contractSectors {
		_, err := insertContractSectorStmt.Exec(ctx,
			cs.SectorID,
			cs.ContractID,
		)
		if err != nil {
			return fmt.Errorf("failed to insert contract sector link: %w", err)
		}
	}
	return nil
>>>>>>> c77dcc25
}

func (tx *MainDatabaseTx) WalletEvents(ctx context.Context, offset, limit int) ([]wallet.Event, error) {
	return ssql.WalletEvents(ctx, tx.Tx, offset, limit)
}

func (tx *MainDatabaseTx) WalletEventCount(ctx context.Context) (count uint64, err error) {
	return ssql.WalletEventCount(ctx, tx.Tx)
}

func (tx *MainDatabaseTx) Webhooks(ctx context.Context) ([]webhooks.Webhook, error) {
	return ssql.Webhooks(ctx, tx)
}

func (tx *MainDatabaseTx) insertSlabs(ctx context.Context, objID, partID *int64, contractSet string, slices object.SlabSlices) error {
	if (objID == nil) == (partID == nil) {
		return errors.New("exactly one of objID and partID must be set")
	} else if len(slices) == 0 {
		return nil // nothing to do
	}

	usedContracts, err := ssql.FetchUsedContracts(ctx, tx.Tx, slices.Contracts())
	if err != nil {
		return fmt.Errorf("failed to fetch used contracts: %w", err)
	}

	// get contract set id
	var contractSetID int64
	if err := tx.QueryRow(ctx, "SELECT id FROM contract_sets WHERE contract_sets.name = ?", contractSet).
		Scan(&contractSetID); err != nil {
		return fmt.Errorf("failed to fetch contract set id: %w", err)
	}

	// insert slabs
	insertSlabStmt, err := tx.Prepare(ctx, `INSERT INTO slabs (created_at, db_contract_set_id, `+"`key`"+`, min_shards, total_shards)
						VALUES (?, ?, ?, ?, ?)
						ON DUPLICATE KEY UPDATE id = last_insert_id(id)`)
	if err != nil {
		return fmt.Errorf("failed to prepare statement to insert slab: %w", err)
	}
	defer insertSlabStmt.Close()

	querySlabIDStmt, err := tx.Prepare(ctx, "SELECT id FROM slabs WHERE `key` = ?")
	if err != nil {
		return fmt.Errorf("failed to prepare statement to query slab id: %w", err)
	}
	defer querySlabIDStmt.Close()

	slabIDs := make([]int64, len(slices))
	for i := range slices {
		res, err := insertSlabStmt.Exec(ctx,
			time.Now(),
			contractSetID,
			ssql.EncryptionKey(slices[i].EncryptionKey),
			slices[i].MinShards,
			uint8(len(slices[i].Shards)),
		)
		if err != nil {
			return fmt.Errorf("failed to insert slab: %w", err)
		}
		slabIDs[i], err = res.LastInsertId()
		if err != nil {
			return fmt.Errorf("failed to fetch slab id: %w", err)
		}
	}

	// insert slices
	insertSliceStmt, err := tx.Prepare(ctx, `INSERT INTO slices (created_at, db_object_id, object_index, db_multipart_part_id, db_slab_id, offset, length)
								VALUES (?, ?, ?, ?, ?, ?, ?)`)
	if err != nil {
		return fmt.Errorf("failed to prepare statement to insert slice: %w", err)
	}
	defer insertSliceStmt.Close()

	for i := range slices {
		res, err := insertSliceStmt.Exec(ctx,
			time.Now(),
			objID,
			uint(i+1),
			partID,
			slabIDs[i],
			slices[i].Offset,
			slices[i].Length,
		)
		if err != nil {
			return fmt.Errorf("failed to insert slice: %w", err)
		} else if n, err := res.RowsAffected(); err != nil {
			return fmt.Errorf("failed to get rows affected: %w", err)
		} else if n == 0 {
			return fmt.Errorf("failed to insert slice: no rows affected")
		}
	}

	// insert sectors
	var upsertSectors []upsertSector
	for i, ss := range slices {
		for j := range ss.Shards {
			upsertSectors = append(upsertSectors, upsertSector{
				slabIDs[i],
				j + 1,
				ss.Shards[j].Root,
			})
		}
	}
	sectorIDs, err := tx.upsertSectors(ctx, upsertSectors)
	if err != nil {
		return fmt.Errorf("failed to insert sectors: %w", err)
	}

	// insert contract <-> sector links
	sectorIdx := 0
	var upsertContractSectors []ssql.ContractSector
	for _, ss := range slices {
		for _, shard := range ss.Shards {
			for _, fcids := range shard.Contracts {
				for _, fcid := range fcids {
					if _, ok := usedContracts[fcid]; ok {
						upsertContractSectors = append(upsertContractSectors, ssql.ContractSector{
							ContractID: usedContracts[fcid].ID,
							SectorID:   sectorIDs[sectorIdx],
						})
					} else {
						tx.log.Named("InsertObject").Warn("missing contract for shard",
							"contract", fcid,
							"root", shard.Root,
						)
					}
				}
			}
			sectorIdx++
		}
	}
	if err := tx.UpsertContractSectors(ctx, upsertContractSectors); err != nil {
		return err
	}
	return nil
}

type upsertSector struct {
	slabID    int64
	slabIndex int
	root      types.Hash256
}

func (tx *MainDatabaseTx) upsertSectors(ctx context.Context, sectors []upsertSector) ([]int64, error) {
	if len(sectors) == 0 {
		return nil, nil
	}

	// insert sectors - make sure to update last_insert_id in case of a
	// duplicate key to be able to retrieve the id
	insertSectorStmt, err := tx.Prepare(ctx, `INSERT INTO sectors (created_at, db_slab_id, slab_index, root)
								VALUES (?, ?, ?, ?) ON DUPLICATE KEY UPDATE id = last_insert_id(id)`)
	if err != nil {
		return nil, fmt.Errorf("failed to prepare statement to insert sector: %w", err)
	}
	defer insertSectorStmt.Close()

	querySectorSlabIDStmt, err := tx.Prepare(ctx, "SELECT db_slab_id FROM sectors WHERE id = ?")
	if err != nil {
		return nil, fmt.Errorf("failed to prepare statement to query slab id: %w", err)
	}
	defer querySectorSlabIDStmt.Close()

	var sectorIDs []int64
	for _, s := range sectors {
		var sectorID, slabID int64
		res, err := insertSectorStmt.Exec(ctx,
			time.Now(),
			s.slabID,
			s.slabIndex,
			s.root[:],
		)
		if err != nil {
			return nil, fmt.Errorf("failed to insert sector: %w", err)
		} else if sectorID, err = res.LastInsertId(); err != nil {
			return nil, fmt.Errorf("failed to fetch sector id: %w", err)
		} else if err := querySectorSlabIDStmt.QueryRow(ctx, sectorID).Scan(&slabID); err != nil {
			return nil, fmt.Errorf("failed to fetch slab id: %w", err)
		} else if slabID != s.slabID {
			return nil, fmt.Errorf("failed to insert sector for slab %v: already exists for slab %v", s.slabID, slabID)
		}
		sectorIDs = append(sectorIDs, sectorID)
	}
	return sectorIDs, nil
}<|MERGE_RESOLUTION|>--- conflicted
+++ resolved
@@ -1231,10 +1231,6 @@
 	return res.RowsAffected()
 }
 
-<<<<<<< HEAD
-func (tx *MainDatabaseTx) UsableHosts(ctx context.Context, gc gouging.Checker, offset, limit int) ([]api.HostInfo, error) {
-	return ssql.UsableHosts(ctx, tx, gc, offset, limit)
-=======
 func (tx *MainDatabaseTx) UpsertContractSectors(ctx context.Context, contractSectors []ssql.ContractSector) error {
 	if len(contractSectors) == 0 {
 		return nil
@@ -1258,7 +1254,10 @@
 		}
 	}
 	return nil
->>>>>>> c77dcc25
+}
+
+func (tx *MainDatabaseTx) UsableHosts(ctx context.Context, gc gouging.Checker, offset, limit int) ([]api.HostInfo, error) {
+	return ssql.UsableHosts(ctx, tx, gc, offset, limit)
 }
 
 func (tx *MainDatabaseTx) WalletEvents(ctx context.Context, offset, limit int) ([]wallet.Event, error) {
