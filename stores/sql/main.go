--- conflicted
+++ resolved
@@ -776,14 +776,6 @@
 	}, nil
 }
 
-<<<<<<< HEAD
-func ResetChainState(ctx context.Context, tx sql.Tx) error {
-	if _, err := tx.Exec(ctx, "DELETE FROM consensus_infos"); err != nil {
-		return err
-	} else if _, err := tx.Exec(ctx, "DELETE FROM wallet_events"); err != nil {
-		return err
-	} else if _, err := tx.Exec(ctx, "DELETE FROM wallet_outputs"); err != nil {
-=======
 func RemoveOfflineHosts(ctx context.Context, tx sql.Tx, minRecentFailures uint64, maxDownTime time.Duration) (int64, error) {
 	// fetch contracts
 	rows, err := tx.Query(ctx, `
@@ -822,10 +814,12 @@
 	return res.RowsAffected()
 }
 
-func UpdateBucketPolicy(ctx context.Context, tx sql.Tx, bucket string, bp api.BucketPolicy) error {
-	policy, err := json.Marshal(bp)
-	if err != nil {
->>>>>>> 501b60f4
+func ResetChainState(ctx context.Context, tx sql.Tx) error {
+	if _, err := tx.Exec(ctx, "DELETE FROM consensus_infos"); err != nil {
+		return err
+	} else if _, err := tx.Exec(ctx, "DELETE FROM wallet_events"); err != nil {
+		return err
+	} else if _, err := tx.Exec(ctx, "DELETE FROM wallet_outputs"); err != nil {
 		return err
 	}
 	return nil
