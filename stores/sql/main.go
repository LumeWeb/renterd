--- conflicted
+++ resolved
@@ -2161,11 +2161,7 @@
 	return
 }
 
-<<<<<<< HEAD
-func UsableHosts(ctx context.Context, tx sql.Tx, minWindowStart uint64, offset, limit int) ([]api.HostInfo, error) {
-=======
-func UsableHosts(ctx context.Context, tx sql.Tx, gc gouging.Checker, offset, limit int) ([]api.HostInfo, error) {
->>>>>>> f7c14e47
+func UsableHosts(ctx context.Context, tx sql.Tx, gc gouging.Checker, minWindowStart uint64, offset, limit int) ([]api.HostInfo, error) {
 	// handle input parameters
 	if offset < 0 {
 		return nil, ErrNegativeOffset
@@ -2223,13 +2219,8 @@
 	COALESCE(h.net_address, ""),
 	COALESCE(h.settings->>'$.siamuxport', "") AS siamux_port,
 	h.price_table,
-<<<<<<< HEAD
-	h.price_table_expiry,
 	h.settings,
 	MAX(c.fcid)
-=======
-	h.settings
->>>>>>> f7c14e47
 	FROM hosts h
 	INNER JOIN contracts c on c.host_id = h.id and c.archival_reason IS NULL
 	INNER JOIN host_checks hc on hc.db_host_id = h.id and hc.db_autopilot_id = ?
@@ -2248,13 +2239,8 @@
 		var addr, port string
 		var pt PriceTable
 		var hs HostSettings
-<<<<<<< HEAD
-		var pte dsql.NullTime
 		var fcid FileContractID
-		err := rows.Scan(&hk, &addr, &port, &pt, &pte, &hs, &fcid)
-=======
-		err := rows.Scan(&hk, &addr, &port, &pt, &hs)
->>>>>>> f7c14e47
+		err := rows.Scan(&hk, &addr, &port, &pt, &hs, &fcid)
 		if err != nil {
 			return nil, fmt.Errorf("failed to scan host: %w", err)
 		}
