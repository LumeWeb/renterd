package stores

import (
	"database/sql/driver"
	"encoding/binary"
	"encoding/json"
	"errors"
	"fmt"
	"math/big"
	"strconv"
	"strings"
	"time"

	rhpv2 "go.sia.tech/core/rhp/v2"
	rhpv3 "go.sia.tech/core/rhp/v3"
	"go.sia.tech/core/types"
)

const (
	proofHashSize = 32
	secretKeySize = 32
)

var zeroCurrency = currency(types.ZeroCurrency)

type (
	unixTimeMS     time.Time
	datetime       time.Time
	currency       types.Currency
	bCurrency      types.Currency
	fileContractID types.FileContractID
	hash256        types.Hash256
	publicKey      types.PublicKey
	hostSettings   rhpv2.HostSettings
	hostPriceTable rhpv3.HostPriceTable
	balance        big.Int
	unsigned64     uint64 // used for storing large uint64 values in sqlite
	secretKey      []byte
<<<<<<< HEAD

	// NOTE: we have to wrap the proof here because Gorm can't scan bytes into
	// multiple slices, all bytes are scanned into the first row
	merkleProof struct{ proof []types.Hash256 }
=======
	setting        string
>>>>>>> 4945ce91
)

// GormDataType implements gorm.GormDataTypeInterface.
func (setting) GormDataType() string {
	return "string"
}

// String implements fmt.Stringer to prevent "s3authentication" settings from
// getting leaked.
func (s setting) String() string {
	if strings.Contains(string(s), "v4Keypairs") {
		return "*****"
	}
	return string(s)
}

// Scan scans value into the setting
func (s *setting) Scan(value interface{}) error {
	switch value := value.(type) {
	case string:
		*s = setting(value)
	case []byte:
		*s = setting(value)
	default:
		return fmt.Errorf("failed to unmarshal setting value from type %t", value)
	}
	return nil
}

// Value returns a setting value, implements driver.Valuer interface.
func (s setting) Value() (driver.Value, error) {
	return string(s), nil
}

// GormDataType implements gorm.GormDataTypeInterface.
func (secretKey) GormDataType() string {
	return "bytes"
}

// String implements fmt.Stringer to prevent the key from getting leaked in
// logs.
func (k secretKey) String() string {
	return "*****"
}

// Scan scans value into key, implements sql.Scanner interface.
func (k *secretKey) Scan(value interface{}) error {
	bytes, ok := value.([]byte)
	if !ok {
		return errors.New(fmt.Sprint("failed to unmarshal secretKey value:", value))
	} else if len(bytes) != secretKeySize {
		return fmt.Errorf("failed to unmarshal secretKey value due to invalid number of bytes %v != %v: %v", len(bytes), secretKeySize, value)
	}
	*k = append(secretKey{}, secretKey(bytes)...)
	return nil
}

// Value returns an key value, implements driver.Valuer interface.
func (k secretKey) Value() (driver.Value, error) {
	return []byte(k), nil
}

// GormDataType implements gorm.GormDataTypeInterface.
func (hash256) GormDataType() string {
	return "bytes"
}

// Scan scan value into address, implements sql.Scanner interface.
func (h *hash256) Scan(value interface{}) error {
	bytes, ok := value.([]byte)
	if !ok {
		return errors.New(fmt.Sprint("failed to unmarshal hash256 value:", value))
	}
	if len(bytes) != len(hash256{}) {
		return fmt.Errorf("failed to unmarshal hash256 value due to invalid number of bytes %v != %v: %v", len(bytes), len(fileContractID{}), value)
	}
	*h = *(*hash256)(bytes)
	return nil
}

// Value returns an addr value, implements driver.Valuer interface.
func (h hash256) Value() (driver.Value, error) {
	return h[:], nil
}

// GormDataType implements gorm.GormDataTypeInterface.
func (fileContractID) GormDataType() string {
	return "bytes"
}

// Scan scan value into fileContractID, implements sql.Scanner interface.
func (fcid *fileContractID) Scan(value interface{}) error {
	bytes, ok := value.([]byte)
	if !ok {
		return errors.New(fmt.Sprint("failed to unmarshal fcid value:", value))
	}
	if len(bytes) != len(fileContractID{}) {
		return fmt.Errorf("failed to unmarshal fcid value due to invalid number of bytes %v != %v: %v", len(bytes), len(fileContractID{}), value)
	}
	*fcid = *(*fileContractID)(bytes)
	return nil
}

// Value returns a fileContractID value, implements driver.Valuer interface.
func (fcid fileContractID) Value() (driver.Value, error) {
	return fcid[:], nil
}

func (currency) GormDataType() string {
	return "string"
}

// Scan scan value into currency, implements sql.Scanner interface.
func (c *currency) Scan(value interface{}) error {
	var s string
	switch value := value.(type) {
	case string:
		s = value
	case []byte:
		s = string(value)
	default:
		return fmt.Errorf("failed to unmarshal currency value: %v %t", value, value)
	}
	curr, err := types.ParseCurrency(s)
	if err != nil {
		return err
	}
	*c = currency(curr)
	return nil
}

// Value returns a publicKey value, implements driver.Valuer interface.
func (c currency) Value() (driver.Value, error) {
	return types.Currency(c).ExactString(), nil
}

func (publicKey) GormDataType() string {
	return "bytes"
}

// Scan scan value into publicKey, implements sql.Scanner interface.
func (pk *publicKey) Scan(value interface{}) error {
	bytes, ok := value.([]byte)
	if !ok {
		return errors.New(fmt.Sprint("failed to unmarshal publicKey value:", value))
	}
	if len(bytes) != len(types.PublicKey{}) {
		return fmt.Errorf("failed to unmarshal publicKey value due invalid number of bytes %v != %v: %v", len(bytes), len(publicKey{}), value)
	}
	*pk = *(*publicKey)(bytes)
	return nil
}

// Value returns a publicKey value, implements driver.Valuer interface.
func (pk publicKey) Value() (driver.Value, error) {
	return pk[:], nil
}

func (hostSettings) GormDataType() string {
	return "string"
}

// Scan scan value into hostSettings, implements sql.Scanner interface.
func (hs *hostSettings) Scan(value interface{}) error {
	bytes, ok := value.([]byte)
	if !ok {
		return errors.New(fmt.Sprint("failed to unmarshal hostSettings value:", value))
	}
	return json.Unmarshal(bytes, hs)
}

// Value returns a hostSettings value, implements driver.Valuer interface.
func (hs hostSettings) Value() (driver.Value, error) {
	return json.Marshal(hs)
}

func (hs hostPriceTable) GormDataType() string {
	return "string"
}

// Scan scan value into hostPriceTable, implements sql.Scanner interface.
func (hpt *hostPriceTable) Scan(value interface{}) error {
	bytes, ok := value.([]byte)
	if !ok {
		return errors.New(fmt.Sprint("failed to unmarshal hostPriceTable value:", value))
	}
	return json.Unmarshal(bytes, hpt)
}

// Value returns a hostPriceTable value, implements driver.Valuer interface.
func (hs hostPriceTable) Value() (driver.Value, error) {
	return json.Marshal(hs)
}

func (balance) GormDataType() string {
	return "string"
}

// Scan scan value into balance, implements sql.Scanner interface.
func (hs *balance) Scan(value interface{}) error {
	var s string
	switch value := value.(type) {
	case string:
		s = value
	case []byte:
		s = string(value)
	default:
		return fmt.Errorf("failed to unmarshal balance value: %v %t", value, value)
	}
	if _, success := (*big.Int)(hs).SetString(s, 10); !success {
		return errors.New(fmt.Sprint("failed to scan balance value", value))
	}
	return nil
}

// SQLiteTimestampFormats were taken from github.com/mattn/go-sqlite3 and are
// used when parsing a string to a date
var SQLiteTimestampFormats = []string{
	"2006-01-02 15:04:05.999999999-07:00",
	"2006-01-02T15:04:05.999999999-07:00",
	"2006-01-02 15:04:05.999999999",
	"2006-01-02T15:04:05.999999999",
	"2006-01-02 15:04:05",
	"2006-01-02T15:04:05",
	"2006-01-02 15:04",
	"2006-01-02T15:04",
	"2006-01-02",
}

// Value returns a balance value, implements driver.Valuer interface.
func (hs balance) Value() (driver.Value, error) {
	return (*big.Int)(&hs).String(), nil
}

// GormDataType implements gorm.GormDataTypeInterface.
func (datetime) GormDataType() string {
	return "string"
}

// Scan scan value into balance, implements sql.Scanner interface.
func (dt *datetime) Scan(value interface{}) error {
	var s string
	switch value := value.(type) {
	case string:
		s = value
	case []byte:
		s = string(value)
	case time.Time:
		*dt = datetime(value)
		return nil
	default:
		return fmt.Errorf("failed to unmarshal time.Time value: %v %T", value, value)
	}

	var ok bool
	var t time.Time
	s = strings.TrimSuffix(s, "Z")
	for _, format := range SQLiteTimestampFormats {
		if timeVal, err := time.ParseInLocation(format, s, time.UTC); err == nil {
			ok = true
			t = timeVal
			break
		}
	}
	if !ok {
		return fmt.Errorf("failed to parse datetime value: %v", s)
	}

	*dt = datetime(t)
	return nil
}

// Value returns a datetime value, implements driver.Valuer interface.
func (dt datetime) Value() (driver.Value, error) {
	return (time.Time)(dt).Format(SQLiteTimestampFormats[0]), nil
}

// GormDataType implements gorm.GormDataTypeInterface.
func (unixTimeMS) GormDataType() string {
	return "BIGINT"
}

// Scan scan value into balance, implements sql.Scanner interface.
func (u *unixTimeMS) Scan(value interface{}) error {
	var msec int64
	var err error
	switch value := value.(type) {
	case int64:
		msec = value
	case []uint8:
		msec, err = strconv.ParseInt(string(value), 10, 64)
		if err != nil {
			return fmt.Errorf("failed to unmarshal unixTimeMS value: %v %T", value, value)
		}
	default:
		return fmt.Errorf("failed to unmarshal unixTimeMS value: %v %T", value, value)
	}

	*u = unixTimeMS(time.UnixMilli(msec))
	return nil
}

// Value returns a int64 value representing a unix timestamp in milliseconds,
// implements driver.Valuer interface.
func (u unixTimeMS) Value() (driver.Value, error) {
	return time.Time(u).UnixMilli(), nil
}

// GormDataType implements gorm.GormDataTypeInterface.
func (unsigned64) GormDataType() string {
	return "BIGINT"
}

// Scan scan value into balance, implements sql.Scanner interface.
func (u *unsigned64) Scan(value interface{}) error {
	var n int64
	var err error
	switch value := value.(type) {
	case int64:
		n = value
	case []uint8:
		n, err = strconv.ParseInt(string(value), 10, 64)
		if err != nil {
			return fmt.Errorf("failed to unmarshal unsigned64 value: %v %T", value, value)
		}
	default:
		return fmt.Errorf("failed to unmarshal unsigned64 value: %v %T", value, value)
	}

	*u = unsigned64(n)
	return nil
}

// Value returns a datetime value, implements driver.Valuer interface.
func (u unsigned64) Value() (driver.Value, error) {
	return int64(u), nil
}

// GormDataType implements gorm.GormDataTypeInterface.
func (bCurrency) GormDataType() string {
	return "bytes"
}

// Scan implements the sql.Scanner interface.
func (sc *bCurrency) Scan(src any) error {
	buf, ok := src.([]byte)
	if !ok {
		return fmt.Errorf("cannot scan %T to Currency", src)
	} else if len(buf) != 16 {
		return fmt.Errorf("cannot scan %d bytes to Currency", len(buf))
	}

	sc.Hi = binary.BigEndian.Uint64(buf[:8])
	sc.Lo = binary.BigEndian.Uint64(buf[8:])
	return nil
}

// Value implements the driver.Valuer interface.
func (sc bCurrency) Value() (driver.Value, error) {
	buf := make([]byte, 16)
	binary.BigEndian.PutUint64(buf[:8], sc.Hi)
	binary.BigEndian.PutUint64(buf[8:], sc.Lo)
	return buf, nil
}

// GormDataType implements gorm.GormDataTypeInterface.
func (mp *merkleProof) GormDataType() string {
	return "bytes"
}

// Scan scans value into mp, implements sql.Scanner interface.
func (mp *merkleProof) Scan(value interface{}) error {
	bytes, ok := value.([]byte)
	if !ok {
		return errors.New(fmt.Sprint("failed to unmarshal merkleProof value:", value))
	} else if len(bytes) == 0 || len(bytes)%proofHashSize != 0 {
		return fmt.Errorf("failed to unmarshal merkleProof value due to invalid number of bytes %v", len(bytes))
	}

	n := len(bytes) / proofHashSize
	mp.proof = make([]types.Hash256, n)
	for i := 0; i < n; i++ {
		copy(mp.proof[i][:], bytes[:proofHashSize])
		bytes = bytes[proofHashSize:]
	}
	return nil
}

// Value returns a merkle proof value, implements driver.Valuer interface.
func (mp merkleProof) Value() (driver.Value, error) {
	var i int
	out := make([]byte, len(mp.proof)*proofHashSize)
	for _, ph := range mp.proof {
		i += copy(out[i:], ph[:])
	}
	return out, nil
}<|MERGE_RESOLUTION|>--- conflicted
+++ resolved
@@ -36,14 +36,11 @@
 	balance        big.Int
 	unsigned64     uint64 // used for storing large uint64 values in sqlite
 	secretKey      []byte
-<<<<<<< HEAD
+	setting        string
 
 	// NOTE: we have to wrap the proof here because Gorm can't scan bytes into
 	// multiple slices, all bytes are scanned into the first row
 	merkleProof struct{ proof []types.Hash256 }
-=======
-	setting        string
->>>>>>> 4945ce91
 )
 
 // GormDataType implements gorm.GormDataTypeInterface.
