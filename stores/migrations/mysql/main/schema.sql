--- conflicted
+++ resolved
@@ -421,7 +421,6 @@
   CONSTRAINT `fk_multipart_upload_user_metadata` FOREIGN KEY (`db_multipart_upload_id`) REFERENCES `multipart_uploads` (`id`) ON DELETE SET NULL
 ) ENGINE=InnoDB DEFAULT CHARSET=utf8mb4 COLLATE=utf8mb4_0900_ai_ci;
 
-<<<<<<< HEAD
 -- dbObject trigger to delete from slices
 CREATE TRIGGER before_delete_on_objects_delete_slices
 BEFORE DELETE
@@ -481,7 +480,5 @@
   KEY `idx_syncer_bans_expiration` (`expiration`)
 ) ENGINE=InnoDB DEFAULT CHARSET=utf8mb4 COLLATE=utf8mb4_0900_ai_ci;
 
-=======
->>>>>>> fc3625ac
 -- create default bucket
 INSERT INTO buckets (created_at, name) VALUES (CURRENT_TIMESTAMP, 'default');