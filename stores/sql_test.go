--- conflicted
+++ resolved
@@ -45,13 +45,6 @@
 	cfg testSQLStoreConfig
 	t   *testing.T
 	*SQLStore
-<<<<<<< HEAD
-
-	dbName        string
-	dbMetricsName string
-	dir           string
-=======
->>>>>>> 8aadd522
 }
 
 type testSQLStoreConfig struct {
@@ -137,11 +130,7 @@
 
 	walletAddrs := types.Address(frand.Entropy256())
 	alerts := alerts.WithOrigin(alerts.NewManager(), "test")
-<<<<<<< HEAD
 	sqlStore, err := NewSQLStore(Config{
-=======
-	sqlStore, _, err := NewSQLStore(Config{
->>>>>>> 8aadd522
 		Conn:                          conn,
 		ConnMetrics:                   connMetrics,
 		Alerts:                        alerts,
@@ -166,17 +155,9 @@
 		}
 	}
 	return &testSQLStore{
-<<<<<<< HEAD
-		SQLStore:      sqlStore,
-		dbName:        dbName,
-		dbMetricsName: dbMetricsName,
-		dir:           dir,
-		t:             t,
-=======
 		cfg:      cfg,
 		t:        t,
 		SQLStore: sqlStore,
->>>>>>> 8aadd522
 	}
 }
 
