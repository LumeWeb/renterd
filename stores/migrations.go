package stores

import (
	"context"
	"encoding/json"
	"errors"
	"fmt"
	"reflect"
	"strings"

	"github.com/go-gormigrate/gormigrate/v2"
	"go.sia.tech/renterd/api"
	"go.uber.org/zap"
	"gorm.io/gorm"
	"gorm.io/gorm/clause"
)

var (
	tables = []interface{}{
		// bus.MetadataStore tables
		&dbArchivedContract{},
		&dbContract{},
		&dbContractSet{},
		&dbObject{},
		&dbMultipartUpload{},
		&dbBucket{},
		&dbBufferedSlab{},
		&dbSlab{},
		&dbSector{},
		&dbSlice{},

		// bus.HostDB tables
		&dbAnnouncement{},
		&dbConsensusInfo{},
		&dbHost{},
		&dbAllowlistEntry{},
		&dbBlocklistEntry{},

		// wallet tables
		&dbSiacoinElement{},
		&dbTransaction{},

		// bus.SettingStore tables
		&dbSetting{},

		// bus.EphemeralAccountStore tables
		&dbAccount{},

		// bus.AutopilotStore tables
		&dbAutopilot{},

		// webhooks.WebhookStore tables
		&dbWebhook{},
	}
	metricsTables = []interface{}{
		&dbContractMetric{},
		&dbContractSetMetric{},
		&dbContractSetChurnMetric{},
		&dbPerformanceMetric{},
	}
)

// migrateShards performs the migrations necessary for removing the 'shards'
// table.
func migrateShards(ctx context.Context, db *gorm.DB, logger *zap.SugaredLogger) error {
	m := db.Migrator()

	// add columns
	if !m.HasColumn(&dbSlice{}, "db_slab_id") {
		logger.Info(ctx, "adding column db_slab_id to table 'slices'")
		if err := m.AddColumn(&dbSlice{}, "db_slab_id"); err != nil {
			return err
		}
		logger.Info(ctx, "done adding column db_slab_id to table 'slices'")
	}
	if !m.HasColumn(&dbSector{}, "db_slab_id") {
		logger.Info(ctx, "adding column db_slab_id to table 'sectors'")
		if err := m.AddColumn(&dbSector{}, "db_slab_id"); err != nil {
			return err
		}
		logger.Info(ctx, "done adding column db_slab_id to table 'sectors'")
	}

	// populate new columns
	var err error
	if m.HasColumn(&dbSlab{}, "db_slice_id") {
		logger.Info(ctx, "populating column 'db_slab_id' in table 'slices'")
		if isSQLite(db) {
			err = db.Exec(`UPDATE slices SET db_slab_id = (SELECT slabs.id FROM slabs WHERE slabs.db_slice_id = slices.id)`).Error
		} else {
			err = db.Exec(`UPDATE slices sli
			INNER JOIN slabs sla ON sli.id=sla.db_slice_id
			SET sli.db_slab_id=sla.id`).Error
		}
		if err != nil {
			return err
		}
		logger.Info(ctx, "done populating column 'db_slab_id' in table 'slices'")
	}
	logger.Info(ctx, "populating column 'db_slab_id' in table 'sectors'")
	if isSQLite(db) {
		err = db.Exec(`UPDATE sectors SET db_slab_id = (SELECT shards.db_slab_id FROM shards WHERE shards.db_sector_id = sectors.id)`).Error
	} else {
		err = db.Exec(`UPDATE sectors sec
			INNER JOIN shards sha ON sec.id=sha.db_sector_id
			SET sec.db_slab_id=sha.db_slab_id`).Error
	}
	if err != nil {
		return err
	}
	logger.Info(ctx, "done populating column 'db_slab_id' in table 'sectors'")

	// drop column db_slice_id from slabs
	logger.Info(ctx, "dropping constraint 'fk_slices_slab' from table 'slabs'")
	if err := m.DropConstraint(&dbSlab{}, "fk_slices_slab"); err != nil {
		return err
	}
	logger.Info(ctx, "done dropping constraint 'fk_slices_slab' from table 'slabs'")
	logger.Info(ctx, "dropping column 'db_slice_id' from table 'slabs'")
	if err := m.DropColumn(&dbSlab{}, "db_slice_id"); err != nil {
		return err
	}
	logger.Info(ctx, "done dropping column 'db_slice_id' from table 'slabs'")

	// delete any sectors that are not referenced by a slab
	logger.Info(ctx, "pruning dangling sectors")
	if err := db.Exec(`DELETE FROM sectors WHERE db_slab_id IS NULL`).Error; err != nil {
		return err
	}
	logger.Info(ctx, "done pruning dangling sectors")

	// drop table shards
	logger.Info(ctx, "dropping table 'shards'")
	if err := m.DropTable("shards"); err != nil {
		return err
	}
	logger.Info(ctx, "done dropping table 'shards'")
	return nil
}

func performMigrations(db *gorm.DB, logger *zap.SugaredLogger) error {
	migrations := []*gormigrate.Migration{
		{
			ID: "00001_gormigrate",
			Migrate: func(tx *gorm.DB) error {
				return performMigration00001_gormigrate(tx, logger)
			},
			Rollback: nil,
		},
		{
			ID: "00002_dropconstraintslabcsid",
			Migrate: func(tx *gorm.DB) error {
				return performMigration00002_dropconstraintslabcsid(tx, logger)
			},
			Rollback: nil,
		},
		{
			ID: "00003_healthcache",
			Migrate: func(tx *gorm.DB) error {
				return performMigration00003_healthcache(tx, logger)
			},
			Rollback: nil,
		},
		{
			ID: "00004_objectID_collation",
			Migrate: func(tx *gorm.DB) error {
				return performMigration00004_objectID_collation(tx, logger)
			},
			Rollback: nil,
		},
		{
			ID: "00005_uploadPacking",
			Migrate: func(tx *gorm.DB) error {
				return performMigration00005_uploadPacking(tx, logger)
			},
			Rollback: nil,
		},
		{
			ID: "00006_contractspending",
			Migrate: func(tx *gorm.DB) error {
				return performMigration00006_contractspending(tx, logger)
			},
			Rollback: nil,
		},
		{
			ID: "00007_contractspending",
			Migrate: func(tx *gorm.DB) error {
				return performMigration00007_archivedcontractspending(tx, logger)
			},
			Rollback: nil,
		},
		{
			ID: "00008_jointableindices",
			Migrate: func(tx *gorm.DB) error {
				return performMigration00008_jointableindices(tx, logger)
			},
			Rollback: nil,
		},
		{
			ID: "00009_dropInteractions",
			Migrate: func(tx *gorm.DB) error {
				return performMigration00009_dropInteractions(tx, logger)
			},
			Rollback: nil,
		},
		{
			ID: "00010_distinctcontractsector",
			Migrate: func(tx *gorm.DB) error {
				return performMigration00010_distinctcontractsector(tx, logger)
			},
			Rollback: nil,
		},
		{
			ID: "00011_healthValidColumn",
			Migrate: func(tx *gorm.DB) error {
				return performMigration00011_healthValidColumn(tx, logger)
			},
		},
		{
			ID: "00012_webhooks",
			Migrate: func(tx *gorm.DB) error {
				return performMigration00012_webhooks(tx, logger)
			},
		},
		{
			ID: "00013_uploadPackingOptimisations",
			Migrate: func(tx *gorm.DB) error {
				return performMigration00013_uploadPackingOptimisations(tx, logger)
			},
		},
		{
			ID: "00014_buckets",
			Migrate: func(tx *gorm.DB) error {
				return performMigration00014_buckets(tx, logger)
			},
		},
		{
			ID: "00015_multipartUploads",
			Migrate: func(tx *gorm.DB) error {
				return performMigration00015_multipartUploads(tx, logger)
			},
		},
		{
			ID: "00016_bucketPolicy",
			Migrate: func(tx *gorm.DB) error {
				return performMigration00016_bucketPolicy(tx, logger)
			},
		},
		{
			ID: "00017_mimetype",
			Migrate: func(tx *gorm.DB) error {
				return performMigration00017_mimetype(tx, logger)
			},
		},
		{
			ID: "00018_etags",
			Migrate: func(tx *gorm.DB) error {
				return performMigration00018_etags(tx, logger)
			},
		},
		{
			ID: "00019_accounts_shutdown",
			Migrate: func(tx *gorm.DB) error {
				return performMigration00019_accountsShutdown(tx, logger)
			},
		},
		{
			ID: "00020_missingIndices",
			Migrate: func(tx *gorm.DB) error {
				return performMigration00020_missingIndices(tx, logger)
			},
		},
		{
			ID: "00021_multipoartUploadsBucketCascade",
			Migrate: func(tx *gorm.DB) error {
				return performMigration00021_multipartUploadsBucketCascade(tx, logger)
			},
		},
		{
			ID: "00022_extendObjectID",
			Migrate: func(tx *gorm.DB) error {
				return performMigration00022_extendObjectID(tx, logger)
			},
		},
		{
			ID: "00023_defaultMinRecentScanFailures",
			Migrate: func(tx *gorm.DB) error {
				return performMigration00023_defaultMinRecentScanFailures(tx, logger)
			},
		},
		{
			ID: "00024_slabIndices",
			Migrate: func(tx *gorm.DB) error {
				return performMigration00024_slabIndices(tx, logger)
			},
		},
		{
			ID: "00025_contractState",
			Migrate: func(tx *gorm.DB) error {
				return performMigration00025_contractState(tx, logger)
			},
		},
		{
			ID: "00026_healthValidUntilColumn",
			Migrate: func(tx *gorm.DB) error {
				return performMigration00026_healthValidUntilColumn(tx, logger)
			},
		},
		{
			ID: "000027_addMultipartUploadIndices",
			Migrate: func(tx *gorm.DB) error {
				return performMigration000027_addMultipartUploadIndices(tx, logger)
			},
		},
		{
			ID: "00028_lostSectors",
			Migrate: func(tx *gorm.DB) error {
				return performMigration00028_lostSectors(tx, logger)
			},
		},
		{
			ID: "00029_contractPrice",
			Migrate: func(tx *gorm.DB) error {
				return performMigration00029_contractPrice(tx, logger)
			},
		},
		{
			ID: "00030_defaultMigrationSurchargeMultiplier",
			Migrate: func(tx *gorm.DB) error {
				return performMigration00030_defaultMigrationSurchargeMultiplier(tx, logger)
			},
		},
		{
<<<<<<< HEAD
			ID: "00032_objectIndices",
			Migrate: func(tx *gorm.DB) error {
				return performMigration00032_objectIndices(tx, logger)
=======
			ID: "00031_secretKey",
			Migrate: func(tx *gorm.DB) error {
				return performMigration00031_secretKey(tx, logger)
>>>>>>> 906831bc
			},
		},
	}
	// Create migrator.
	m := gormigrate.New(db, gormigrate.DefaultOptions, migrations)

	// Set init function. We only do this if the consenus info table doesn't
	// exist. Because we haven't always been using gormigrate so we want to run
	// all migrations instead of InitSchema the first time if it seems like we
	// are not starting with a clean db.
	if !db.Migrator().HasTable(&dbConsensusInfo{}) {
		m.InitSchema(initSchema)
	}

	// Perform migrations.
	if err := m.Migrate(); err != nil {
		return fmt.Errorf("failed to migrate: %v", err)
	}
	return nil
}

func performMetricsMigrations(db *gorm.DB, logger *zap.SugaredLogger) error {
	migrations := []*gormigrate.Migration{}
	// Create migrator.
	m := gormigrate.New(db, gormigrate.DefaultOptions, migrations)

	// Set init function.
	m.InitSchema(initMetricsSchema)

	// Perform migrations.
	if err := m.Migrate(); err != nil {
		return fmt.Errorf("failed to migrate: %v", err)
	}
	return nil
}

// initSchema is executed only on a clean database. Otherwise the individual
// migrations are executed.
func initSchema(tx *gorm.DB) error {
	// Setup join tables.
	err := setupJoinTables(tx)
	if err != nil {
		return fmt.Errorf("failed to setup join tables: %w", err)
	}

	// Run auto migrations.
	err = tx.AutoMigrate(tables...)
	if err != nil {
		return fmt.Errorf("failed to init schema: %w", err)
	}

	// Change the collation of columns that we need to be case sensitive.
	if !isSQLite(tx) {
		err = tx.Exec("ALTER TABLE objects MODIFY COLUMN object_id VARCHAR(766) CHARACTER SET utf8mb4 COLLATE utf8mb4_bin;").Error
		if err != nil {
			return fmt.Errorf("failed to change object_id collation: %w", err)
		}
		err = tx.Exec("ALTER TABLE buckets MODIFY COLUMN name VARCHAR(255) CHARACTER SET utf8mb4 COLLATE utf8mb4_bin;").Error
		if err != nil {
			return fmt.Errorf("failed to change buckets_name collation: %w", err)
		}
		err = tx.Exec("ALTER TABLE multipart_uploads MODIFY COLUMN object_id VARCHAR(766) CHARACTER SET utf8mb4 COLLATE utf8mb4_bin;").Error
		if err != nil {
			return fmt.Errorf("failed to change object_id collation: %w", err)
		}
	}

	// Add default bucket.
	return tx.Create(&dbBucket{
		Name: api.DefaultBucketName,
	}).Error
}

// initMetricsSchema is executed only on a clean database. Otherwise the individual
// migrations are executed.
func initMetricsSchema(tx *gorm.DB) error {
	// Run auto migrations.
	err := tx.AutoMigrate(metricsTables...)
	if err != nil {
		return fmt.Errorf("failed to init schema: %w", err)
	}
	return nil
}

func detectMissingIndicesOnType(tx *gorm.DB, table interface{}, t reflect.Type, f func(dst interface{}, name string)) {
	if t.Kind() == reflect.Ptr {
		t = t.Elem()
	}
	for i := 0; i < t.NumField(); i++ {
		field := t.Field(i)
		if field.Anonymous {
			detectMissingIndicesOnType(tx, table, field.Type, f)
			continue
		}
		if !strings.Contains(field.Tag.Get("gorm"), "index") {
			continue // no index tag
		}
		if !tx.Migrator().HasIndex(table, field.Name) {
			f(table, field.Name)
		}
	}
}

func detectMissingIndices(tx *gorm.DB, f func(dst interface{}, name string)) {
	for _, table := range tables {
		detectMissingIndicesOnType(tx, table, reflect.TypeOf(table), f)
	}
}

func setupJoinTables(tx *gorm.DB) error {
	jointables := []struct {
		model     interface{}
		joinTable interface{ TableName() string }
		field     string
	}{
		{
			&dbAllowlistEntry{},
			&dbHostAllowlistEntryHost{},
			"Hosts",
		},
		{
			&dbBlocklistEntry{},
			&dbHostBlocklistEntryHost{},
			"Hosts",
		},
		{
			&dbSector{},
			&dbContractSector{},
			"Contracts",
		},
		{
			&dbContractSet{},
			&dbContractSetContract{},
			"Contracts",
		},
	}
	for _, t := range jointables {
		if err := tx.SetupJoinTable(t.model, t.field, t.joinTable); err != nil {
			return fmt.Errorf("failed to setup join table '%s': %w", t.joinTable.TableName(), err)
		}
	}
	return nil
}

// performMigration00001_gormigrate performs the first migration before
// introducing gormigrate.
func performMigration00001_gormigrate(txn *gorm.DB, logger *zap.SugaredLogger) error {
	ctx := context.Background()
	m := txn.Migrator()

	// Perform pre-auto migrations
	//
	// If the consensus info table is missing the height column, drop it to
	// force a resync.
	if m.HasTable(&dbConsensusInfo{}) && !m.HasColumn(&dbConsensusInfo{}, "height") {
		if err := m.DropTable(&dbConsensusInfo{}); err != nil {
			return err
		}
	}
	// If the shards table exists, we add the db_slab_id column to slices and
	// sectors before then dropping the shards table as well as the db_slice_id
	// column from the slabs table.
	if m.HasTable("shards") {
		logger.Info(ctx, "'shards' table detected, starting migration")
		if err := migrateShards(ctx, txn, logger); err != nil {
			return fmt.Errorf("failed to migrate 'shards' table: %w", err)
		}
		logger.Info(ctx, "finished migrating 'shards' table")
	}
	fillSlabContractSetID := !m.HasColumn(&dbSlab{}, "db_contract_set_id")

	// Drop owner column from accounts table.
	if m.HasColumn(&dbAccount{}, "owner") {
		if err := m.DropColumn(&dbAccount{}, "owner"); err != nil {
			return err
		}
	}

	// Drop constraint on Slices to avoid dropping slabs and sectors.
	if m.HasConstraint(&dbSlab{}, "Slices") {
		if err := m.DropConstraint(&dbSlab{}, "Slices"); err != nil {
			return fmt.Errorf("failed to drop constraint 'Slices' from table 'slabs': %w", err)
		}
	}
	if m.HasConstraint(&dbSlab{}, "Shards") {
		if err := m.DropConstraint(&dbSlab{}, "Shards"); err != nil {
			return fmt.Errorf("failed to drop constraint 'Shards' from table 'slabs': %w", err)
		}
	}

	// Perform auto migrations.
	if err := txn.AutoMigrate(tables...); err != nil {
		return err
	}

	// Re-add both constraints.
	if !m.HasConstraint(&dbSlab{}, "Slices") {
		if err := m.CreateConstraint(&dbSlab{}, "Slices"); err != nil {
			return fmt.Errorf("failed to add constraint 'Slices' to table 'slabs': %w", err)
		}
	}
	if !m.HasConstraint(&dbSlab{}, "Shards") {
		if err := m.CreateConstraint(&dbSlab{}, "Shards"); err != nil {
			return fmt.Errorf("failed to add constraint 'Shards' to table 'slabs': %w", err)
		}
	}

	if fillSlabContractSetID {
		// Compat code for databases that don't have the db_contract_set_id. We
		// have to assign all slabs to a contract set, if we only have one
		// contract set we use that one but if we have 0 or more than 1 we
		// create a migration set.
		var sets []dbContractSet
		if err := txn.Find(&sets).Error; err != nil {
			return fmt.Errorf("failed to retrieve contract sets from the database: %w", err)
		}

		logFn := logger.Info
		var cs dbContractSet
		if len(sets) != 1 {
			cs = dbContractSet{Name: "migration-slab-contract-set-id"}
			if err := txn.FirstOrCreate(&cs).Error; err != nil {
				return fmt.Errorf("failed to create migration set: %w", err)
			}
			logFn = logger.Warn // warn to alert the user of the migration set
		} else {
			cs = sets[0]
		}

		logFn(ctx, fmt.Sprintf("slabs table is missing 'db_contract_set_id' column - adding it and associating slabs with the contract set '%s'", cs.Name))
		if err := txn.Exec("UPDATE slabs SET db_contract_set_id = ? WHERE slabs.db_contract_set_id IS NULL", cs.ID).Error; err != nil {
			return fmt.Errorf("failed to update slab contract set ID: %w", err)
		}
	}

	// Perform post-auto migrations.
	if err := m.DropTable("host_sectors"); err != nil {
		return err
	}
	if !m.HasIndex(&dbHostBlocklistEntryHost{}, "DBHostID") {
		if err := m.CreateIndex(&dbHostBlocklistEntryHost{}, "DBHostID"); err != nil {
			return err
		}
	}
	return nil
}

func performMigration00002_dropconstraintslabcsid(txn *gorm.DB, logger *zap.SugaredLogger) error {
	ctx := context.Background()
	m := txn.Migrator()

	// Disable foreign keys in SQLite to avoid issues with updating constraints.
	if isSQLite(txn) {
		if err := txn.Exec(`PRAGMA foreign_keys = 0`).Error; err != nil {
			return err
		}
	}

	// Drop the constraint on DBContractSet.
	if m.HasConstraint(&dbSlab{}, "DBContractSet") {
		logger.Info(ctx, "migration 00002_dropconstraintslabcsid: dropping constraint on DBContractSet")
		if err := m.DropConstraint(&dbSlab{}, "DBContractSet"); err != nil {
			return fmt.Errorf("failed to drop constraint 'DBContractSet' from table 'slabs': %w", err)
		}
	}

	// Perform auto migrations.
	if err := txn.AutoMigrate(tables...); err != nil {
		return err
	}

	// Add constraint back.
	if !m.HasConstraint(&dbSlab{}, "DBContractSet") {
		logger.Info(ctx, "migration 00002_dropconstraintslabcsid: adding constraint on DBContractSet")
		if err := m.CreateConstraint(&dbSlab{}, "DBContractSet"); err != nil {
			return fmt.Errorf("failed to add constraint 'DBContractSet' to table 'slabs': %w", err)
		}
	}

	// Enable foreign keys again.
	if isSQLite(txn) {
		if err := txn.Exec(`PRAGMA foreign_keys = 1`).Error; err != nil {
			return err
		}
		if err := txn.Exec(`PRAGMA foreign_key_check(slabs)`).Error; err != nil {
			return err
		}
	}
	return nil
}

func performMigration00003_healthcache(txn *gorm.DB, logger *zap.SugaredLogger) error {
	logger.Info("performing migration 00003_healthcache")
	if !txn.Migrator().HasColumn(&dbSlab{}, "health") {
		if err := txn.Migrator().AddColumn(&dbSlab{}, "health"); err != nil {
			return err
		}
	}
	logger.Info("migration 00003_healthcheck complete")
	return nil
}

func performMigration00004_objectID_collation(txn *gorm.DB, logger *zap.SugaredLogger) error {
	logger.Info("performing migration 00004_objectID_collation")
	if !isSQLite(txn) {
		err := txn.Exec("ALTER TABLE objects MODIFY COLUMN object_id VARCHAR(255) CHARACTER SET utf8mb4 COLLATE utf8mb4_bin;").Error
		if err != nil {
			return err
		}
	}
	logger.Info("migration 00004_objectID_collation complete")
	return nil
}

func performMigration00005_uploadPacking(txn *gorm.DB, logger *zap.SugaredLogger) error {
	logger.Info("performing migration performMigration00005_uploadPacking")
	m := txn.Migrator()

	// Disable foreign keys in SQLite to avoid issues with updating constraints.
	if isSQLite(txn) {
		if err := txn.Exec(`PRAGMA foreign_keys = 0`).Error; err != nil {
			return err
		}
	}

	if m.HasTable(&dbBufferedSlab{}) {
		// Drop buffered slabs since the schema has changed and the table was
		// unused so far.
		if err := m.DropTable(&dbBufferedSlab{}); err != nil {
			return fmt.Errorf("failed to drop table 'buffered_slabs': %w", err)
		}
	}

	// Use AutoMigrate to recreate buffered_slabs.
	if err := m.AutoMigrate(&dbBufferedSlab{}); err != nil {
		return fmt.Errorf("failed to create table 'buffered_slabs': %w", err)
	}

	// Migrate slabs.
	if isSQLite(txn) {
		if !m.HasIndex(&dbSlab{}, "MinShards") {
			if err := m.CreateIndex(&dbSlab{}, "MinShards"); err != nil {
				return fmt.Errorf("failed to create index 'MinShards' on table 'slabs': %w", err)
			}
		}
		if !m.HasIndex(&dbSlab{}, "TotalShards") {
			if err := m.CreateIndex(&dbSlab{}, "TotalShards"); err != nil {
				return fmt.Errorf("failed to create index 'TotalShards' on table 'slabs': %w", err)
			}
		}
		if !m.HasColumn(&dbSlab{}, "db_buffered_slab_id") {
			if err := m.AddColumn(&dbSlab{}, "db_buffered_slab_id"); err != nil {
				return fmt.Errorf("failed to create column 'db_buffered_slab_id' on table 'slabs': %w", err)
			}
		}
	} else if err := m.AutoMigrate(&dbSlab{}); err != nil {
		return fmt.Errorf("failed to migrate table 'slabs': %w", err)
	}

	// Enable foreign keys again.
	if isSQLite(txn) {
		if err := txn.Exec(`PRAGMA foreign_keys = 1`).Error; err != nil {
			return err
		}
		if err := txn.Exec(`PRAGMA foreign_key_check(slabs)`).Error; err != nil {
			return err
		}
	}
	logger.Info("migration performMigration00005_uploadPacking complete")
	return nil
}

func performMigration00006_contractspending(txn *gorm.DB, logger *zap.SugaredLogger) error {
	logger.Info("performing migration 00006_contractspending")
	if !txn.Migrator().HasColumn(&dbContract{}, "delete_spending") {
		if err := txn.Migrator().AddColumn(&dbContract{}, "delete_spending"); err != nil {
			return err
		}
	}
	if !txn.Migrator().HasColumn(&dbContract{}, "list_spending") {
		if err := txn.Migrator().AddColumn(&dbContract{}, "list_spending"); err != nil {
			return err
		}
	}
	logger.Info("migration 00006_contractspending complete")
	return nil
}

func performMigration00007_archivedcontractspending(txn *gorm.DB, logger *zap.SugaredLogger) error {
	logger.Info("performing migration 00007_archivedcontractspending")
	if !txn.Migrator().HasColumn(&dbArchivedContract{}, "delete_spending") {
		if err := txn.Migrator().AddColumn(&dbArchivedContract{}, "delete_spending"); err != nil {
			return err
		}
	}
	if !txn.Migrator().HasColumn(&dbArchivedContract{}, "list_spending") {
		if err := txn.Migrator().AddColumn(&dbArchivedContract{}, "list_spending"); err != nil {
			return err
		}
	}
	logger.Info("migration 00007_archivedcontractspending complete")
	return nil
}

func performMigration00008_jointableindices(txn *gorm.DB, logger *zap.SugaredLogger) error {
	logger.Info("performing migration 00008_jointableindices")

	indices := []struct {
		joinTable interface{ TableName() string }
		column    string
	}{
		{
			&dbHostAllowlistEntryHost{},
			"DBHostID",
		},
		{
			&dbHostBlocklistEntryHost{},
			"DBHostID",
		},
		{
			&dbContractSector{},
			"DBContractID",
		},
		{
			&dbContractSetContract{},
			"DBContractID",
		},
	}

	m := txn.Migrator()
	for _, idx := range indices {
		if !m.HasIndex(idx.joinTable, idx.column) {
			if err := m.CreateIndex(idx.joinTable, idx.column); err != nil {
				return fmt.Errorf("failed to create index on column '%s' of table '%s': %w", idx.column, idx.joinTable.TableName(), err)
			}
		}
	}

	logger.Info("migration 00008_jointableindices complete")
	return nil
}

func performMigration00009_dropInteractions(txn *gorm.DB, logger *zap.SugaredLogger) error {
	logger.Info("performing migration 00009_dropInteractions")
	if !txn.Migrator().HasTable("host_interactions") {
		if err := txn.Migrator().DropTable("host_interactions"); err != nil {
			return err
		}
	}
	logger.Info("migration 00009_dropInteractions complete")
	return nil
}

func performMigration00010_distinctcontractsector(txn *gorm.DB, logger *zap.SugaredLogger) error {
	logger.Info("performing migration 00010_distinctcontractsector")

	if !txn.Migrator().HasIndex(&dbContractSector{}, "DBSectorID") {
		if err := txn.Migrator().CreateIndex(&dbContractSector{}, "DBSectorID"); err != nil {
			return fmt.Errorf("failed to create index on column 'DBSectorID' of table 'contract_sectors': %w", err)
		}
	}

	logger.Info("migration 00010_distinctcontractsector complete")
	return nil
}

func performMigration00011_healthValidColumn(txn *gorm.DB, logger *zap.SugaredLogger) error {
	logger.Info("performing migration 00011_healthValidColumn")
	if !txn.Migrator().HasColumn(&dbSlab{}, "health_valid") {
		if err := txn.Migrator().AddColumn(&dbSlab{}, "health_valid"); err != nil {
			return err
		}
	}
	logger.Info("migration 00011_healthValidColumn complete")
	return nil
}

func performMigration00012_webhooks(txn *gorm.DB, logger *zap.SugaredLogger) error {
	logger.Info("performing migration 00012_webhooks")
	if !txn.Migrator().HasTable(&dbWebhook{}) {
		if err := txn.Migrator().CreateTable(&dbWebhook{}); err != nil {
			return err
		}
	}
	logger.Info("migration 00012_webhooks complete")
	return nil
}

func performMigration00013_uploadPackingOptimisations(txn *gorm.DB, logger *zap.SugaredLogger) error {
	logger.Info("performing migration 00013_uploadPackingOptimisations")
	if txn.Migrator().HasColumn(&dbBufferedSlab{}, "lock_id") {
		if err := txn.Migrator().DropColumn(&dbBufferedSlab{}, "lock_id"); err != nil {
			return err
		}
	}
	if txn.Migrator().HasColumn(&dbBufferedSlab{}, "locked_until") {
		if err := txn.Migrator().DropColumn(&dbBufferedSlab{}, "locked_until"); err != nil {
			return err
		}
	}
	logger.Info("migration 00013_uploadPackingOptimisations complete")
	return nil
}

func performMigration00014_buckets(txn *gorm.DB, logger *zap.SugaredLogger) error {
	logger.Info("performing migration 00014_buckets")
	// Disable foreign keys in SQLite to avoid issues with updating constraints.
	if isSQLite(txn) {
		if err := txn.Exec(`PRAGMA foreign_keys = 0`).Error; err != nil {
			return err
		}
	}

	// Create buckets table
	if !txn.Migrator().HasTable(&dbBucket{}) {
		if err := txn.Migrator().CreateTable(&dbBucket{}); err != nil {
			return err
		}
		if !isSQLite(txn) {
			err := txn.Exec("ALTER TABLE buckets MODIFY COLUMN name VARCHAR(255) CHARACTER SET utf8mb4 COLLATE utf8mb4_bin;").Error
			if err != nil {
				return fmt.Errorf("failed to change buckets_name collation: %w", err)
			}
		}
	}

	// Add default bucket.
	bucket := &dbBucket{
		Name: api.DefaultBucketName,
	}
	if err := txn.FirstOrCreate(&bucket).Error; err != nil {
		return err
	}

	// Add bucket id column to objects table.
	if !txn.Migrator().HasColumn(&dbObject{}, "db_bucket_id") {
		if !isSQLite(txn) {
			// MySQL
			if err := txn.Migrator().AddColumn(&dbObject{}, "db_bucket_id"); err != nil {
				return err
			}
			// Update objects to belong to default bucket
			if err := txn.Model(&dbObject{}).
				Where("db_bucket_id", 0).
				Update("db_bucket_id", bucket.ID).Error; err != nil {
				return err
			}
		} else {
			// SQLite
			if txn.Migrator().HasTable("objects_temp") {
				if err := txn.Migrator().DropTable("objects_temp"); err != nil {
					return err
				}
			}
			// Since SQLite doesn't support altering columns, we have to create
			// a new temporary objects table, copy the objects over with the
			// default bucket id and then delete the old table and rename the
			// temporary one to 'objects'.
			if err := txn.Table("objects_temp").Migrator().CreateTable(&dbObject{}); err != nil {
				return fmt.Errorf("failed to create temporary table: %w", err)
			} else if err := txn.Exec(`
			INSERT INTO objects_temp (id, created_at, db_bucket_id, object_id, key, size)
			SELECT objects.id, objects.created_at, ?, objects.object_id, objects.key, objects.size
			FROM objects
			`, bucket.ID).Error; err != nil {
				return fmt.Errorf("failed to copy objects to temporary table: %w", err)
			} else if err := txn.Migrator().DropTable("objects"); err != nil {
				return fmt.Errorf("failed to drop objects table: %w", err)
			} else if err := txn.Migrator().RenameTable("objects_temp", "objects"); err != nil {
				return fmt.Errorf("failed to rename temporary table: %w", err)
			} else if err := txn.Migrator().AutoMigrate(&dbObject{}); err != nil {
				return fmt.Errorf("failed to auto-migrate objects table: %w", err)
			}
		}
	}

	// Create missing composite index.
	if !txn.Migrator().HasIndex(&dbObject{}, "idx_object_bucket") {
		if err := txn.Migrator().CreateIndex(&dbObject{}, "idx_object_bucket"); err != nil {
			return err
		}
	}

	// Add foreign key constraint between dbObject's db_bucket_id and dbBucket's id.
	if !txn.Migrator().HasConstraint(&dbObject{}, "DBBucket") {
		if err := txn.Migrator().CreateConstraint(&dbObject{}, "DBBucket"); err != nil {
			return err
		}
	}

	// Enable foreign keys again.
	if isSQLite(txn) {
		if err := txn.Exec(`PRAGMA foreign_keys = 1`).Error; err != nil {
			return err
		}
		if err := txn.Exec(`PRAGMA foreign_key_check(objects)`).Error; err != nil {
			return err
		}
	}
	logger.Info("migration 00014_buckets complete")
	return nil
}

func performMigration00015_multipartUploads(txn *gorm.DB, logger *zap.SugaredLogger) error {
	logger.Info("performing migration 00015_multipartUploads")
	// Disable foreign keys in SQLite to avoid issues with updating constraints.
	if isSQLite(txn) {
		if err := txn.Exec(`PRAGMA foreign_keys = 0`).Error; err != nil {
			return err
		}
	}

	// Create new tables.
	if err := txn.Migrator().AutoMigrate(&dbMultipartUpload{}, &dbMultipartPart{}); err != nil {
		return err
	}

	// Add column to slices table.
	if err := txn.Migrator().AutoMigrate(&dbSlice{}); err != nil {
		return err
	}

	// Enable foreign keys again.
	if isSQLite(txn) {
		if err := txn.Exec(`PRAGMA foreign_keys = 1`).Error; err != nil {
			return err
		}
		if err := txn.Exec(`PRAGMA foreign_key_check(slices)`).Error; err != nil {
			return err
		}
	}
	logger.Info("migration 00015_multipartUploads complete")
	return nil
}

func performMigration00016_bucketPolicy(txn *gorm.DB, logger *zap.SugaredLogger) error {
	logger.Info("performing migration 00016_bucketPolicy")
	if err := txn.Migrator().AutoMigrate(&dbBucket{}); err != nil {
		return err
	}
	logger.Info("migration 00016_bucketPolicy complete")
	return nil
}

func performMigration00017_mimetype(txn *gorm.DB, logger *zap.SugaredLogger) error {
	logger.Info("performing migration 00017_mimetype")
	if !txn.Migrator().HasColumn(&dbObject{}, "MimeType") {
		if err := txn.Migrator().AddColumn(&dbObject{}, "MimeType"); err != nil {
			return err
		}
	}
	if !txn.Migrator().HasColumn(&dbMultipartUpload{}, "MimeType") {
		if err := txn.Migrator().AddColumn(&dbMultipartUpload{}, "MimeType"); err != nil {
			return err
		}
	}
	logger.Info("migration 00017_mimetype complete")
	return nil
}

func performMigration00018_etags(txn *gorm.DB, logger *zap.SugaredLogger) error {
	logger.Info("performing migration 00018_etags")
	if !txn.Migrator().HasColumn(&dbObject{}, "etag") {
		if err := txn.Migrator().AddColumn(&dbObject{}, "etag"); err != nil {
			return err
		}
	}
	logger.Info("migration 00018_etags complete")
	return nil
}

func performMigration00019_accountsShutdown(txn *gorm.DB, logger *zap.SugaredLogger) error {
	logger.Info("performing migration 00019_accounts_shutdown")
	if err := txn.Migrator().AutoMigrate(&dbAccount{}); err != nil {
		return err
	}
	if err := txn.Model(&dbAccount{}).
		Where("TRUE").
		Updates(map[string]interface{}{
			"clean_shutdown": false,
			"requires_sync":  true,
			"drift":          "0",
		}).
		Error; err != nil {
		return fmt.Errorf("failed to update accounts: %w", err)
	}
	logger.Info("migration 00019_accounts_shutdown complete")
	return nil
}

func performMigration00020_missingIndices(txn *gorm.DB, logger *zap.SugaredLogger) error {
	logger.Info("performing migration 00020_missingIndices")
	var err error
	detectMissingIndices(txn, func(dst interface{}, name string) {
		if err != nil {
			return
		}
		err = txn.Migrator().CreateIndex(dst, name)
	})
	if err != nil {
		return fmt.Errorf("failed to create missing indices: %w", err)
	}
	logger.Info("migration 00020_missingIndices complete")
	return nil
}

func performMigration00021_multipartUploadsBucketCascade(txn *gorm.DB, logger *zap.SugaredLogger) error {
	logger.Info("performing migration 00021_multipoartUploadsBucketCascade")
	// Disable foreign keys in SQLite to avoid issues with updating constraints.
	if isSQLite(txn) {
		if err := txn.Exec(`PRAGMA foreign_keys = 0`).Error; err != nil {
			return err
		}
	}

	// Add cascade constraint.
	if err := txn.Migrator().DropConstraint(&dbMultipartUpload{}, "DBBucket"); err != nil {
		return err
	} else if err := txn.Migrator().CreateConstraint(&dbMultipartUpload{}, "DBBucket"); err != nil {
		return err
	}

	// Enable foreign keys again.
	if isSQLite(txn) {
		if err := txn.Exec(`PRAGMA foreign_keys = 1`).Error; err != nil {
			return err
		}
		if err := txn.Exec(`PRAGMA foreign_key_check(slices)`).Error; err != nil {
			return err
		}
	}
	logger.Info("migration 00021_multipoartUploadsBucketCascade complete")
	return nil
}

func performMigration00022_extendObjectID(txn *gorm.DB, logger *zap.SugaredLogger) error {
	logger.Info("performing migration 00022_extendObjectID")
	if !isSQLite(txn) {
		err := txn.Exec("ALTER TABLE objects MODIFY COLUMN object_id VARCHAR(766) CHARACTER SET utf8mb4 COLLATE utf8mb4_bin;").Error
		if err != nil {
			return fmt.Errorf("failed to change object_id collation: %w", err)
		}
		err = txn.Exec("ALTER TABLE multipart_uploads MODIFY COLUMN object_id VARCHAR(766) CHARACTER SET utf8mb4 COLLATE utf8mb4_bin;").Error
		if err != nil {
			return fmt.Errorf("failed to change object_id collation: %w", err)
		}
	}
	logger.Info("migration 00022_extendObjectID complete")
	return nil
}

func performMigration00023_defaultMinRecentScanFailures(txn *gorm.DB, logger *zap.SugaredLogger) error {
	logger.Info("performing migration 00023_defaultMinRecentScanFailures")

	var autopilots []dbAutopilot
	if err := txn.Model(&dbAutopilot{}).Find(&autopilots).Error; err != nil {
		return err
	}

	for _, autopilot := range autopilots {
		if autopilot.Config.Hosts.MinRecentScanFailures == 0 {
			autopilot.Config.Hosts.MinRecentScanFailures = 10
			if err := txn.Save(&autopilot).Error; err != nil {
				logger.Errorf("failed to set default value for MinRecentScanFailures on autopilot '%v', err: %v", autopilot.Identifier, err)
				return err
			}
			logger.Debugf("successfully defaulted MinRecentScanFailures to 10 on autopilot '%v'", autopilot.Identifier)
		}
	}

	logger.Info("migration 00023_defaultMinRecentScanFailures complete")
	return nil
}

func performMigration00024_slabIndices(txn *gorm.DB, logger *zap.SugaredLogger) error {
	logger.Info("performing migration 00024_slabIndices")

	if isSQLite(txn) {
		// SQLite
		if err := txn.Exec(`
			BEGIN TRANSACTION;
			PRAGMA foreign_keys = 0;

			CREATE TABLE sectors_temp (id integer,created_at datetime,db_slab_id integer NOT NULL,slab_index integer NOT NULL,latest_host blob NOT NULL,root blob NOT NULL UNIQUE,PRIMARY KEY (id),CONSTRAINT fk_slabs_shards FOREIGN KEY (db_slab_id) REFERENCES slabs(id) ON DELETE CASCADE);
			INSERT INTO sectors_temp (id, created_at, db_slab_id, slab_index, latest_host, root) SELECT id, created_at, db_slab_id, 0, latest_host, root FROM sectors;

			DROP INDEX IF EXISTS idx_sectors_db_slab_id;
			DROP INDEX IF EXISTS idx_sectors_slab_index;
			DROP INDEX IF EXISTS idx_sectors_slab_id_slab_index;
			DROP INDEX IF EXISTS idx_sectors_root;

			CREATE INDEX idx_sectors_db_slab_id ON sectors_temp(db_slab_id);
			CREATE INDEX idx_sectors_slab_index ON sectors_temp(slab_index);
			CREATE INDEX idx_sectors_root ON sectors_temp(root);

			UPDATE sectors_temp
			SET slab_index = (
				SELECT
			        COUNT(*) + 1
				FROM
			        sectors_temp AS s2
				WHERE
					s2.db_slab_id = sectors_temp.db_slab_id AND s2.id < sectors_temp.id
			);

			CREATE UNIQUE INDEX idx_sectors_slab_id_slab_index ON sectors_temp(db_slab_id,slab_index);

			DROP TABLE sectors;
			ALTER TABLE sectors_temp RENAME TO sectors;

			PRAGMA foreign_keys = 1;
			PRAGMA foreign_key_check(sectors);
			COMMIT;
			`).Error; err != nil {
			return err
		}
	} else {
		// MySQL
		if err := txn.Table("sectors").Migrator().AutoMigrate(&struct {
			SlabIndex int `gorm:"NOT NULL"`
		}{}); err != nil {
			return err
		}

		// Populate column.
		if err := txn.Exec(`
			UPDATE sectors
			JOIN (
			    SELECT
			        id,
			        ROW_NUMBER() OVER (PARTITION BY db_slab_id ORDER BY id) AS new_index
			    FROM
			        sectors
			) AS RowNumbered ON sectors.id = RowNumbered.id
			SET
			    sectors.slab_index = RowNumbered.new_index;
		`).Error; err != nil {
			return err
		}

		// Create indices.
		if !txn.Migrator().HasIndex(&dbSector{}, "idx_sectors_slab_index") {
			if err := txn.Migrator().CreateIndex(&dbSector{}, "idx_sectors_slab_index"); err != nil {
				return err
			}
		}
		if !txn.Migrator().HasIndex(&dbSector{}, "idx_sectors_slab_id_slab_index") {
			if err := txn.Migrator().CreateIndex(&dbSector{}, "idx_sectors_slab_id_slab_index"); err != nil {
				return err
			}
		}
	}

	logger.Info("migration 00024_slabIndices complete")
	return nil
}

func performMigration00025_contractState(txn *gorm.DB, logger *zap.SugaredLogger) error {
	logger.Info("performing migration 00025_contractState")
	// create column
	if !txn.Migrator().HasColumn(&dbContract{}, "State") {
		if err := txn.Migrator().AddColumn(&dbContract{}, "State"); err != nil {
			return err
		}
	}
	if !txn.Migrator().HasColumn(&dbArchivedContract{}, "State") {
		if err := txn.Migrator().AddColumn(&dbArchivedContract{}, "State"); err != nil {
			return err
		}
	}
	// update column
	if err := txn.Model(&dbContract{}).Where("TRUE").Update("State", contractStateActive).Error; err != nil {
		return err
	}
	if err := txn.Model(&dbArchivedContract{}).Where("TRUE").Update("State", contractStateComplete).Error; err != nil {
		return err
	}
	// create index
	if !txn.Migrator().HasIndex(&dbContract{}, "State") {
		if err := txn.Migrator().CreateIndex(&dbContract{}, "State"); err != nil {
			return err
		}
	}
	if !txn.Migrator().HasIndex(&dbArchivedContract{}, "State") {
		if err := txn.Migrator().CreateIndex(&dbArchivedContract{}, "State"); err != nil {
			return err
		}
	}
	logger.Info("migration 00025_contractState complete")
	return nil
}

func performMigration00026_healthValidUntilColumn(txn *gorm.DB, logger *zap.SugaredLogger) error {
	logger.Info("performing migration 00026_healthValidUntilColumn")

	// Disable foreign keys in SQLite to avoid issues with updating constraints.
	if isSQLite(txn) {
		if err := txn.Exec(`PRAGMA foreign_keys = 0`).Error; err != nil {
			return err
		}
	}

	// Use 'AutoMigrate' to add 'health_valid_until'.
	if err := txn.Table("slabs").Migrator().AutoMigrate(&struct {
		HealthValidUntil int64 `gorm:"index;default:0; NOT NULL"` // unix timestamp
	}{}); err != nil {
		return err
	}

	// Drop the current 'health_valid' column and accompanying index.
	if isSQLite(txn) {
		if err := txn.Exec("DROP INDEX IF EXISTS idx_slabs_health_valid;").Error; err != nil {
			return err
		}
	}
	if err := txn.Exec("ALTER TABLE slabs DROP COLUMN health_valid;").Error; err != nil {
		return err
	}

	// Enable foreign keys again.
	if isSQLite(txn) {
		if err := txn.Exec(`PRAGMA foreign_keys = 1`).Error; err != nil {
			return err
		}
		if err := txn.Exec(`PRAGMA foreign_key_check(slabs)`).Error; err != nil {
			return err
		}
	}
	logger.Info("migration 00026_healthValidUntilColumn complete")
	return nil
}

func performMigration000027_addMultipartUploadIndices(txn *gorm.DB, logger *zap.SugaredLogger) error {
	logger.Info("performing migration 000027_addMultipartUploadIndices")

	// Disable foreign keys in SQLite to avoid issues with updating constraints.
	if isSQLite(txn) {
		if err := txn.Exec(`PRAGMA foreign_keys = 0`).Error; err != nil {
			return err
		}
	}

	// Use 'AutoMigrate' to add missing indices
	if err := txn.Table("multipart_uploads").Migrator().AutoMigrate(&struct {
		ObjectID   string `gorm:"index:idx_multipart_uploads_object_id;NOT NULL"`
		DBBucketID uint   `gorm:"index:idx_multipart_uploads_db_bucket_id;NOT NULL"`
		MimeType   string `gorm:"index:idx_multipart_uploads_mime_type"`
	}{}); err != nil {
		return err
	}

	// Enable foreign keys again.
	if isSQLite(txn) {
		if err := txn.Exec(`PRAGMA foreign_keys = 1`).Error; err != nil {
			return err
		}
		if err := txn.Exec(`PRAGMA foreign_key_check(multipart_uploads)`).Error; err != nil {
			return err
		}
	}

	logger.Info("migration 000027_addMultipartUploadIndices complete")
	return nil
}

func performMigration00028_lostSectors(txn *gorm.DB, logger *zap.SugaredLogger) error {
	logger.Info("performing migration 00028_lostSectors")
	if !txn.Migrator().HasColumn(&dbHost{}, "LostSectors") {
		if err := txn.Migrator().AddColumn(&dbHost{}, "LostSectors"); err != nil {
			return err
		}
	}
	logger.Info("migration 00028_lostSectors complete")
	return nil
}

func performMigration00029_contractPrice(txn *gorm.DB, logger *zap.SugaredLogger) error {
	logger.Info("performing migration 00029_contractPrice")
	if err := txn.Migrator().AutoMigrate(&dbArchivedContract{}); err != nil {
		return fmt.Errorf("failed to migrate column 'ContractPrice' on table 'archived_contracts': %w", err)
	}
	if err := txn.Migrator().AutoMigrate(&dbContract{}); err != nil {
		return fmt.Errorf("failed to migrate column 'ContractPrice' on table 'contracts': %w", err)
	}
	logger.Info("migration 00029_contractPrice complete")
	return nil
}

func performMigration00030_defaultMigrationSurchargeMultiplier(txn *gorm.DB, logger *zap.SugaredLogger) error {
	logger.Info("performing migration 00030_defaultMigrationSurchargeMultiplier")

	// fetch setting
	var entry dbSetting
	if err := txn.
		Where(&dbSetting{Key: api.SettingGouging}).
		Take(&entry).
		Error; errors.Is(err, gorm.ErrRecordNotFound) {
		logger.Debugf("no gouging settings found, skipping migration")
		return nil
	} else if err != nil {
		return fmt.Errorf("failed to fetch gouging settings: %w", err)
	}

	// unmarshal setting into gouging settings
	var gs api.GougingSettings
	if err := json.Unmarshal([]byte(entry.Value), &gs); err != nil {
		return err
	}

	// set default value
	if gs.MigrationSurchargeMultiplier == 0 {
		gs.MigrationSurchargeMultiplier = 10
	}

	// update setting
	if err := gs.Validate(); err != nil {
		return err
	} else if bytes, err := json.Marshal(gs); err != nil {
		return err
	} else if err := txn.Clauses(clause.OnConflict{
		Columns:   []clause.Column{{Name: "key"}},
		DoUpdates: clause.AssignmentColumns([]string{"value"}),
	}).Create(&dbSetting{
		Key:   api.SettingGouging,
		Value: string(bytes),
	}).Error; err != nil {
		return err
	}

	logger.Info("migration 00030_defaultMigrationSurchargeMultiplier complete")
	return nil
}

<<<<<<< HEAD
func performMigration00032_objectIndices(txn *gorm.DB, logger *zap.SugaredLogger) error {
	logger.Info("performing migration 00032_objectIndices")

	// create column
	if err := txn.Table("slices").Migrator().AutoMigrate(&struct {
		ObjectIndex uint `gorm:"index:idx_slices_object_index"`
	}{}); err != nil {
		return err
	}

	// populate the column
	var err error
	if isSQLite(txn) {
		err = txn.Exec(`
			UPDATE slices
			SET
				object_index = (
					SELECT
						COUNT(*) + 1
					FROM
						slices AS s2
					WHERE
						s2.db_object_id = slices.db_object_id AND s2.id < slices.id
			)
			WHERE
				db_object_id IS NOT NULL;
			`).Error
	} else {
		err = txn.Exec(`
			UPDATE slices
			JOIN (
			    SELECT
			        id,
			        ROW_NUMBER() OVER (PARTITION BY db_object_id ORDER BY id) AS new_index
			    FROM
			        slices
				) AS RowNumbered ON slices.id = RowNumbered.id
			SET
			    slices.object_index = RowNumbered.new_index;
			WHERE
				db_object_id IS NOT NULL;
		`).Error
	}
	if err != nil {
		return err
	}

	logger.Info("migration 00032_objectIndices complete")
=======
func performMigration00031_secretKey(txn *gorm.DB, logger *zap.SugaredLogger) error {
	logger.Info("performing migration 00031_secretKey")
	err := txn.Transaction(func(tx *gorm.DB) error {
		if err := tx.Exec("UPDATE slabs SET `key` = unhex(substr(`key`, 5))").Error; err != nil {
			return fmt.Errorf("failed to update slabs: %w", err)
		} else if err := tx.Exec("UPDATE objects SET `key` = unhex(substr(`key`, 5))").Error; err != nil {
			return fmt.Errorf("failed to update objects: %w", err)
		}
		return nil
	})
	if err != nil {
		return err
	}
	logger.Info("migration 00031_secretKey complete")
>>>>>>> 906831bc
	return nil
}<|MERGE_RESOLUTION|>--- conflicted
+++ resolved
@@ -331,15 +331,15 @@
 			},
 		},
 		{
-<<<<<<< HEAD
+			ID: "00031_secretKey",
+			Migrate: func(tx *gorm.DB) error {
+				return performMigration00031_secretKey(tx, logger)
+			},
+		},
+		{
 			ID: "00032_objectIndices",
 			Migrate: func(tx *gorm.DB) error {
 				return performMigration00032_objectIndices(tx, logger)
-=======
-			ID: "00031_secretKey",
-			Migrate: func(tx *gorm.DB) error {
-				return performMigration00031_secretKey(tx, logger)
->>>>>>> 906831bc
 			},
 		},
 	}
@@ -1373,7 +1373,23 @@
 	return nil
 }
 
-<<<<<<< HEAD
+func performMigration00031_secretKey(txn *gorm.DB, logger *zap.SugaredLogger) error {
+	logger.Info("performing migration 00031_secretKey")
+	err := txn.Transaction(func(tx *gorm.DB) error {
+		if err := tx.Exec("UPDATE slabs SET `key` = unhex(substr(`key`, 5))").Error; err != nil {
+			return fmt.Errorf("failed to update slabs: %w", err)
+		} else if err := tx.Exec("UPDATE objects SET `key` = unhex(substr(`key`, 5))").Error; err != nil {
+			return fmt.Errorf("failed to update objects: %w", err)
+		}
+		return nil
+	})
+	if err != nil {
+		return err
+	}
+	logger.Info("migration 00031_secretKey complete")
+	return nil
+}
+
 func performMigration00032_objectIndices(txn *gorm.DB, logger *zap.SugaredLogger) error {
 	logger.Info("performing migration 00032_objectIndices")
 
@@ -1422,21 +1438,5 @@
 	}
 
 	logger.Info("migration 00032_objectIndices complete")
-=======
-func performMigration00031_secretKey(txn *gorm.DB, logger *zap.SugaredLogger) error {
-	logger.Info("performing migration 00031_secretKey")
-	err := txn.Transaction(func(tx *gorm.DB) error {
-		if err := tx.Exec("UPDATE slabs SET `key` = unhex(substr(`key`, 5))").Error; err != nil {
-			return fmt.Errorf("failed to update slabs: %w", err)
-		} else if err := tx.Exec("UPDATE objects SET `key` = unhex(substr(`key`, 5))").Error; err != nil {
-			return fmt.Errorf("failed to update objects: %w", err)
-		}
-		return nil
-	})
-	if err != nil {
-		return err
-	}
-	logger.Info("migration 00031_secretKey complete")
->>>>>>> 906831bc
 	return nil
 }