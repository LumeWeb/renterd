--- conflicted
+++ resolved
@@ -174,17 +174,17 @@
 			Rollback: nil,
 		},
 		{
-<<<<<<< HEAD
-			ID: "00008_dropInteractions",
-			Migrate: func(tx *gorm.DB) error {
-				return performMigration00008_dropInteractions(tx, logger)
-=======
 			ID: "00008_jointableindices",
 			Migrate: func(tx *gorm.DB) error {
 				return performMigration00008_jointableindices(tx, logger)
->>>>>>> c562e692
-			},
-			Rollback: nil,
+			},
+			Rollback: nil,
+		},
+		{
+			ID: "00009_dropInteractions",
+			Migrate: func(tx *gorm.DB) error {
+				return performMigration00009_dropInteractions(tx, logger)
+			},
 		},
 	}
 
@@ -522,16 +522,6 @@
 	return nil
 }
 
-<<<<<<< HEAD
-func performMigration00008_dropInteractions(txn *gorm.DB, logger glogger.Interface) error {
-	logger.Info(context.Background(), "performing migration 00008_dropInteractions")
-	if !txn.Migrator().HasTable("host_interactions") {
-		if err := txn.Migrator().DropTable("host_interactions"); err != nil {
-			return err
-		}
-	}
-	logger.Info(context.Background(), "migration 00008_dropInteractions complete")
-=======
 func performMigration00008_jointableindices(txn *gorm.DB, logger glogger.Interface) error {
 	logger.Info(context.Background(), "performing migration 00008_jointableindices")
 
@@ -567,6 +557,16 @@
 	}
 
 	logger.Info(context.Background(), "migration 00008_jointableindices complete")
->>>>>>> c562e692
+	return nil
+}
+
+func performMigration00009_dropInteractions(txn *gorm.DB, logger glogger.Interface) error {
+	logger.Info(context.Background(), "performing migration 00009_dropInteractions")
+	if !txn.Migrator().HasTable("host_interactions") {
+		if err := txn.Migrator().DropTable("host_interactions"); err != nil {
+			return err
+		}
+	}
+	logger.Info(context.Background(), "migration 00009_dropInteractions complete")
 	return nil
 }