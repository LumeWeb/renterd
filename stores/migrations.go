--- conflicted
+++ resolved
@@ -63,21 +63,21 @@
 			},
 		},
 		{
-<<<<<<< HEAD
-			ID: "00007_peer_store",
+			ID: "00007_host_checks",
 			Migrate: func(tx *gorm.DB) error {
-				return performMigration(tx, dbIdentifier, "00006_peer_store", logger)
+				return performMigration(tx, dbIdentifier, "00007_host_checks", logger)
 			},
 		},
 		{
-			ID: "00008_coreutils_wallet",
+			ID: "00008_peer_store",
 			Migrate: func(tx *gorm.DB) error {
-				return performMigration(tx, dbIdentifier, "00006_coreutils_wallet", logger)
-=======
-			ID: "00007_host_checks",
+				return performMigration(tx, dbIdentifier, "00008_peer_store", logger)
+			},
+		},
+		{
+			ID: "00009_coreutils_wallet",
 			Migrate: func(tx *gorm.DB) error {
-				return performMigration(tx, dbIdentifier, "00007_host_checks", logger)
->>>>>>> cdad4147
+				return performMigration(tx, dbIdentifier, "00009_coreutils_wallet", logger)
 			},
 		},
 	}
