package stores

import (
	"context"
	"encoding/json"
	"errors"
	"fmt"
	"math"
	"strings"
	"time"
	"unicode/utf8"

	rhpv2 "go.sia.tech/core/rhp/v2"
	"go.sia.tech/core/types"
	"go.sia.tech/renterd/api"
	"go.sia.tech/renterd/object"
	"go.sia.tech/siad/modules"
	"gorm.io/gorm"
	"gorm.io/gorm/clause"
)

const (
	// refreshHealthBatchSize is the number of slabs for which we update the
	// health per db transaction. 10000 equals roughtly 1.2TiB of slabs at a
	// 10/30 erasure coding and takes <1s to execute on an SSD in SQLite.
	refreshHealthBatchSize = 10000

	refreshHealthMinHealthValidity = 12 * time.Hour
	refreshHealthMaxHealthValidity = 72 * time.Hour
)

var (
	errInvalidNumberOfShards = errors.New("slab has invalid number of shards")
	errShardRootChanged      = errors.New("shard root changed")
)

const (
	contractStateInvalid contractState = iota
	contractStatePending
	contractStateActive
	contractStateComplete
	contractStateFailed
)

type (
	contractState uint8

	dbArchivedContract struct {
		Model

		ContractCommon
		RenewedTo fileContractID `gorm:"index;size:32"`

		Host   publicKey `gorm:"index;NOT NULL;size:32"`
		Reason string
	}

	dbContract struct {
		Model

		ContractCommon

		HostID uint `gorm:"index"`
		Host   dbHost
	}

	ContractCommon struct {
		FCID        fileContractID `gorm:"unique;index;NOT NULL;column:fcid;size:32"`
		RenewedFrom fileContractID `gorm:"index;size:32"`

		ContractPrice  currency
		State          contractState `gorm:"index;NOT NULL;default:0"`
		TotalCost      currency
		ProofHeight    uint64 `gorm:"index;default:0"`
		RevisionHeight uint64 `gorm:"index;default:0"`
		RevisionNumber string `gorm:"NOT NULL;default:'0'"` // string since db can't store math.MaxUint64
		Size           uint64
		StartHeight    uint64 `gorm:"index;NOT NULL"`
		WindowStart    uint64 `gorm:"index;NOT NULL;default:0"`
		WindowEnd      uint64 `gorm:"index;NOT NULL;default:0"`

		// spending fields
		UploadSpending      currency
		DownloadSpending    currency
		FundAccountSpending currency
		DeleteSpending      currency
		ListSpending        currency
	}

	dbContractSet struct {
		Model

		Name      string       `gorm:"unique;index;"`
		Contracts []dbContract `gorm:"many2many:contract_set_contracts;constraint:OnDelete:CASCADE"`
	}

	dbContractSetContract struct {
		DBContractSetID uint `gorm:"primaryKey;"`
		DBContractID    uint `gorm:"primaryKey;index"`
	}

	dbObject struct {
		Model

		DBBucketID uint `gorm:"index;uniqueIndex:idx_object_bucket;NOT NULL"`
		DBBucket   dbBucket
		ObjectID   string `gorm:"index;uniqueIndex:idx_object_bucket"`

		Key   secretKey
		Slabs []dbSlice `gorm:"constraint:OnDelete:CASCADE"` // CASCADE to delete slices too
		Size  int64

		MimeType string `json:"index"`
		Etag     string `gorm:"index"`
	}

	dbBucket struct {
		Model

		Policy api.BucketPolicy `gorm:"serializer:json"`
		Name   string           `gorm:"unique;index;NOT NULL"`
	}

	dbSlice struct {
		Model
		DBObjectID        *uint `gorm:"index"`
		ObjectIndex       uint  `gorm:"index:idx_slices_object_index"`
		DBMultipartPartID *uint `gorm:"index"`

		// Slice related fields.
		DBSlabID uint `gorm:"index"`
		Offset   uint32
		Length   uint32
	}

	dbSlab struct {
		Model
		DBContractSetID  uint `gorm:"index"`
		DBContractSet    dbContractSet
		DBBufferedSlabID uint `gorm:"index;default: NULL"`

		Health           float64   `gorm:"index;default:1.0; NOT NULL"`
		HealthValidUntil int64     `gorm:"index;default:0; NOT NULL"` // unix timestamp
		Key              secretKey `gorm:"unique;NOT NULL;size:32"`   // json string
		MinShards        uint8     `gorm:"index"`
		TotalShards      uint8     `gorm:"index"`

		Slices []dbSlice
		Shards []dbSector `gorm:"constraint:OnDelete:CASCADE"` // CASCADE to delete shards too
	}

	dbBufferedSlab struct {
		Model

		DBSlab dbSlab

		Complete bool `gorm:"index"`
		Filename string
		Size     int64
	}

	dbSector struct {
		Model

		DBSlabID  uint `gorm:"index:idx_sectors_db_slab_id;uniqueIndex:idx_sectors_slab_id_slab_index;NOT NULL"`
		SlabIndex int  `gorm:"index:idx_sectors_slab_index;uniqueIndex:idx_sectors_slab_id_slab_index;NOT NULL"`

		LatestHost publicKey `gorm:"NOT NULL"`
		Root       []byte    `gorm:"index;unique;NOT NULL;size:32"`

		Contracts []dbContract `gorm:"many2many:contract_sectors;constraint:OnDelete:CASCADE"`
	}

	// dbContractSector is a join table between dbContract and dbSector.
	dbContractSector struct {
		DBSectorID   uint `gorm:"primaryKey;index"`
		DBContractID uint `gorm:"primaryKey;index"`
	}

	// rawObject is used for hydration and is made up of one or many raw sectors.
	rawObject []rawObjectSector

	// rawObjectRow contains all necessary information to reconstruct the object.
	rawObjectSector struct {
		// object
		ObjectID       uint
		ObjectKey      []byte
		ObjectName     string
		ObjectSize     int64
		ObjectModTime  time.Time
		ObjectMimeType string
		ObjectHealth   float64
		ObjectETag     string

		// slice
		SliceOffset uint32
		SliceLength uint32

		// slab
		SlabBuffered  bool
		SlabID        uint
		SlabHealth    float64
		SlabKey       []byte
		SlabMinShards uint8

		// sector
		SectorIndex uint
		SectorRoot  []byte
		LatestHost  publicKey

		// contract
		FCID    fileContractID
		HostKey publicKey
	}

	// rawObjectMetadata is used for hydrating object metadata.
	rawObjectMetadata struct {
		ETag     string
		Health   float64
		MimeType string
		ModTime  datetime
		Name     string
		Size     int64
	}
)

func (s *contractState) LoadString(state string) error {
	switch strings.ToLower(state) {
	case api.ContractStateInvalid:
		*s = contractStateInvalid
	case api.ContractStatePending:
		*s = contractStatePending
	case api.ContractStateActive:
		*s = contractStateActive
	case api.ContractStateComplete:
		*s = contractStateComplete
	case api.ContractStateFailed:
		*s = contractStateFailed
	default:
		*s = contractStateInvalid
	}
	return nil
}

func (s contractState) String() string {
	switch s {
	case contractStateInvalid:
		return api.ContractStateInvalid
	case contractStatePending:
		return api.ContractStatePending
	case contractStateActive:
		return api.ContractStateActive
	case contractStateComplete:
		return api.ContractStateComplete
	case contractStateFailed:
		return api.ContractStateFailed
	default:
		return api.ContractStateUnknown
	}
}

func (s dbSlab) HealthValid() bool {
	return time.Now().Before(time.Unix(s.HealthValidUntil, 0))
}

// TableName implements the gorm.Tabler interface.
func (dbArchivedContract) TableName() string { return "archived_contracts" }

// TableName implements the gorm.Tabler interface.
func (dbBucket) TableName() string { return "buckets" }

// TableName implements the gorm.Tabler interface.
func (dbContract) TableName() string { return "contracts" }

// TableName implements the gorm.Tabler interface.
func (dbContractSetContract) TableName() string { return "contract_set_contracts" }

// TableName implements the gorm.Tabler interface.
func (dbContractSector) TableName() string { return "contract_sectors" }

// TableName implements the gorm.Tabler interface.
func (dbContractSet) TableName() string { return "contract_sets" }

// TableName implements the gorm.Tabler interface.
func (dbObject) TableName() string { return "objects" }

// TableName implements the gorm.Tabler interface.
func (dbSector) TableName() string { return "sectors" }

// TableName implements the gorm.Tabler interface.
func (dbSlab) TableName() string { return "slabs" }

// TableName implements the gorm.Tabler interface.
func (dbBufferedSlab) TableName() string { return "buffered_slabs" }

// TableName implements the gorm.Tabler interface.
func (dbSlice) TableName() string { return "slices" }

// convert converts a dbContract to an ArchivedContract.
func (c dbArchivedContract) convert() api.ArchivedContract {
	var revisionNumber uint64
	_, _ = fmt.Sscan(c.RevisionNumber, &revisionNumber)
	return api.ArchivedContract{
		ID:        types.FileContractID(c.FCID),
		HostKey:   types.PublicKey(c.Host),
		RenewedTo: types.FileContractID(c.RenewedTo),

		ProofHeight:    c.ProofHeight,
		RevisionHeight: c.RevisionHeight,
		RevisionNumber: revisionNumber,
		Size:           c.Size,
		StartHeight:    c.StartHeight,
		State:          c.State.String(),
		WindowStart:    c.WindowStart,
		WindowEnd:      c.WindowEnd,

		Spending: api.ContractSpending{
			Uploads:     types.Currency(c.UploadSpending),
			Downloads:   types.Currency(c.DownloadSpending),
			FundAccount: types.Currency(c.FundAccountSpending),
			Deletions:   types.Currency(c.DeleteSpending),
			SectorRoots: types.Currency(c.ListSpending),
		},
	}
}

// convert converts a dbContract to a ContractMetadata.
func (c dbContract) convert() api.ContractMetadata {
	var revisionNumber uint64
	_, _ = fmt.Sscan(c.RevisionNumber, &revisionNumber)
	return api.ContractMetadata{
		ContractPrice: types.Currency(c.ContractPrice),
		ID:            types.FileContractID(c.FCID),
		HostIP:        c.Host.NetAddress,
		HostKey:       types.PublicKey(c.Host.PublicKey),
		SiamuxAddr:    c.Host.Settings.convert().SiamuxAddr(),

		RenewedFrom: types.FileContractID(c.RenewedFrom),
		TotalCost:   types.Currency(c.TotalCost),
		Spending: api.ContractSpending{
			Uploads:     types.Currency(c.UploadSpending),
			Downloads:   types.Currency(c.DownloadSpending),
			FundAccount: types.Currency(c.FundAccountSpending),
			Deletions:   types.Currency(c.DeleteSpending),
			SectorRoots: types.Currency(c.ListSpending),
		},
		ProofHeight:    c.ProofHeight,
		RevisionHeight: c.RevisionHeight,
		RevisionNumber: revisionNumber,
		Size:           c.Size,
		StartHeight:    c.StartHeight,
		State:          c.State.String(),
		WindowStart:    c.WindowStart,
		WindowEnd:      c.WindowEnd,
	}
}

// convert turns a dbObject into a object.Slab.
func (s dbSlab) convert() (slab object.Slab, err error) {
	// unmarshal key
	err = slab.Key.UnmarshalBinary(s.Key)
	if err != nil {
		return
	}

	// set health
	slab.Health = s.Health

	// set shards
	slab.MinShards = s.MinShards
	slab.Shards = make([]object.Sector, len(s.Shards))

	// hydrate shards
	for i, shard := range s.Shards {
		slab.Shards[i].LatestHost = types.PublicKey(shard.LatestHost)
		slab.Shards[i].Root = *(*types.Hash256)(shard.Root)
		for _, c := range shard.Contracts {
			if slab.Shards[i].Contracts == nil {
				slab.Shards[i].Contracts = make(map[types.PublicKey][]types.FileContractID)
			}
			slab.Shards[i].Contracts[types.PublicKey(c.Host.PublicKey)] = append(slab.Shards[i].Contracts[types.PublicKey(c.Host.PublicKey)], types.FileContractID(c.FCID))
		}
	}

	return
}

func (raw rawObjectMetadata) convert() api.ObjectMetadata {
	return api.ObjectMetadata{
		ETag:     raw.ETag,
		Health:   raw.Health,
		MimeType: raw.MimeType,
		ModTime:  time.Time(raw.ModTime).UTC(),
		Name:     raw.Name,
		Size:     raw.Size,
	}
}

func (raw rawObject) convert() (api.Object, error) {
	if len(raw) == 0 {
		return api.Object{}, errors.New("no slabs found")
	}

	// parse object key
	var key object.EncryptionKey
	if err := key.UnmarshalBinary(raw[0].ObjectKey); err != nil {
		return api.Object{}, err
	}

	// filter out slabs without slab ID and buffered slabs - this is expected
	// for an empty object or objects that end with a partial slab.
	var filtered rawObject
	var partialSlabSectors []*rawObjectSector
	minHealth := math.MaxFloat64
	for i, sector := range raw {
		if sector.SlabID != 0 && !sector.SlabBuffered {
			filtered = append(filtered, sector)
			if sector.SlabHealth < minHealth {
				minHealth = sector.SlabHealth
			}
		} else if sector.SlabBuffered {
			partialSlabSectors = append(partialSlabSectors, &raw[i])
		}
	}

	// hydrate all slabs
	slabs := make([]object.SlabSlice, 0, len(filtered))
	if len(filtered) > 0 {
		var start int
		// create a helper function to add a slab and update the state
		addSlab := func(end int) error {
			if filtered[start].SlabBuffered {
				return nil // ignore partial slabs
			}
			if slab, err := filtered[start:end].toSlabSlice(); err != nil {
				return err
			} else {
				slabs = append(slabs, slab)
				start = end
			}
			return nil
		}

		curr := filtered[0]
		for j, sector := range filtered {
			if sector.SectorIndex == 0 {
				return api.Object{}, api.ErrObjectCorrupted
			}
			if sector.SlabID != curr.SlabID ||
				sector.SliceOffset != curr.SliceOffset ||
				sector.SliceLength != curr.SliceLength {
				if err := addSlab(j); err != nil {
					return api.Object{}, err
				}
				curr = sector
			}
		}
		if err := addSlab(len(filtered)); err != nil {
			return api.Object{}, err
		}
	} else {
		minHealth = 1 // empty object
	}

	// fetch a potential partial slab from the buffer.
	var partialSlabs []object.PartialSlab
	for _, pss := range partialSlabSectors {
		var key object.EncryptionKey
		if err := key.UnmarshalBinary(pss.SlabKey); err != nil {
			return api.Object{}, err
		}
		partialSlabs = append(partialSlabs, object.PartialSlab{
			Key:    key,
			Offset: pss.SliceOffset,
			Length: pss.SliceLength,
		})
	}

	// return object
	return api.Object{
		ObjectMetadata: api.ObjectMetadata{
			ETag:     raw[0].ObjectETag,
			Health:   minHealth,
			MimeType: raw[0].ObjectMimeType,
			ModTime:  raw[0].ObjectModTime.UTC(),
			Name:     raw[0].ObjectName,
			Size:     raw[0].ObjectSize,
		},
		Object: object.Object{
			Key:          key,
			PartialSlabs: partialSlabs,
			Slabs:        slabs,
		},
	}, nil
}

func (raw rawObject) toSlabSlice() (slice object.SlabSlice, _ error) {
	if len(raw) == 0 {
		return object.SlabSlice{}, errors.New("no sectors found")
	}

	// unmarshal key
	if err := slice.Slab.Key.UnmarshalBinary(raw[0].SlabKey); err != nil {
		return object.SlabSlice{}, err
	}

	// hydrate all sectors
	slabID := raw[0].SlabID
	sectors := make([]object.Sector, 0, len(raw))
	secIdx := uint(0)
	for _, sector := range raw {
		if sector.SlabID != slabID {
			return object.SlabSlice{}, errors.New("sectors from different slabs") // developer error
		}
		latestHost := types.PublicKey(sector.LatestHost)
		fcid := types.FileContractID(sector.FCID)

		// next sector
		if sector.SectorIndex != secIdx {
			sectors = append(sectors, object.Sector{
				Contracts:  make(map[types.PublicKey][]types.FileContractID),
				LatestHost: latestHost,
				Root:       *(*types.Hash256)(sector.SectorRoot),
			})
			secIdx = sector.SectorIndex
		}

		// add host+contract to sector
		if fcid != (types.FileContractID{}) {
			sectors[len(sectors)-1].Contracts[types.PublicKey(sector.HostKey)] = append(sectors[len(sectors)-1].Contracts[types.PublicKey(sector.HostKey)], fcid)
		}
	}

	// hydrate all fields
	slice.Slab.Health = raw[0].SlabHealth
	slice.Slab.Shards = sectors
	slice.Slab.MinShards = raw[0].SlabMinShards
	slice.Offset = raw[0].SliceOffset
	slice.Length = raw[0].SliceLength
	return slice, nil
}

func (s *SQLStore) Bucket(ctx context.Context, bucket string) (api.Bucket, error) {
	var b dbBucket
	err := s.db.
		Model(&dbBucket{}).
		Where("name = ?", bucket).
		Take(&b).
		Error
	if errors.Is(err, gorm.ErrRecordNotFound) {
		return api.Bucket{}, api.ErrBucketNotFound
	} else if err != nil {
		return api.Bucket{}, err
	}
	return api.Bucket{
		CreatedAt: b.CreatedAt.UTC(),
		Name:      b.Name,
		Policy:    b.Policy,
	}, nil
}

func (s *SQLStore) CreateBucket(ctx context.Context, bucket string, policy api.BucketPolicy) error {
	// Create bucket.
	return s.retryTransaction(func(tx *gorm.DB) error {
		res := tx.Clauses(clause.OnConflict{
			DoNothing: true,
		}).
			Create(&dbBucket{
				Name:   bucket,
				Policy: policy,
			})
		if res.Error != nil {
			return res.Error
		} else if res.RowsAffected == 0 {
			return api.ErrBucketExists
		}
		return nil
	})
}

func (s *SQLStore) UpdateBucketPolicy(ctx context.Context, bucket string, policy api.BucketPolicy) error {
	b, err := json.Marshal(policy)
	if err != nil {
		return err
	}
	return s.retryTransaction(func(tx *gorm.DB) error {
		return tx.
			Model(&dbBucket{}).
			Where("name", bucket).
			Updates(map[string]interface{}{
				"policy": string(b),
			},
			).
			Error
	})
}

func (s *SQLStore) DeleteBucket(ctx context.Context, bucket string) error {
	// Delete bucket.
	return s.retryTransaction(func(tx *gorm.DB) error {
		var b dbBucket
		if err := tx.Take(&b, "name = ?", bucket).Error; errors.Is(err, gorm.ErrRecordNotFound) {
			return api.ErrBucketNotFound
		} else if err != nil {
			return err
		}
		var count int64
		if err := tx.Model(&dbObject{}).Where("db_bucket_id = ?", b.ID).
			Limit(1).
			Count(&count).Error; err != nil {
			return err
		}
		if count > 0 {
			return api.ErrBucketNotEmpty
		}
		res := tx.Delete(&b)
		if res.Error != nil {
			return res.Error
		}
		return pruneSlabs(tx)
	})
}

func (s *SQLStore) ListBuckets(ctx context.Context) ([]api.Bucket, error) {
	var buckets []dbBucket
	err := s.db.
		Model(&dbBucket{}).
		Find(&buckets).
		Error
	if err != nil {
		return nil, err
	}

	resp := make([]api.Bucket, len(buckets))
	for i, b := range buckets {
		resp[i] = api.Bucket{
			CreatedAt: b.CreatedAt.UTC(),
			Name:      b.Name,
			Policy:    b.Policy,
		}
	}
	return resp, nil
}

// ObjectsStats returns some info related to the objects stored in the store. To
// reduce locking and make sure all results are consistent, everything is done
// within a single transaction.
func (s *SQLStore) ObjectsStats(ctx context.Context) (api.ObjectsStatsResponse, error) {
	// Number of objects.
	var objInfo struct {
		NumObjects       uint64
		TotalObjectsSize uint64
	}
	err := s.db.
		Model(&dbObject{}).
		Select("COUNT(*) AS NumObjects, SUM(size) AS TotalObjectsSize").
		Scan(&objInfo).
		Error
	if err != nil {
		return api.ObjectsStatsResponse{}, err
	}

	var totalSectors uint64

	batchSize := 500000
	marker := uint64(0)
	for offset := 0; ; offset += batchSize {
		var result struct {
			Sectors uint64
			Marker  uint64
		}
		res := s.db.
			Model(&dbSector{}).
			Raw("SELECT COUNT(*) as Sectors, MAX(sectors.db_sector_id) as Marker FROM (SELECT cs.db_sector_id FROM contract_sectors cs WHERE cs.db_sector_id > ? GROUP BY cs.db_sector_id LIMIT ?) sectors", marker, batchSize).
			Scan(&result)
		if err := res.Error; err != nil {
			return api.ObjectsStatsResponse{}, err
		} else if result.Sectors == 0 {
			break // done
		}
		totalSectors += result.Sectors
		marker = result.Marker
	}

	var totalUploaded int64
	err = s.db.
		Model(&dbContractSector{}).
		Count(&totalUploaded).
		Error
	if err != nil {
		return api.ObjectsStatsResponse{}, err
	}

	return api.ObjectsStatsResponse{
		NumObjects:        objInfo.NumObjects,
		TotalObjectsSize:  objInfo.TotalObjectsSize,
		TotalSectorsSize:  totalSectors * rhpv2.SectorSize,
		TotalUploadedSize: uint64(totalUploaded) * rhpv2.SectorSize,
	}, nil
}

func (s *SQLStore) SlabBuffers(ctx context.Context) ([]api.SlabBuffer, error) {
	// Slab buffer info from the database.
	var bufferedSlabs []dbBufferedSlab
	err := s.db.Model(&dbBufferedSlab{}).
		Joins("DBSlab").
		Joins("DBSlab.DBContractSet").
		Find(&bufferedSlabs).
		Error
	if err != nil {
		return nil, err
	}
	// Translate buffers to contract set.
	fileNameToContractSet := make(map[string]string)
	for _, slab := range bufferedSlabs {
		fileNameToContractSet[slab.Filename] = slab.DBSlab.DBContractSet.Name
	}
	// Fetch in-memory buffer info and fill in contract set name.
	buffers := s.slabBufferMgr.SlabBuffers()
	for i := range buffers {
		buffers[i].ContractSet = fileNameToContractSet[buffers[i].Filename]
	}
	return buffers, nil
}

func (s *SQLStore) AddContract(ctx context.Context, c rhpv2.ContractRevision, contractPrice, totalCost types.Currency, startHeight uint64, state string) (_ api.ContractMetadata, err error) {
	var cs contractState
	if err := cs.LoadString(state); err != nil {
		return api.ContractMetadata{}, err
	}
	var added dbContract
	if err = s.retryTransaction(func(tx *gorm.DB) error {
		added, err = addContract(tx, c, contractPrice, totalCost, startHeight, types.FileContractID{}, cs)
		return err
	}); err != nil {
		return
	}

	s.addKnownContract(types.FileContractID(added.FCID))
	return added.convert(), nil
}

func (s *SQLStore) Contracts(ctx context.Context) ([]api.ContractMetadata, error) {
	var dbContracts []dbContract
	err := s.db.
		Model(&dbContract{}).
		Joins("Host").
		Find(&dbContracts).
		Error
	if err != nil {
		return nil, err
	}

	contracts := make([]api.ContractMetadata, len(dbContracts))
	for i, c := range dbContracts {
		contracts[i] = c.convert()
	}
	return contracts, nil
}

// AddRenewedContract adds a new contract which was created as the result of a renewal to the store.
// The old contract specified as 'renewedFrom' will be deleted from the active
// contracts and moved to the archive. Both new and old contract will be linked
// to each other through the RenewedFrom and RenewedTo fields respectively.
func (s *SQLStore) AddRenewedContract(ctx context.Context, c rhpv2.ContractRevision, contractPrice, totalCost types.Currency, startHeight uint64, renewedFrom types.FileContractID, state string) (api.ContractMetadata, error) {
	var cs contractState
	if err := cs.LoadString(state); err != nil {
		return api.ContractMetadata{}, err
	}
	var renewed dbContract
	if err := s.retryTransaction(func(tx *gorm.DB) error {
		// Fetch contract we renew from.
		oldContract, err := contract(tx, fileContractID(renewedFrom))
		if err != nil {
			return err
		}

		// Create copy in archive.
		err = tx.Create(&dbArchivedContract{
			Host:      publicKey(oldContract.Host.PublicKey),
			Reason:    api.ContractArchivalReasonRenewed,
			RenewedTo: fileContractID(c.ID()),

			ContractCommon: oldContract.ContractCommon,
		}).Error
		if err != nil {
			return err
		}

		// Overwrite the old contract with the new one.
		newContract := newContract(oldContract.HostID, c.ID(), renewedFrom, contractPrice, totalCost, startHeight, c.Revision.WindowStart, c.Revision.WindowEnd, oldContract.Size, cs)
		newContract.Model = oldContract.Model
		newContract.CreatedAt = time.Now()
		err = tx.Save(&newContract).Error
		if err != nil {
			return err
		}

		s.addKnownContract(c.ID())
		renewed = newContract
		return nil
	}); err != nil {
		return api.ContractMetadata{}, err
	}

	return renewed.convert(), nil
}

func (s *SQLStore) AncestorContracts(ctx context.Context, id types.FileContractID, startHeight uint64) ([]api.ArchivedContract, error) {
	var ancestors []dbArchivedContract
	err := s.db.Raw("WITH RECURSIVE ancestors AS (SELECT * FROM archived_contracts WHERE renewed_to = ? UNION ALL SELECT archived_contracts.* FROM ancestors, archived_contracts WHERE archived_contracts.renewed_to = ancestors.fcid) SELECT * FROM ancestors WHERE start_height >= ?", fileContractID(id), startHeight).
		Scan(&ancestors).
		Error
	if err != nil {
		return nil, err
	}
	contracts := make([]api.ArchivedContract, len(ancestors))
	for i, ancestor := range ancestors {
		contracts[i] = ancestor.convert()
	}
	return contracts, nil
}

func (s *SQLStore) ArchiveContract(ctx context.Context, id types.FileContractID, reason string) error {
	return s.ArchiveContracts(ctx, map[types.FileContractID]string{id: reason})
}

func (s *SQLStore) ArchiveContracts(ctx context.Context, toArchive map[types.FileContractID]string) error {
	// fetch ids
	var ids []types.FileContractID
	for id := range toArchive {
		ids = append(ids, id)
	}

	// fetch contracts
	cs, err := contracts(s.db, ids)
	if err != nil {
		return err
	}

	// archive them
	if err := s.retryTransaction(func(tx *gorm.DB) error {
		return archiveContracts(ctx, tx, cs, toArchive)
	}); err != nil {
		return err
	}

	return nil
}

func (s *SQLStore) ArchiveAllContracts(ctx context.Context, reason string) error {
	// fetch contract ids
	var fcids []fileContractID
	if err := s.db.
		Model(&dbContract{}).
		Pluck("fcid", &fcids).
		Error; err != nil {
		return err
	}

	// create map
	toArchive := make(map[types.FileContractID]string)
	for _, fcid := range fcids {
		toArchive[types.FileContractID(fcid)] = reason
	}

	return s.ArchiveContracts(ctx, toArchive)
}

func (s *SQLStore) Contract(ctx context.Context, id types.FileContractID) (api.ContractMetadata, error) {
	contract, err := s.contract(ctx, fileContractID(id))
	if err != nil {
		return api.ContractMetadata{}, err
	}
	return contract.convert(), nil
}

func (s *SQLStore) ContractRoots(ctx context.Context, id types.FileContractID) (roots []types.Hash256, err error) {
	if !s.isKnownContract(id) {
		return nil, api.ErrContractNotFound
	}

	var dbRoots []hash256
	if err = s.db.
		Raw(`
SELECT sec.root
FROM contracts c
INNER JOIN contract_sectors cs ON cs.db_contract_id = c.id
INNER JOIN sectors sec ON cs.db_sector_id = sec.id
WHERE c.fcid = ?
`, fileContractID(id)).
		Scan(&dbRoots).
		Error; err == nil {
		for _, r := range dbRoots {
			roots = append(roots, *(*types.Hash256)(&r))
		}
	}
	return
}

func (s *SQLStore) ContractSetContracts(ctx context.Context, set string) ([]api.ContractMetadata, error) {
	dbContracts, err := s.contracts(ctx, set)
	if err != nil {
		return nil, err
	}
	contracts := make([]api.ContractMetadata, len(dbContracts))
	for i, c := range dbContracts {
		contracts[i] = c.convert()
	}
	return contracts, nil
}

func (s *SQLStore) ContractSets(ctx context.Context) ([]string, error) {
	var sets []string
	err := s.db.Raw("SELECT name FROM contract_sets").
		Scan(&sets).
		Error
	return sets, err
}

func (s *SQLStore) ContractSizes(ctx context.Context) (map[types.FileContractID]api.ContractSize, error) {
	rows := make([]struct {
		Fcid     fileContractID `json:"fcid"`
		Size     uint64         `json:"size"`
		Prunable uint64         `json:"prunable"`
	}, 0)

	if err := s.db.
		Raw(`
SELECT fcid, MAX(c.size) as size, CASE WHEN MAX(c.size)>COUNT(cs.db_sector_id) * ? THEN MAX(c.size)-(COUNT(cs.db_sector_id) * ?) ELSE 0 END as prunable
FROM contracts c
LEFT JOIN contract_sectors cs ON cs.db_contract_id = c.id
GROUP BY c.fcid
	`, rhpv2.SectorSize, rhpv2.SectorSize).
		Scan(&rows).
		Error; err != nil {
		return nil, err
	}

	sizes := make(map[types.FileContractID]api.ContractSize)
	for _, row := range rows {
		if types.FileContractID(row.Fcid) == (types.FileContractID{}) {
			return nil, errors.New("invalid file contract id")
		}
		sizes[types.FileContractID(row.Fcid)] = api.ContractSize{
			Size:     row.Size,
			Prunable: row.Prunable,
		}
	}
	return sizes, nil
}

func (s *SQLStore) ContractSize(ctx context.Context, id types.FileContractID) (api.ContractSize, error) {
	if !s.isKnownContract(id) {
		return api.ContractSize{}, api.ErrContractNotFound
	}

	var size struct {
		Size     uint64 `json:"size"`
		Prunable uint64 `json:"prunable"`
	}

	if err := s.db.
		Raw(`
SELECT MAX(c.size) as size, CASE WHEN MAX(c.size)>(COUNT(cs.db_sector_id) * ?) THEN MAX(c.size)-(COUNT(cs.db_sector_id) * ?) ELSE 0 END as prunable
FROM contracts c
LEFT JOIN contract_sectors cs ON cs.db_contract_id = c.id
WHERE c.fcid = ?
`, rhpv2.SectorSize, rhpv2.SectorSize, fileContractID(id)).
		Take(&size).
		Error; err != nil {
		return api.ContractSize{}, err
	}

	return api.ContractSize{
		Size:     size.Size,
		Prunable: size.Prunable,
	}, nil
}

func (s *SQLStore) SetContractSet(ctx context.Context, name string, contractIds []types.FileContractID) error {
	var wantedIds []fileContractID
	wanted := make(map[fileContractID]struct{})
	for _, fcid := range contractIds {
		wantedIds = append(wantedIds, fileContractID(fcid))
		wanted[fileContractID(fcid)] = struct{}{}
	}

	var diff []fileContractID
	var nContractsAfter int
	err := s.retryTransaction(func(tx *gorm.DB) error {
		// fetch contract set
		var cs dbContractSet
		err := tx.
			Where(dbContractSet{Name: name}).
			Preload("Contracts").
			FirstOrCreate(&cs).
			Error
		if err != nil {
			return err
		}

		// fetch contracts
		var dbContracts []dbContract
		err = tx.
			Model(&dbContract{}).
			Where("fcid IN (?)", wantedIds).
			Find(&dbContracts).
			Error
		if err != nil {
			return err
		}
		nContractsAfter = len(dbContracts)

		// add removals to the diff
		for _, contract := range cs.Contracts {
			if _, ok := wanted[contract.FCID]; !ok {
				diff = append(diff, contract.FCID)
			}
			delete(wanted, contract.FCID)
		}

		// add additions to the diff
		for fcid := range wanted {
			diff = append(diff, fcid)
		}

		// update the association
		if err := tx.Model(&cs).Association("Contracts").Replace(&dbContracts); err != nil {
			return err
		}

		return nil
	})
	if err != nil {
		return fmt.Errorf("failed to set contract set: %w", err)
	}

	// Invalidate slab health.
	err = s.invalidateSlabHealthByFCID(ctx, diff)
	if err != nil {
		return fmt.Errorf("failed to invalidate slab health: %w", err)
	}

	// Record the update.
	err = s.RecordContractSetMetric(ctx, api.ContractSetMetric{
		Name:      name,
		Contracts: nContractsAfter,
		Timestamp: time.Now(),
	})
	if err != nil {
		return fmt.Errorf("failed to record contract set metric: %w", err)
	}
	return nil
}

func (s *SQLStore) RemoveContractSet(ctx context.Context, name string) error {
	return s.db.
		Where(dbContractSet{Name: name}).
		Delete(&dbContractSet{}).
		Error
}

func (s *SQLStore) RenewedContract(ctx context.Context, renewedFrom types.FileContractID) (_ api.ContractMetadata, err error) {
	var contract dbContract

	err = s.db.
		Where(&dbContract{ContractCommon: ContractCommon{RenewedFrom: fileContractID(renewedFrom)}}).
		Joins("Host").
		Take(&contract).
		Error
	if errors.Is(err, gorm.ErrRecordNotFound) {
		err = api.ErrContractNotFound
		return
	}

	return contract.convert(), nil
}

func (s *SQLStore) SearchObjects(ctx context.Context, bucket, substring string, offset, limit int) ([]api.ObjectMetadata, error) {
	// fetch one more to see if there are more entries
	if limit <= -1 {
		limit = math.MaxInt
	}

	var objects []api.ObjectMetadata
	err := s.db.
		Select("o.object_id as name, MAX(o.size) as size, MIN(sla.health) as health").
		Model(&dbObject{}).
		Table("objects o").
		Joins("INNER JOIN buckets b ON o.db_bucket_id = b.id").
		Joins("LEFT JOIN slices sli ON o.id = sli.`db_object_id`").
		Joins("LEFT JOIN slabs sla ON sli.db_slab_id = sla.`id`").
		Where("INSTR(o.object_id, ?) > 0 AND b.name = ?", substring, bucket).
		Group("o.object_id").
		Offset(offset).
		Limit(limit).
		Scan(&objects).Error
	if err != nil {
		return nil, err
	}

	return objects, nil
}

func (s *SQLStore) ObjectEntries(ctx context.Context, bucket, path, prefix, sortBy, sortDir, marker string, offset, limit int) (metadata []api.ObjectMetadata, hasMore bool, err error) {
	// sanity check we are passing a directory
	if !strings.HasSuffix(path, "/") {
		panic("path must end in /")
	}

	// convenience variables
	usingMarker := marker != ""
	usingOffset := offset > 0

	// sanity check we are passing sane paging parameters
	if usingMarker && usingOffset {
		return nil, false, errors.New("fetching entries using a marker and an offset is not supported at the same time")
	}

	// sanity check we are passing sane sorting parameters
	if err := validateSort(sortBy, sortDir); err != nil {
		return nil, false, err
	}

	// sanitize sorting parameters
	if sortBy == "" {
		sortBy = api.ObjectSortByName
	}
	if sortDir == "" {
		sortDir = api.ObjectSortDirAsc
	} else {
		sortDir = strings.ToLower(sortDir)
	}

	// ensure marker is '/' prefixed
	if usingMarker && !strings.HasPrefix(marker, "/") {
		marker = fmt.Sprintf("/%s", marker)
	}

	// ensure limit is out of play
	if limit <= -1 {
		limit = math.MaxInt
	}

	// fetch one more to see if there are more entries
	if limit != math.MaxInt {
		limit += 1
	}

	// ensure offset is out of play
	if usingMarker {
		offset = 0
	}

	// build objects query & parameters
	objectsQuery := fmt.Sprintf(`
SELECT
	MAX(etag) AS ETag,
	MAX(created_at) AS ModTime,
	CASE slashindex WHEN 0 THEN %s ELSE %s END AS name,
	SUM(size) AS size,
	MIN(health) as health,
	MAX(mimeType) as MimeType
FROM (
	SELECT MAX(etag) AS etag, MAX(objects.created_at) AS created_at, MAX(size) AS size, MIN(slabs.health) as health, MAX(objects.mime_type) as mimeType, SUBSTR(object_id, ?) AS trimmed , INSTR(SUBSTR(object_id, ?), "/") AS slashindex
	FROM objects
	INNER JOIN buckets b ON objects.db_bucket_id = b.id
	LEFT JOIN slices ON objects.id = slices.db_object_id
	LEFT JOIN slabs ON slices.db_slab_id = slabs.id
	WHERE SUBSTR(object_id, 1, ?) = ? AND b.name = ?
	GROUP BY object_id
) AS m
GROUP BY name
HAVING SUBSTR(name, 1, ?) = ? AND name != ?
`,
		sqlConcat(s.db, "?", "trimmed"),
		sqlConcat(s.db, "?", "substr(trimmed, 1, slashindex)"),
	)

	objectsQueryParams := []interface{}{
		path, // sqlConcat(s.db, "?", "trimmed"),
		path, // sqlConcat(s.db, "?", "substr(trimmed, 1, slashindex)")

		utf8.RuneCountInString(path) + 1, // SUBSTR(object_id, ?)
		utf8.RuneCountInString(path) + 1, // INSTR(SUBSTR(object_id, ?), "/")

		utf8.RuneCountInString(path), // WHERE SUBSTR(object_id, 1, ?) = ? AND b.name = ?
		path,                         // WHERE SUBSTR(object_id, 1, ?) = ? AND b.name = ?
		bucket,                       // WHERE SUBSTR(object_id, 1, ?) = ? AND b.name = ?

		utf8.RuneCountInString(path + prefix), // HAVING SUBSTR(name, 1, ?) = ? AND name != ?
		path + prefix,                         // HAVING SUBSTR(name, 1, ?) = ? AND name != ?
		path,                                  // HAVING SUBSTR(name, 1, ?) = ? AND name != ?
	}

	// build marker expr
	markerExpr := "1 = 1"
	var markerParams []interface{}
	if usingMarker {
		switch sortBy {
		case api.ObjectSortByHealth:
			var markerHealth float64
			if err = s.db.
				Raw(fmt.Sprintf(`SELECT health FROM (%s AND name >= ? ORDER BY name LIMIT 1) as n`, objectsQuery), append(objectsQueryParams, marker)...).
				Scan(&markerHealth).
				Error; err != nil {
				return
			}

			if sortDir == api.ObjectSortDirAsc {
				markerExpr = "(health > ? OR (health = ? AND name > ?))"
				markerParams = []interface{}{markerHealth, markerHealth, marker}
			} else {
				markerExpr = "(health = ? AND name > ?) OR health < ?"
				markerParams = []interface{}{markerHealth, marker, markerHealth}
			}
		case api.ObjectSortByName:
			if sortDir == api.ObjectSortDirAsc {
				markerExpr = "name > ?"
			} else {
				markerExpr = "name < ?"
			}
			markerParams = []interface{}{marker}
		default:
			panic("unhandled sortBy") // developer error
		}
	}

	// build order clause
	orderByClause := fmt.Sprintf("%s %s", sortBy, sortDir)
	if sortBy == api.ObjectSortByHealth {
		orderByClause += ", name"
	}

	var rows []rawObjectMetadata
	query := fmt.Sprintf(`SELECT * FROM (%s ORDER BY %s) AS n WHERE %s LIMIT ? OFFSET ?`,
		objectsQuery,
		orderByClause,
		markerExpr,
	)
	parameters := append(append(objectsQueryParams, markerParams...), limit, offset)

	if err = s.db.
		Raw(query, parameters...).
		Scan(&rows).
		Error; err != nil {
		return
	}

	// trim last element if we have more
	if len(rows) == limit {
		hasMore = true
		rows = rows[:len(rows)-1]
	}

	// convert rows into metadata
	for _, row := range rows {
		metadata = append(metadata, row.convert())
	}
	return
}

func (s *SQLStore) Object(ctx context.Context, bucket, path string) (api.Object, error) {
	var obj api.Object
	err := s.db.Transaction(func(tx *gorm.DB) error {
		o, err := s.object(ctx, tx, bucket, path)
		if err != nil {
			return err
		}
		obj, err = o.convert()
		return err
	})
	return obj, err
}

func (s *SQLStore) RecordContractSpending(ctx context.Context, records []api.ContractSpendingRecord) error {
	if len(records) == 0 {
		return nil // nothing to do
	}

	// Only allow for applying one batch of spending records at a time.
	s.spendingMu.Lock()
	defer s.spendingMu.Unlock()

	squashedRecords := make(map[types.FileContractID]api.ContractSpending)
	latestValues := make(map[types.FileContractID]struct {
		revision          uint64
		size              uint64
		missedHostPayout  types.Currency
		validRenterPayout types.Currency
	})
	for _, r := range records {
		squashedRecords[r.ContractID] = squashedRecords[r.ContractID].Add(r.ContractSpending)
		v := latestValues[r.ContractID]
		if r.RevisionNumber > latestValues[r.ContractID].revision {
			v.revision = r.RevisionNumber
			v.size = r.Size
			v.missedHostPayout = r.MissedHostPayout
			v.validRenterPayout = r.ValidRenterPayout
			latestValues[r.ContractID] = v
		}
	}
	metrics := make([]api.ContractMetric, 0, len(squashedRecords))
	for fcid, newSpending := range squashedRecords {
		err := s.retryTransaction(func(tx *gorm.DB) error {
			var contract dbContract
			err := tx.Model(&dbContract{}).
				Where("fcid = ?", fileContractID(fcid)).
				Joins("Host").
				Take(&contract).Error
			if errors.Is(err, gorm.ErrRecordNotFound) {
				return nil // contract not found, continue with next one
			} else if err != nil {
				return err
			}

			remainingCollateral := types.ZeroCurrency
			if mhp := latestValues[fcid].missedHostPayout; types.Currency(contract.ContractPrice).Cmp(mhp) <= 0 {
				remainingCollateral = mhp.Sub(types.Currency(contract.ContractPrice))
			}
			m := api.ContractMetric{
				Timestamp:           time.Now(),
				ContractID:          fcid,
				HostKey:             types.PublicKey(contract.Host.PublicKey),
				RemainingCollateral: remainingCollateral,
				RemainingFunds:      latestValues[fcid].validRenterPayout,
				RevisionNumber:      latestValues[fcid].revision,
				UploadSpending:      types.Currency(contract.UploadSpending).Add(newSpending.Uploads),
				DownloadSpending:    types.Currency(contract.DownloadSpending).Add(newSpending.Downloads),
				FundAccountSpending: types.Currency(contract.FundAccountSpending).Add(newSpending.FundAccount),
				DeleteSpending:      types.Currency(contract.DeleteSpending).Add(newSpending.Deletions),
				ListSpending:        types.Currency(contract.ListSpending).Add(newSpending.SectorRoots),
			}
			metrics = append(metrics, m)

			updates := make(map[string]interface{})
			if !newSpending.Uploads.IsZero() {
				updates["upload_spending"] = currency(m.UploadSpending)
			}
			if !newSpending.Downloads.IsZero() {
				updates["download_spending"] = currency(m.DownloadSpending)
			}
			if !newSpending.FundAccount.IsZero() {
				updates["fund_account_spending"] = currency(m.FundAccountSpending)
			}
			if !newSpending.Deletions.IsZero() {
				updates["delete_spending"] = currency(m.DeleteSpending)
			}
			if !newSpending.SectorRoots.IsZero() {
				updates["list_spending"] = currency(m.ListSpending)
			}
			updates["revision_number"] = latestValues[fcid].revision
			updates["size"] = latestValues[fcid].size
			return tx.Model(&contract).Updates(updates).Error
		})
		if err != nil {
			return err
		}
	}
	if err := s.RecordContractMetric(ctx, metrics...); err != nil {
		s.logger.Errorw("failed to record contract metrics", "err", err)
	}
	return nil
}

func (s *SQLStore) addKnownContract(fcid types.FileContractID) {
	s.mu.Lock()
	defer s.mu.Unlock()
	s.knownContracts[fcid] = struct{}{}
}

func (s *SQLStore) isKnownContract(fcid types.FileContractID) bool {
	s.mu.Lock()
	defer s.mu.Unlock()
	_, found := s.knownContracts[fcid]
	return found
}

func pruneSlabs(tx *gorm.DB) error {
	return tx.Exec(`DELETE FROM slabs WHERE slabs.id IN (SELECT * FROM (SELECT sla.id FROM slabs sla
		LEFT JOIN slices sli ON sli.db_slab_id  = sla.id
		WHERE db_object_id IS NULL AND db_multipart_part_id IS NULL AND sla.db_buffered_slab_id IS NULL) toDelete)`).Error
}

func fetchUsedContracts(tx *gorm.DB, usedContracts map[types.PublicKey]map[types.FileContractID]struct{}) (map[types.FileContractID]dbContract, error) {
	fcids := make([]fileContractID, 0, len(usedContracts))
	for _, hostFCIDs := range usedContracts {
		for fcid := range hostFCIDs {
			fcids = append(fcids, fileContractID(fcid))
		}
	}
	var contracts []dbContract
	err := tx.Model(&dbContract{}).
		Joins("Host").
		Where("fcid IN (?) OR renewed_from IN (?)", fcids, fcids).
		Find(&contracts).Error
	if err != nil {
		return nil, err
	}
	fetchedContracts := make(map[types.FileContractID]dbContract, len(contracts))
	for _, c := range contracts {
		// If a contract has been renewed, we add the renewed contract to the
		// map using the old contract's id.
		if _, renewed := usedContracts[types.PublicKey(c.Host.PublicKey)][types.FileContractID(c.RenewedFrom)]; renewed {
			fetchedContracts[types.FileContractID(c.RenewedFrom)] = c
		} else {
			fetchedContracts[types.FileContractID(c.FCID)] = c
		}
	}
	return fetchedContracts, nil
}

func (s *SQLStore) RenameObject(ctx context.Context, bucket, keyOld, keyNew string) error {
	tx := s.db.Exec(`UPDATE objects SET object_id = ? WHERE object_id = ? AND ?`, keyNew, keyOld, sqlWhereBucket("objects", bucket))
	if tx.Error != nil {
		return tx.Error
	}
	if tx.RowsAffected == 0 {
		return fmt.Errorf("%w: key %v", api.ErrObjectNotFound, keyOld)
	}
	return nil
}

func (s *SQLStore) RenameObjects(ctx context.Context, bucket, prefixOld, prefixNew string) error {
	tx := s.db.Exec("UPDATE objects SET object_id = "+sqlConcat(s.db, "?", "SUBSTR(object_id, ?)")+" WHERE SUBSTR(object_id, 1, ?) = ?",
		prefixNew, utf8.RuneCountInString(prefixOld)+1, utf8.RuneCountInString(prefixOld), prefixOld)
	if tx.Error != nil {
		return tx.Error
	}
	if tx.RowsAffected == 0 {
		return fmt.Errorf("%w: prefix %v", api.ErrObjectNotFound, prefixOld)
	}
	return nil
}

func (s *SQLStore) FetchPartialSlab(ctx context.Context, ec object.EncryptionKey, offset, length uint32) ([]byte, error) {
	return s.slabBufferMgr.FetchPartialSlab(ctx, ec, offset, length)
}

func (s *SQLStore) AddPartialSlab(ctx context.Context, data []byte, minShards, totalShards uint8, contractSet string) ([]object.PartialSlab, int64, error) {
	var contractSetID uint
	if err := s.db.Raw("SELECT id FROM contract_sets WHERE name = ?", contractSet).Scan(&contractSetID).Error; err != nil {
		return nil, 0, err
	}
	return s.slabBufferMgr.AddPartialSlab(ctx, data, minShards, totalShards, contractSetID)
}

func (s *SQLStore) CopyObject(ctx context.Context, srcBucket, dstBucket, srcPath, dstPath, mimeType string) (om api.ObjectMetadata, err error) {
	err = s.retryTransaction(func(tx *gorm.DB) error {
		var srcObj dbObject
		err = tx.Where("objects.object_id = ? AND DBBucket.name = ?", srcPath, srcBucket).
			Joins("DBBucket").
			Take(&srcObj).
			Error
		if err != nil {
			return fmt.Errorf("failed to fetch src object: %w", err)
		}

		srcObjHealth, err := s.objectHealth(ctx, tx, srcObj.ID)
		if err != nil {
			return fmt.Errorf("failed to fetch src object health: %w", err)
		}

		if srcBucket == dstBucket && srcPath == dstPath {
			// No copying is happening. We just update the metadata on the src
			// object.
			srcObj.MimeType = mimeType
			om = api.ObjectMetadata{
				Health:   srcObjHealth,
				MimeType: srcObj.MimeType,
				ModTime:  srcObj.CreatedAt.UTC(),
				Name:     srcObj.ObjectID,
				Size:     srcObj.Size,
			}
			return tx.Save(&srcObj).Error
		}
		_, err = deleteObject(tx, dstBucket, dstPath)
		if err != nil {
			return fmt.Errorf("failed to delete object: %w", err)
		}

		var srcSlices []dbSlice
		err = tx.Where("db_object_id = ?", srcObj.ID).
			Find(&srcSlices).
			Error
		if err != nil {
			return fmt.Errorf("failed to fetch src slices: %w", err)
		}
		for i := range srcSlices {
			srcSlices[i].Model = Model{}  // clear model
			srcSlices[i].DBObjectID = nil // clear object id
		}

		var bucket dbBucket
		err = tx.Where("name = ?", dstBucket).
			Take(&bucket).
			Error
		if err != nil {
			return fmt.Errorf("failed to fetch dst bucket: %w", err)
		}

		dstObj := srcObj
		dstObj.Model = Model{}        // clear model
		dstObj.DBBucket = bucket      // set dst bucket
		dstObj.ObjectID = dstPath     // set dst path
		dstObj.DBBucketID = bucket.ID // set dst bucket id
		dstObj.Slabs = srcSlices      // set slices
		if mimeType != "" {
			dstObj.MimeType = mimeType // override mime type
		}
		if err := tx.Create(&dstObj).Error; err != nil {
			return fmt.Errorf("failed to create copy of object: %w", err)
		}

		om = api.ObjectMetadata{
			MimeType: dstObj.MimeType,
			ETag:     dstObj.Etag,
			Health:   srcObjHealth,
			ModTime:  dstObj.CreatedAt.UTC(),
			Name:     dstObj.ObjectID,
			Size:     dstObj.Size,
		}
		return nil
	})
	return
}

func (s *SQLStore) DeleteHostSector(ctx context.Context, hk types.PublicKey, root types.Hash256) error {
	return s.retryTransaction(func(tx *gorm.DB) error {
		// Fetch contract_sectors to delete.
		var sectors []dbContractSector
		err := tx.Raw(`
			SELECT contract_sectors.*
			FROM contract_sectors
			INNER JOIN sectors s ON s.id = contract_sectors.db_sector_id
			INNER JOIN contracts c ON c.id = contract_sectors.db_contract_id
			INNER JOIN hosts h ON h.id = c.host_id
			WHERE s.root = ? AND h.public_key = ?
			`, root[:], publicKey(hk)).
			Scan(&sectors).
			Error
		if err != nil {
			return fmt.Errorf("failed to fetch contract sectors for deletion: %w", err)
		}

		if len(sectors) > 0 {
			// Update the affected slabs.
			var sectorIDs []uint
			uniqueIDs := make(map[uint]struct{})
			for _, s := range sectors {
				if _, exists := uniqueIDs[s.DBSectorID]; !exists {
					uniqueIDs[s.DBSectorID] = struct{}{}
					sectorIDs = append(sectorIDs, s.DBSectorID)
				}
			}
			err = tx.Exec("UPDATE slabs SET health_valid_until = ? WHERE id IN (SELECT db_slab_id FROM sectors WHERE id IN (?))", time.Now().Unix(), sectorIDs).Error
			if err != nil {
				return fmt.Errorf("failed to invalidate slab health: %w", err)
			}

			// Delete contract_sectors.
			res := tx.Delete(&sectors)
			if err := res.Error; err != nil {
				return fmt.Errorf("failed to delete contract sectors: %w", err)
			} else if res.RowsAffected != int64(len(sectors)) {
				return fmt.Errorf("expected %v affected rows but got %v", len(sectors), res.RowsAffected)
			}

			// Increment the host's lostSectors by the number of lost sectors.
			if err := tx.Exec("UPDATE hosts SET lost_sectors = lost_sectors + ? WHERE public_key = ?", len(sectors), publicKey(hk)).Error; err != nil {
				return fmt.Errorf("failed to increment lost sectors: %w", err)
			}
		}

		// Fetch the sector and update the latest_host field if the host for
		// which we remove the sector is the latest_host.
		var sector dbSector
		err = tx.Where("root", root[:]).
			Preload("Contracts.Host").
			Find(&sector).
			Error
		if err != nil {
			return fmt.Errorf("failed to fetch sectors: %w", err)
		}
		if sector.LatestHost == publicKey(hk) {
			if len(sector.Contracts) == 0 {
				sector.LatestHost = publicKey{} // no more hosts
			} else {
				sector.LatestHost = sector.Contracts[len(sector.Contracts)-1].Host.PublicKey // most recent contract
			}
			return tx.Save(sector).Error
		}
		return nil
	})
}

func (s *SQLStore) UpdateObject(ctx context.Context, bucket, path, contractSet, eTag, mimeType string, o object.Object) error {
	s.objectsMu.Lock()
	defer s.objectsMu.Unlock()

	// Sanity check input.
	for _, s := range o.Slabs {
		for i, shard := range s.Shards {
			// Verify that all hosts have a contract.
			if len(shard.Contracts) == 0 {
				return fmt.Errorf("missing hosts for slab %d", i)
			}
		}
	}

	// collect all used contracts
	usedContracts := o.Contracts()

	// UpdateObject is ACID.
	return s.retryTransaction(func(tx *gorm.DB) error {
		// Fetch contract set.
		var cs dbContractSet
		if err := tx.Take(&cs, "name = ?", contractSet).Error; err != nil {
			return fmt.Errorf("contract set %v not found: %w", contractSet, err)
		}

		// Try to delete. We want to get rid of the object and its slices if it
		// exists.
		//
		// NOTE: please note that the object's created_at is currently used as
		// its ModTime, if we ever stop recreating the object but update it
		// instead we need to take this into account
		_, err := deleteObject(tx, bucket, path)
		if err != nil {
			return fmt.Errorf("failed to delete object: %w", err)
		}

		// Insert a new object.
		objKey, err := o.Key.MarshalBinary()
		if err != nil {
			return fmt.Errorf("failed to marshal object key: %w", err)
		}
		var bucketID uint
		err = tx.Table("(SELECT id from buckets WHERE buckets.name = ?) bucket_id", bucket).
			Take(&bucketID).Error
		if errors.Is(err, gorm.ErrRecordNotFound) {
			return fmt.Errorf("bucket %v not found: %w", bucket, api.ErrBucketNotFound)
		} else if err != nil {
			return fmt.Errorf("failed to fetch bucket id: %w", err)
		}
		obj := dbObject{
			DBBucketID: bucketID,
			ObjectID:   path,
			Key:        objKey,
			Size:       o.TotalSize(),
			MimeType:   mimeType,
			Etag:       eTag,
		}
		err = tx.Create(&obj).Error
		if err != nil {
			return fmt.Errorf("failed to create object: %w", err)
		}

		// Fetch the used contracts.
		contracts, err := fetchUsedContracts(tx, usedContracts)
		if err != nil {
			return fmt.Errorf("failed to fetch used contracts: %w", err)
		}

		// Create all slices. This also creates any missing slabs or sectors.
		if err := s.createSlices(tx, &obj.ID, nil, cs.ID, contracts, o.Slabs, o.PartialSlabs); err != nil {
			return fmt.Errorf("failed to create slices: %w", err)
		}
		return nil
	})
}

func (s *SQLStore) RemoveObject(ctx context.Context, bucket, key string) error {
	var rowsAffected int64
	var err error
	err = s.retryTransaction(func(tx *gorm.DB) error {
		rowsAffected, err = deleteObject(tx, bucket, key)
		return err
	})
	if err != nil {
		return err
	}
	if rowsAffected == 0 {
		return fmt.Errorf("%w: key: %s", api.ErrObjectNotFound, key)
	}
	return nil
}

func (s *SQLStore) RemoveObjects(ctx context.Context, bucket, prefix string) error {
	var rowsAffected int64
	var err error
	err = s.retryTransaction(func(tx *gorm.DB) error {
		rowsAffected, err = deleteObjects(tx, bucket, prefix)
		return err
	})
	if err != nil {
		return err
	}
	if rowsAffected == 0 {
		return fmt.Errorf("%w: prefix: %s", api.ErrObjectNotFound, prefix)
	}
	return nil
}

func (s *SQLStore) Slab(ctx context.Context, key object.EncryptionKey) (object.Slab, error) {
	k, err := key.MarshalBinary()
	if err != nil {
		return object.Slab{}, err
	}
	var slab dbSlab
	tx := s.db.Where(&dbSlab{Key: k}).
		Preload("Shards.Contracts.Host").
		Take(&slab)
	if errors.Is(tx.Error, gorm.ErrRecordNotFound) {
		return object.Slab{}, api.ErrObjectNotFound
	}
	return slab.convert()
}

func (ss *SQLStore) UpdateSlab(ctx context.Context, s object.Slab, contractSet string) error {
	ss.objectsMu.Lock()
	defer ss.objectsMu.Unlock()

	// sanity check the shards don't contain an empty root
	for _, s := range s.Shards {
		if s.Root == (types.Hash256{}) {
			return errors.New("shard root can never be the empty root")
		}
	}
	// Sanity check input.
	for i, shard := range s.Shards {
		// Verify that all hosts have a contract.
		if len(shard.Contracts) == 0 {
			return fmt.Errorf("missing hosts for slab %d", i)
		}
	}

	// extract the slab key
	key, err := s.Key.MarshalBinary()
	if err != nil {
		return err
	}

	// collect all used contracts
	usedContracts := s.Contracts()

	// Update slab.
	return ss.retryTransaction(func(tx *gorm.DB) (err error) {
		// fetch contract set
		var cs dbContractSet
		if err := tx.Take(&cs, "name = ?", contractSet).Error; err != nil {
			return err
		}

		// find all contracts of that shard
		contracts, err := fetchUsedContracts(tx, usedContracts)
		if err != nil {
			return err
		}

		// find existing slab
		var slab dbSlab
		if err = tx.
			Where(&dbSlab{Key: key}).
			Preload("Shards").
			Take(&slab).
			Error; err == gorm.ErrRecordNotFound {
			return fmt.Errorf("slab with key '%s' not found: %w", string(key), err)
		} else if err != nil {
			return err
		}

		// make sure the number of shards doesn't change.
		// NOTE: check both the slice as well as the TotalShards field to be
		// safe.
		if len(s.Shards) != int(slab.TotalShards) {
			return fmt.Errorf("%w: expected %v shards (TotalShards) but got %v", errInvalidNumberOfShards, slab.TotalShards, len(s.Shards))
		} else if len(s.Shards) != len(slab.Shards) {
			return fmt.Errorf("%w: expected %v shards (Shards) but got %v", errInvalidNumberOfShards, len(slab.Shards), len(s.Shards))
		}

		// make sure the roots stay the same.
		for i, shard := range s.Shards {
			if shard.Root != types.Hash256(slab.Shards[i].Root) {
				return fmt.Errorf("%w: shard %v has changed root from %v to %v", errShardRootChanged, i, slab.Shards[i].Root, shard.Root[:])
			}
		}

		// update fields
		if err := tx.Model(&slab).
			Where(&slab).
			Updates(map[string]interface{}{
				"db_contract_set_id": cs.ID,
				"health_valid_until": time.Now().Unix(),
				"health":             1,
			}).
			Error; err != nil {
			return err
		}

		// loop updated shards
		for i, shard := range s.Shards {
			// ensure the sector exists
			var sector dbSector
			if err := tx.
				Where(dbSector{Root: shard.Root[:]}).
				Assign(dbSector{
					DBSlabID:   slab.ID,
					SlabIndex:  i + 1,
					LatestHost: publicKey(shard.LatestHost),
					Root:       shard.Root[:],
				},
				).
				FirstOrCreate(&sector).
				Error; err != nil {
				return err
			}

			// ensure the associations are updated
			var associatedContracts []dbContract
			for _, fcids := range shard.Contracts {
				for _, fcid := range fcids {
					if _, ok := contracts[fcid]; ok {
						associatedContracts = append(associatedContracts, contracts[fcid])
					}
				}
			}
			if err := tx.
				Model(&sector).
				Association("Contracts").
				Append(&associatedContracts); err != nil {
				return err
			}
		}
		return nil
	})
}

func (s *SQLStore) RefreshHealth(ctx context.Context) error {
	var nSlabs int64
	if err := s.db.Model(&dbSlab{}).Count(&nSlabs).Error; err != nil {
		return err
	}
	if nSlabs == 0 {
		return nil // nothing to do
	}

	// Update slab health in batches.
	now := time.Now()

	for {
		healthQuery := s.db.Raw(`
SELECT slabs.id, slabs.db_contract_set_id, CASE WHEN (slabs.min_shards = slabs.total_shards)
THEN
    CASE WHEN (COUNT(DISTINCT(CASE WHEN cs.name IS NULL THEN NULL ELSE c.host_id END)) < slabs.min_shards)
    THEN -1
    ELSE 1
    END
ELSE (CAST(COUNT(DISTINCT(CASE WHEN cs.name IS NULL THEN NULL ELSE c.host_id END)) AS FLOAT) - CAST(slabs.min_shards AS FLOAT)) / Cast(slabs.total_shards - slabs.min_shards AS FLOAT)
END AS health
FROM slabs
INNER JOIN sectors s ON s.db_slab_id = slabs.id
LEFT JOIN contract_sectors se ON s.id = se.db_sector_id
LEFT JOIN contracts c ON se.db_contract_id = c.id
LEFT JOIN contract_set_contracts csc ON csc.db_contract_id = c.id AND csc.db_contract_set_id = slabs.db_contract_set_id
LEFT JOIN contract_sets cs ON cs.id = csc.db_contract_set_id
WHERE slabs.health_valid_until <= ?
GROUP BY slabs.id
LIMIT ?
`, now.Unix(), refreshHealthBatchSize)
		var rowsAffected int64
		err := s.retryTransaction(func(tx *gorm.DB) error {
			s.objectsMu.Lock()
			defer s.objectsMu.Unlock()

			var res *gorm.DB
			if isSQLite(s.db) {
				res = tx.Exec("UPDATE slabs SET health = src.health, health_valid_until = (?) FROM (?) AS src WHERE slabs.id=src.id", sqlRandomTimestamp(s.db, now, refreshHealthMinHealthValidity, refreshHealthMaxHealthValidity), healthQuery)
			} else {
				res = tx.Exec("UPDATE slabs sla INNER JOIN (?) h ON sla.id = h.id SET sla.health = h.health, health_valid_until = (?)", healthQuery, sqlRandomTimestamp(s.db, now, refreshHealthMinHealthValidity, refreshHealthMaxHealthValidity))
			}
			if res.Error != nil {
				return res.Error
			}
			rowsAffected = res.RowsAffected
			return nil
		})
		if err != nil {
			return err
		} else if rowsAffected < refreshHealthBatchSize {
			return nil // done
		}
		select {
		case <-ctx.Done():
			return ctx.Err()
		case <-time.After(time.Second):
		}
	}
}

// UnhealthySlabs returns up to 'limit' slabs that do not reach full redundancy
// in the given contract set. These slabs need to be migrated to good contracts
// so they are restored to full health.
func (s *SQLStore) UnhealthySlabs(ctx context.Context, healthCutoff float64, set string, limit int) ([]api.UnhealthySlab, error) {
	if limit <= -1 {
		limit = math.MaxInt
	}

	var rows []struct {
		Key    []byte
		Health float64
	}

	if err := s.db.
		Select("slabs.key, slabs.health").
		Joins("INNER JOIN contract_sets cs ON slabs.db_contract_set_id = cs.id").
		Model(&dbSlab{}).
		Where("health <= ? AND cs.name = ?", healthCutoff, set).
		Order("health ASC").
		Limit(limit).
		Find(&rows).
		Error; err != nil {
		return nil, err
	}

	slabs := make([]api.UnhealthySlab, len(rows))
	for i, row := range rows {
		var key object.EncryptionKey
		if err := key.UnmarshalBinary(row.Key); err != nil {
			return nil, err
		}
		slabs[i] = api.UnhealthySlab{
			Key:    key,
			Health: row.Health,
		}
	}
	return slabs, nil
}

func (s *SQLStore) createSlices(tx *gorm.DB, objID, multiPartID *uint, contractSetID uint, contracts map[types.FileContractID]dbContract, slices []object.SlabSlice, partialSlabs []object.PartialSlab) error {
	if (objID == nil && multiPartID == nil) || (objID != nil && multiPartID != nil) {
		return fmt.Errorf("either objID or multiPartID must be set")
	}

	for i, ss := range slices {
		// Create Slab if it doesn't exist yet.
		slabKey, err := ss.Key.MarshalBinary()
		if err != nil {
			return fmt.Errorf("failed to marshal slab key: %w", err)
		}
		slab := &dbSlab{
			Key:         slabKey,
			MinShards:   ss.MinShards,
			TotalShards: uint8(len(ss.Shards)),
		}
		err = tx.Where(dbSlab{Key: slabKey}).
			Assign(dbSlab{
				DBContractSetID: contractSetID,
			}).
			FirstOrCreate(&slab).Error
		if err != nil {
			return fmt.Errorf("failed to create slab %v/%v: %w", i+1, len(slices), err)
		}

		// Create Slice.
		slice := dbSlice{
			DBSlabID:          slab.ID,
			DBObjectID:        objID,
			ObjectIndex:       uint(i + 1),
			DBMultipartPartID: multiPartID,
			Offset:            ss.Offset,
			Length:            ss.Length,
		}
		err = tx.Create(&slice).Error
		if err != nil {
			return fmt.Errorf("failed to create slice %v/%v: %w", i+1, len(slices), err)
		}

		for j, shard := range ss.Shards {
			var sector dbSector
			err := tx.
				Where(dbSector{Root: shard.Root[:]}).
				Assign(dbSector{
					DBSlabID:   slab.ID,
					SlabIndex:  j + 1,
					LatestHost: publicKey(shard.LatestHost),
				}).
				FirstOrCreate(&sector).
				Error
			if err != nil {
				return fmt.Errorf("failed to create sector %v/%v: %w", j+1, len(ss.Shards), err)
			}
			// Add contract and host to join tables.
			var associatedContracts []dbContract
			for _, fcids := range shard.Contracts {
				for _, fcid := range fcids {
					if _, ok := contracts[fcid]; ok {
						associatedContracts = append(associatedContracts, contracts[fcid])
					}
				}
			}
			if err := tx.
				Model(&sector).
				Association("Contracts").
				Append(&associatedContracts); err != nil {
				return err
			}
		}
	}

	// Handle partial slabs. We create a slice for each partial slab.
	if len(partialSlabs) == 0 {
		return nil
	}

	for i, partialSlab := range partialSlabs {
		key, err := partialSlab.Key.MarshalBinary()
		if err != nil {
			return err
		}
		var buffer dbBufferedSlab
		err = tx.Joins("DBSlab").
			Take(&buffer, "DBSlab.key = ?", key).
			Error
		if err != nil {
			return fmt.Errorf("failed to fetch buffered slab: %w", err)
		}

		err = tx.Create(&dbSlice{
			DBObjectID:        objID,
			ObjectIndex:       uint(len(slices) + i + 1),
			DBMultipartPartID: multiPartID,
			DBSlabID:          buffer.DBSlab.ID,
			Offset:            partialSlab.Offset,
			Length:            partialSlab.Length,
		}).Error
		if err != nil {
			return fmt.Errorf("failed to create slice for partial slab: %w", err)
		}
	}
	return nil
}

// object retrieves a raw object from the store.
func (s *SQLStore) object(ctx context.Context, txn *gorm.DB, bucket string, path string) (rawObject, error) {
	// NOTE: we LEFT JOIN here because empty objects are valid and need to be
	// included in the result set, when we convert the rawObject before
	// returning it we'll check for SlabID and/or SectorID being 0 and act
	// accordingly
	var rows rawObject
	tx := s.db.
		Select("o.id as ObjectID, o.key as ObjectKey, o.object_id as ObjectName, o.size as ObjectSize, o.mime_type as ObjectMimeType, o.created_at as ObjectModTime, o.etag as ObjectETag, sli.object_index, sli.offset as SliceOffset, sli.length as SliceLength, sla.id as SlabID, sla.health as SlabHealth, sla.key as SlabKey, sla.min_shards as SlabMinShards, bs.id IS NOT NULL AS SlabBuffered, sec.slab_index as SectorIndex, sec.root as SectorRoot, sec.latest_host as LatestHost, c.fcid as FCID, h.public_key as HostKey").
		Model(&dbObject{}).
		Table("objects o").
		Joins("INNER JOIN buckets b ON o.db_bucket_id = b.id").
		Joins("LEFT JOIN slices sli ON o.id = sli.`db_object_id`").
		Joins("LEFT JOIN slabs sla ON sli.db_slab_id = sla.`id`").
		Joins("LEFT JOIN sectors sec ON sla.id = sec.`db_slab_id`").
		Joins("LEFT JOIN contract_sectors cs ON sec.id = cs.`db_sector_id`").
		Joins("LEFT JOIN contracts c ON cs.`db_contract_id` = c.`id`").
		Joins("LEFT JOIN hosts h ON c.host_id = h.id").
		Joins("LEFT JOIN buffered_slabs bs ON sla.db_buffered_slab_id = bs.`id`").
<<<<<<< HEAD
		Where("o.object_id = ? AND b.name = ?", path, bucket).
		Order("sli.id ASC").
=======
		Where("o.object_id = ? AND ?", path, sqlWhereBucket("o", bucket)).
		Order("sli.object_index ASC").
>>>>>>> ff898096
		Order("sec.slab_index ASC").
		Scan(&rows)
	if errors.Is(tx.Error, gorm.ErrRecordNotFound) || len(rows) == 0 {
		return nil, api.ErrObjectNotFound
	}

	return rows, nil
}

func (s *SQLStore) objectHealth(ctx context.Context, tx *gorm.DB, objectID uint) (health float64, err error) {
	if err = tx.
		Select("MIN(sla.health)").
		Model(&dbObject{}).
		Table("objects o").
		Joins("LEFT JOIN slices sli ON o.id = sli.`db_object_id`").
		Joins("LEFT JOIN slabs sla ON sli.db_slab_id = sla.`id`").
		Where("o.id = ?", objectID).
		Scan(&health).
		Error; errors.Is(err, gorm.ErrRecordNotFound) {
		err = api.ErrObjectNotFound
	}
	return
}

// contract retrieves a contract from the store.
func (s *SQLStore) contract(ctx context.Context, id fileContractID) (dbContract, error) {
	return contract(s.db, id)
}

// contracts retrieves all contracts in the given set.
func (s *SQLStore) contracts(ctx context.Context, set string) ([]dbContract, error) {
	var cs dbContractSet
	err := s.db.
		Where(&dbContractSet{Name: set}).
		Preload("Contracts.Host").
		Take(&cs).
		Error

	if errors.Is(err, gorm.ErrRecordNotFound) {
		return nil, fmt.Errorf("%w '%s'", api.ErrContractSetNotFound, set)
	} else if err != nil {
		return nil, err
	}

	return cs.Contracts, nil
}

// PackedSlabsForUpload returns up to 'limit' packed slabs that are ready for
// uploading. They are locked for 'lockingDuration' time before being handed out
// again.
func (s *SQLStore) PackedSlabsForUpload(ctx context.Context, lockingDuration time.Duration, minShards, totalShards uint8, set string, limit int) ([]api.PackedSlab, error) {
	var contractSetID uint
	if err := s.db.Raw("SELECT id FROM contract_sets WHERE name = ?", set).
		Scan(&contractSetID).Error; err != nil {
		return nil, err
	}
	return s.slabBufferMgr.SlabsForUpload(ctx, lockingDuration, minShards, totalShards, contractSetID, limit)
}

func (s *SQLStore) ObjectsBySlabKey(ctx context.Context, bucket string, slabKey object.EncryptionKey) (metadata []api.ObjectMetadata, err error) {
	var rows []rawObjectMetadata
	key, err := slabKey.MarshalBinary()
	if err != nil {
		return nil, err
	}

	err = s.db.Raw(`
SELECT DISTINCT obj.object_id as Name, obj.size as Size, obj.mime_type as MimeType, sla.health as Health
FROM slabs sla
INNER JOIN slices sli ON sli.db_slab_id = sla.id
INNER JOIN objects obj ON sli.db_object_id = obj.id
INNER JOIN buckets b ON obj.db_bucket_id = b.id AND b.name = ?
WHERE sla.key = ?
	`, bucket, key).
		Scan(&rows).
		Error
	if err != nil {
		return nil, err
	}

	// convert rows
	for _, row := range rows {
		metadata = append(metadata, row.convert())
	}
	return
}

// MarkPackedSlabsUploaded marks the given slabs as uploaded and deletes them
// from the buffer.
func (s *SQLStore) MarkPackedSlabsUploaded(ctx context.Context, slabs []api.UploadedPackedSlab) error {
	// Sanity check input.
	for i, ss := range slabs {
		for _, shard := range ss.Shards {
			// Verify that all hosts have a contract.
			if len(shard.Contracts) == 0 {
				return fmt.Errorf("missing hosts for slab %d", i)
			}
		}
	}
	var fileName string
	err := s.retryTransaction(func(tx *gorm.DB) error {
		for _, slab := range slabs {
			var err error
			fileName, err = s.markPackedSlabUploaded(tx, slab)
			if err != nil {
				return err
			}
		}
		return nil
	})
	if err != nil {
		return fmt.Errorf("marking slabs as uploaded in the db failed: %w", err)
	}

	// Delete buffer from disk.
	s.slabBufferMgr.RemoveBuffers(fileName)
	return nil
}

func (s *SQLStore) markPackedSlabUploaded(tx *gorm.DB, slab api.UploadedPackedSlab) (string, error) {
	// collect all used contracts
	usedContracts := slab.Contracts()
	contracts, err := fetchUsedContracts(tx, usedContracts)
	if err != nil {
		return "", err
	}

	// find the slab
	var sla dbSlab
	if err := tx.Where("db_buffered_slab_id", slab.BufferID).
		Take(&sla).Error; err != nil {
		return "", err
	}

	// update the slab
	if err := tx.Model(&dbSlab{}).
		Where("id", sla.ID).
		Updates(map[string]interface{}{
			"db_buffered_slab_id": nil,
		}).Error; err != nil {
		return "", err
	}

	// delete buffer
	var buffer dbBufferedSlab
	if err := tx.Take(&buffer, "id = ?", slab.BufferID).Error; err != nil {
		return "", err
	}
	fileName := buffer.Filename
	err = tx.Delete(&buffer).
		Error
	if err != nil {
		return "", err
	}

	// add the shards to the slab
	var shards []dbSector
	for i := range slab.Shards {
		sector := dbSector{
			DBSlabID:   sla.ID,
			SlabIndex:  i + 1,
			LatestHost: publicKey(slab.Shards[i].LatestHost),
			Root:       slab.Shards[i].Root[:],
		}
		for _, fcids := range slab.Shards[i].Contracts {
			for _, fcid := range fcids {
				if c, ok := contracts[fcid]; ok {
					sector.Contracts = append(sector.Contracts, c)
				}
			}
		}
		shards = append(shards, sector)
	}
	return fileName, tx.Create(shards).Error
}

// contract retrieves a contract from the store.
func contract(tx *gorm.DB, id fileContractID) (contract dbContract, err error) {
	err = tx.
		Where(&dbContract{ContractCommon: ContractCommon{FCID: id}}).
		Joins("Host").
		Take(&contract).
		Error

	if errors.Is(err, gorm.ErrRecordNotFound) {
		err = api.ErrContractNotFound
	}
	return
}

// contracts retrieves all contracts for the given ids from the store.
func contracts(tx *gorm.DB, ids []types.FileContractID) (dbContracts []dbContract, err error) {
	fcids := make([]fileContractID, len(ids))
	for i, fcid := range ids {
		fcids[i] = fileContractID(fcid)
	}

	// fetch contracts
	err = tx.
		Model(&dbContract{}).
		Where("fcid IN (?)", fcids).
		Joins("Host").
		Find(&dbContracts).
		Error
	return
}

// contractsForHost retrieves all contracts for the given host
func contractsForHost(tx *gorm.DB, host dbHost) (contracts []dbContract, err error) {
	err = tx.
		Where(&dbContract{HostID: host.ID}).
		Joins("Host").
		Find(&contracts).
		Error
	return
}

func newContract(hostID uint, fcid, renewedFrom types.FileContractID, contractPrice, totalCost types.Currency, startHeight, windowStart, windowEnd, size uint64, state contractState) dbContract {
	return dbContract{
		HostID: hostID,

		ContractCommon: ContractCommon{
			FCID:        fileContractID(fcid),
			RenewedFrom: fileContractID(renewedFrom),

			ContractPrice:  currency(contractPrice),
			State:          state,
			TotalCost:      currency(totalCost),
			RevisionNumber: "0",
			Size:           size,
			StartHeight:    startHeight,
			WindowStart:    windowStart,
			WindowEnd:      windowEnd,

			UploadSpending:      zeroCurrency,
			DownloadSpending:    zeroCurrency,
			FundAccountSpending: zeroCurrency,
			DeleteSpending:      zeroCurrency,
			ListSpending:        zeroCurrency,
		},
	}
}

// addContract adds a contract to the store.
func addContract(tx *gorm.DB, c rhpv2.ContractRevision, contractPrice, totalCost types.Currency, startHeight uint64, renewedFrom types.FileContractID, state contractState) (dbContract, error) {
	fcid := c.ID()

	// Find host.
	var host dbHost
	err := tx.Model(&dbHost{}).Where(&dbHost{PublicKey: publicKey(c.HostKey())}).
		Find(&host).Error
	if err != nil {
		return dbContract{}, err
	}

	// Create contract.
	contract := newContract(host.ID, fcid, renewedFrom, contractPrice, totalCost, startHeight, c.Revision.WindowStart, c.Revision.WindowEnd, c.Revision.Filesize, state)

	// Insert contract.
	err = tx.Create(&contract).Error
	if err != nil {
		return dbContract{}, err
	}
	// Populate host.
	contract.Host = host
	return contract, nil
}

// archiveContracts archives the given contracts and uses the given reason as
// archival reason
//
// NOTE: this function archives the contracts without setting a renewed ID
func archiveContracts(ctx context.Context, tx *gorm.DB, contracts []dbContract, toArchive map[types.FileContractID]string) error {
	var toInvalidate []fileContractID
	for _, contract := range contracts {
		toInvalidate = append(toInvalidate, contract.FCID)
	}
	// Invalidate the health on the slabs before deleting the contracts to avoid
	// breaking the relations beforehand.
	if err := invalidateSlabHealthByFCID(ctx, tx, toInvalidate); err != nil {
		return fmt.Errorf("invalidating slab health failed: %w", err)
	}
	for _, contract := range contracts {
		// sanity check the host is populated
		if contract.Host.ID == 0 {
			return fmt.Errorf("host not populated for contract %v", contract.FCID)
		}

		// create a copy in the archive
		if err := tx.Create(&dbArchivedContract{
			Host:   publicKey(contract.Host.PublicKey),
			Reason: toArchive[types.FileContractID(contract.FCID)],

			ContractCommon: contract.ContractCommon,
		}).Error; err != nil {
			return err
		}

		// remove the contract
		res := tx.Delete(&contract)
		if err := res.Error; err != nil {
			return err
		}
		if res.RowsAffected != 1 {
			return fmt.Errorf("expected to delete 1 row, deleted %d", res.RowsAffected)
		}
	}
	return nil
}

// deleteObject deletes an object from the store and prunes all slabs which are
// without an obect after the deletion. That means in case of packed uploads,
// the slab is only deleted when no more objects point to it.
func deleteObject(tx *gorm.DB, bucket string, path string) (numDeleted int64, _ error) {
	tx = tx.Where("object_id = ? AND ?", path, sqlWhereBucket("objects", bucket)).
		Delete(&dbObject{})
	if tx.Error != nil {
		return 0, tx.Error
	}
	numDeleted = tx.RowsAffected
	if numDeleted == 0 {
		return 0, nil // nothing to prune if no object was deleted
	}
	if err := pruneSlabs(tx); err != nil {
		return 0, err
	}
	return
}

func deleteObjects(tx *gorm.DB, bucket string, path string) (numDeleted int64, _ error) {
	tx = tx.Exec("DELETE FROM objects WHERE SUBSTR(object_id, 1, ?) = ? AND ?",
		utf8.RuneCountInString(path), path, sqlWhereBucket("objects", bucket))
	if tx.Error != nil {
		return 0, tx.Error
	}
	numDeleted = tx.RowsAffected
	if err := pruneSlabs(tx); err != nil {
		return 0, err
	}
	return numDeleted, nil
}

func invalidateSlabHealthByFCID(ctx context.Context, tx *gorm.DB, fcids []fileContractID) error {
	if len(fcids) == 0 {
		return nil
	}

	for {
		now := time.Now().Unix()
		if resp := tx.Exec(`
		UPDATE slabs SET health_valid_until = ? WHERE id in (
			   SELECT *
			   FROM (
					   SELECT slabs.id
					   FROM slabs
					   INNER JOIN sectors se ON se.db_slab_id = slabs.id
					   INNER JOIN contract_sectors cs ON cs.db_sector_id = se.id
					   INNER JOIN contracts c ON c.id = cs.db_contract_id
					   WHERE c.fcid IN (?) AND slabs.health_valid_until >= ?
					   LIMIT ?
			   ) slab_ids
		)`, now, fcids, now, refreshHealthBatchSize); resp.Error != nil {
			return fmt.Errorf("failed to invalidate slab health: %w", resp.Error)
		} else if resp.RowsAffected < refreshHealthBatchSize {
			break // done
		}

		select {
		case <-ctx.Done():
			return ctx.Err()
		case <-time.After(time.Second):
		}
	}
	return nil
}

func (s *SQLStore) invalidateSlabHealthByFCID(ctx context.Context, fcids []fileContractID) error {
	return s.retryTransaction(func(tx *gorm.DB) error {
		return invalidateSlabHealthByFCID(ctx, tx, fcids)
	})
}

func sqlConcat(db *gorm.DB, a, b string) string {
	if isSQLite(db) {
		return fmt.Sprintf("%s || %s", a, b)
	}
	return fmt.Sprintf("CONCAT(%s, %s)", a, b)
}

func sqlRandomTimestamp(db *gorm.DB, now time.Time, min, max time.Duration) clause.Expr {
	if isSQLite(db) {
		return gorm.Expr("ABS(RANDOM()) % (? - ?) + ?", int(max.Seconds()), int(min.Seconds()), now.Add(min).Unix())
	}
	return gorm.Expr("FLOOR(? + RAND() * (? - ?))", now.Add(min).Unix(), int(max.Seconds()), int(min.Seconds()))
}

func sqlWhereBucket(objTable string, bucket string) clause.Expr {
	return gorm.Expr(fmt.Sprintf("%s.db_bucket_id = (SELECT id FROM buckets WHERE buckets.name = ?)", objTable), bucket)
}

// TODO: we can use ObjectEntries instead of ListObject if we want to use '/' as
// a delimiter for now (see backend.go) but it would be interesting to have
// arbitrary 'delim' support in ListObjects.
func (s *SQLStore) ListObjects(ctx context.Context, bucket, prefix, sortBy, sortDir, marker string, limit int) (api.ObjectsListResponse, error) {
	// fetch one more to see if there are more entries
	if limit <= -1 {
		limit = math.MaxInt
	} else {
		limit++
	}

	// build prefix expr
	prefixExpr := buildPrefixExpr(prefix)

	// build order clause
	orderBy, err := buildOrderClause(sortBy, sortDir)
	if err != nil {
		return api.ObjectsListResponse{}, err
	}

	// build marker expr
	markerExpr, markerOrderBy, err := buildMarkerExpr(s.db, bucket, prefix, marker, sortBy, sortDir)
	if err != nil {
		return api.ObjectsListResponse{}, err
	}

	var rows []rawObjectMetadata
	if err := s.db.
		Select("o.object_id as Name, MAX(o.size) as Size, MIN(sla.health) as Health, MAX(o.mime_type) as mimeType, MAX(o.created_at) as ModTime").
		Model(&dbObject{}).
		Table("objects o").
		Joins("INNER JOIN buckets b ON o.db_bucket_id = b.id").
		Joins("LEFT JOIN slices sli ON o.id = sli.`db_object_id`").
		Joins("LEFT JOIN slabs sla ON sli.db_slab_id = sla.`id`").
		Where("b.name = ? AND ? AND ?", bucket, prefixExpr, markerExpr).
		Group("o.object_id").
		Order(orderBy).
		Order(markerOrderBy).
		Limit(int(limit)).
		Scan(&rows).Error; err != nil {
		return api.ObjectsListResponse{}, err
	}

	var hasMore bool
	var nextMarker string
	if len(rows) == limit {
		hasMore = true
		rows = rows[:len(rows)-1]
		nextMarker = rows[len(rows)-1].Name
	}

	var objects []api.ObjectMetadata
	for _, row := range rows {
		objects = append(objects, row.convert())
	}

	return api.ObjectsListResponse{
		HasMore:    hasMore,
		NextMarker: nextMarker,
		Objects:    objects,
	}, nil
}

func (ss *SQLStore) processConsensusChangeContracts(cc modules.ConsensusChange) {
	height := uint64(cc.InitialHeight())
	for _, sb := range cc.RevertedBlocks {
		var b types.Block
		convertToCore(sb, (*types.V1Block)(&b))

		// revert contracts that got reorged to "pending".
		for _, txn := range b.Transactions {
			// handle contracts
			for i := range txn.FileContracts {
				fcid := txn.FileContractID(i)
				if ss.isKnownContract(fcid) {
					ss.unappliedContractState[fcid] = contractStatePending // revert from 'active' to 'pending'
					ss.logger.Infow("contract state changed: active -> pending",
						"fcid", fcid,
						"reason", "contract reverted")
				}
			}
			// handle contract revision
			for _, rev := range txn.FileContractRevisions {
				if ss.isKnownContract(rev.ParentID) {
					if rev.RevisionNumber == math.MaxUint64 && rev.Filesize == 0 {
						ss.unappliedContractState[rev.ParentID] = contractStateActive // revert from 'complete' to 'active'
						ss.logger.Infow("contract state changed: complete -> active",
							"fcid", rev.ParentID,
							"reason", "final revision reverted")
					}
				}
			}
			// handle storage proof
			for _, sp := range txn.StorageProofs {
				if ss.isKnownContract(sp.ParentID) {
					ss.unappliedContractState[sp.ParentID] = contractStateActive // revert from 'complete' to 'active'
					ss.logger.Infow("contract state changed: complete -> active",
						"fcid", sp.ParentID,
						"reason", "storage proof reverted")
				}
			}
		}
		height--
	}

	for _, sb := range cc.AppliedBlocks {
		var b types.Block
		convertToCore(sb, (*types.V1Block)(&b))

		// Update RevisionHeight and RevisionNumber for our contracts.
		for _, txn := range b.Transactions {
			// handle contracts
			for i := range txn.FileContracts {
				fcid := txn.FileContractID(i)
				if ss.isKnownContract(fcid) {
					ss.unappliedContractState[fcid] = contractStateActive // 'pending' -> 'active'
					ss.logger.Infow("contract state changed: pending -> active",
						"fcid", fcid,
						"reason", "contract confirmed")
				}
			}
			// handle contract revision
			for _, rev := range txn.FileContractRevisions {
				if ss.isKnownContract(rev.ParentID) {
					ss.unappliedRevisions[types.FileContractID(rev.ParentID)] = revisionUpdate{
						height: height,
						number: rev.RevisionNumber,
						size:   rev.Filesize,
					}
					if rev.RevisionNumber == math.MaxUint64 && rev.Filesize == 0 {
						ss.unappliedContractState[rev.ParentID] = contractStateComplete // renewed: 'active' -> 'complete'
						ss.logger.Infow("contract state changed: active -> complete",
							"fcid", rev.ParentID,
							"reason", "final revision confirmed")
					}
				}
			}
			// handle storage proof
			for _, sp := range txn.StorageProofs {
				if ss.isKnownContract(sp.ParentID) {
					ss.unappliedProofs[sp.ParentID] = height
					ss.unappliedContractState[sp.ParentID] = contractStateComplete // storage proof: 'active' -> 'complete'
					ss.logger.Infow("contract state changed: active -> complete",
						"fcid", sp.ParentID,
						"reason", "storage proof confirmed")
				}
			}
		}
		height++
	}
}

func buildMarkerExpr(db *gorm.DB, bucket, prefix, marker, sortBy, sortDir string) (markerExpr clause.Expr, orderBy clause.OrderBy, err error) {
	// no marker
	if marker == "" {
		return exprTRUE, clause.OrderBy{}, nil
	}

	// for markers to work we need to order by object_id
	orderBy = clause.OrderBy{
		Columns: []clause.OrderByColumn{
			{
				Column: clause.Column{Name: "object_id"},
				Desc:   false,
			},
		},
	}

	desc := strings.EqualFold(sortDir, api.ObjectSortDirDesc)
	switch sortBy {
	case "", api.ObjectSortByName:
		if desc {
			markerExpr = gorm.Expr("object_id < ?", marker)
		} else {
			markerExpr = gorm.Expr("object_id > ?", marker)
		}
	case api.ObjectSortByHealth:
		// fetch marker health
		var markerHealth float64
		if marker != "" && sortBy == api.ObjectSortByHealth {
			if err := db.
				Select("MIN(sla.health)").
				Model(&dbObject{}).
				Table("objects o").
				Joins("INNER JOIN buckets b ON o.db_bucket_id = b.id").
				Joins("LEFT JOIN slices sli ON o.id = sli.`db_object_id`").
				Joins("LEFT JOIN slabs sla ON sli.db_slab_id = sla.`id`").
				Where("b.name = ? AND ? AND ?", bucket, buildPrefixExpr(prefix), gorm.Expr("o.object_id >= ?", marker)).
				Group("o.object_id").
				Limit(1).
				Scan(&markerHealth).
				Error; err != nil {
				return exprTRUE, clause.OrderBy{}, err
			}
		}

		if desc {
			markerExpr = gorm.Expr("(Health <= ? AND object_id > ?) OR Health < ?", markerHealth, marker, markerHealth)
		} else {
			markerExpr = gorm.Expr("Health > ? OR (Health >= ? AND object_id > ?)", markerHealth, markerHealth, marker)
		}
	default:
		err = fmt.Errorf("unhandled sortBy parameter '%s'", sortBy)
	}
	return
}

func buildOrderClause(sortBy, sortDir string) (clause.OrderByColumn, error) {
	if err := validateSort(sortBy, sortDir); err != nil {
		return clause.OrderByColumn{}, err
	}

	orderByColumns := map[string]string{
		"":                     "object_id",
		api.ObjectSortByName:   "object_id",
		api.ObjectSortByHealth: "Health",
	}

	return clause.OrderByColumn{
		Column: clause.Column{Name: orderByColumns[sortBy]},
		Desc:   strings.EqualFold(sortDir, api.ObjectSortDirDesc),
	}, nil
}

func buildPrefixExpr(prefix string) clause.Expr {
	if prefix != "" {
		return gorm.Expr("SUBSTR(o.object_id, 1, ?) = ?", utf8.RuneCountInString(prefix), prefix)
	} else {
		return exprTRUE
	}
}

func validateSort(sortBy, sortDir string) error {
	allowed := func(s string, allowed ...string) bool {
		for _, a := range allowed {
			if strings.EqualFold(s, a) {
				return true
			}
		}
		return false
	}

	if !allowed(sortDir, "", api.ObjectSortDirAsc, api.ObjectSortDirDesc) {
		return fmt.Errorf("invalid dir '%v', allowed values are '%v' and '%v'; %w", sortDir, api.ObjectSortDirAsc, api.ObjectSortDirDesc, api.ErrInvalidObjectSortParameters)
	}

	if !allowed(sortBy, "", api.ObjectSortByHealth, api.ObjectSortByName) {
		return fmt.Errorf("invalid sort by '%v', allowed values are '%v' and '%v'; %w", sortBy, api.ObjectSortByHealth, api.ObjectSortByName, api.ErrInvalidObjectSortParameters)
	}
	return nil
}<|MERGE_RESOLUTION|>--- conflicted
+++ resolved
@@ -2061,13 +2061,8 @@
 		Joins("LEFT JOIN contracts c ON cs.`db_contract_id` = c.`id`").
 		Joins("LEFT JOIN hosts h ON c.host_id = h.id").
 		Joins("LEFT JOIN buffered_slabs bs ON sla.db_buffered_slab_id = bs.`id`").
-<<<<<<< HEAD
 		Where("o.object_id = ? AND b.name = ?", path, bucket).
-		Order("sli.id ASC").
-=======
-		Where("o.object_id = ? AND ?", path, sqlWhereBucket("o", bucket)).
 		Order("sli.object_index ASC").
->>>>>>> ff898096
 		Order("sec.slab_index ASC").
 		Scan(&rows)
 	if errors.Is(tx.Error, gorm.ErrRecordNotFound) || len(rows) == 0 {
