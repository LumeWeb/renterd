--- conflicted
+++ resolved
@@ -21,13 +21,10 @@
 	"gorm.io/gorm"
 	"gorm.io/gorm/clause"
 	"lukechampine.com/frand"
-<<<<<<< HEAD
-=======
 )
 
 var (
 	pruneSlabsAlertID = frand.Entropy256()
->>>>>>> 842a9f32
 )
 
 const (
