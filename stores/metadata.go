package stores

import (
	"context"
	"encoding/json"
	"errors"
	"fmt"
	"math"
	"regexp"
	"strings"
	"time"
	"unicode/utf8"

	rhpv2 "go.sia.tech/core/rhp/v2"
	"go.sia.tech/core/types"
	"go.sia.tech/renterd/alerts"
	"go.sia.tech/renterd/api"
	"go.sia.tech/renterd/chain"
	"go.sia.tech/renterd/object"
	"go.uber.org/zap"
	"gorm.io/gorm"
	"gorm.io/gorm/clause"
	"lukechampine.com/frand"
)

var (
	pruneSlabsAlertID = frand.Entropy256()
)

const (
	// batchDurationThreshold is the upper bound for the duration of a batch
	// operation on the database. As long as we are below the threshold, we
	// increase the batch size.
	batchDurationThreshold = time.Second

	// refreshHealthBatchSize is the number of slabs for which we update the
	// health per db transaction. 10000 equals roughtly 1.2TiB of slabs at a
	// 10/30 erasure coding and takes <1s to execute on an SSD in SQLite.
	refreshHealthBatchSize = 10000

	// sectorInsertionBatchSize is the number of sectors per batch when we
	// upsert sectors.
	sectorInsertionBatchSize = 500

	refreshHealthMinHealthValidity = 12 * time.Hour
	refreshHealthMaxHealthValidity = 72 * time.Hour
)

const (
	contractStateInvalid contractState = iota
	contractStatePending
	contractStateActive
	contractStateComplete
	contractStateFailed
)

var (
	errInvalidNumberOfShards = errors.New("slab has invalid number of shards")
	errShardRootChanged      = errors.New("shard root changed")

	objectDeleteBatchSizes = []int64{10, 50, 100, 200, 500, 1000, 5000, 10000, 50000, 100000}
)

type contractState uint8

func (s *contractState) LoadString(state string) error {
	switch strings.ToLower(state) {
	case api.ContractStateInvalid:
		*s = contractStateInvalid
	case api.ContractStatePending:
		*s = contractStatePending
	case api.ContractStateActive:
		*s = contractStateActive
	case api.ContractStateComplete:
		*s = contractStateComplete
	case api.ContractStateFailed:
		*s = contractStateFailed
	default:
		*s = contractStateInvalid
	}
	return nil
}

func (s contractState) String() string {
	switch s {
	case contractStateInvalid:
		return api.ContractStateInvalid
	case contractStatePending:
		return api.ContractStatePending
	case contractStateActive:
		return api.ContractStateActive
	case contractStateComplete:
		return api.ContractStateComplete
	case contractStateFailed:
		return api.ContractStateFailed
	default:
		return api.ContractStateUnknown
	}
}

type (
	dbArchivedContract struct {
		Model

		ContractCommon
		RenewedTo fileContractID `gorm:"index;size:32"`

		Host   publicKey `gorm:"index;NOT NULL;size:32"`
		Reason string
	}

	dbContract struct {
		Model

		ContractCommon

		HostID uint `gorm:"index"`
		Host   dbHost

		ContractSets []dbContractSet `gorm:"many2many:contract_set_contracts;constraint:OnDelete:CASCADE"`
	}

	ContractCommon struct {
		FCID        fileContractID `gorm:"unique;index;NOT NULL;column:fcid;size:32"`
		RenewedFrom fileContractID `gorm:"index;size:32"`

		ContractPrice  currency
		State          contractState `gorm:"index;NOT NULL;default:0"`
		TotalCost      currency
		ProofHeight    uint64 `gorm:"index;default:0"`
		RevisionHeight uint64 `gorm:"index;default:0"`
		RevisionNumber string `gorm:"NOT NULL;default:'0'"` // string since db can't store math.MaxUint64
		Size           uint64
		StartHeight    uint64 `gorm:"index;NOT NULL"`
		WindowStart    uint64 `gorm:"index;NOT NULL;default:0"`
		WindowEnd      uint64 `gorm:"index;NOT NULL;default:0"`

		// spending fields
		UploadSpending      currency
		DownloadSpending    currency
		FundAccountSpending currency
		DeleteSpending      currency
		ListSpending        currency
	}

	dbContractSet struct {
		Model

		Name      string       `gorm:"unique;index;"`
		Contracts []dbContract `gorm:"many2many:contract_set_contracts;constraint:OnDelete:CASCADE"`
	}

	dbObject struct {
		Model

		DBBucketID uint `gorm:"index;uniqueIndex:idx_object_bucket;NOT NULL"`
		DBBucket   dbBucket
		ObjectID   string `gorm:"index;uniqueIndex:idx_object_bucket"`

		Key      secretKey
		Slabs    []dbSlice              // no CASCADE, slices are deleted via trigger
		Metadata []dbObjectUserMetadata `gorm:"constraint:OnDelete:CASCADE"` // CASCADE to delete metadata too
		Health   float64                `gorm:"index;default:1.0; NOT NULL"`
		Size     int64

		MimeType string `json:"index"`
		Etag     string `gorm:"index"`
	}

	dbObjectUserMetadata struct {
		Model

		DBObjectID          *uint  `gorm:"index:uniqueIndex:idx_object_user_metadata_key"`
		DBMultipartUploadID *uint  `gorm:"index:uniqueIndex:idx_object_user_metadata_key"`
		Key                 string `gorm:"index:uniqueIndex:idx_object_user_metadata_key"`
		Value               string
	}

	dbBucket struct {
		Model

		Policy api.BucketPolicy `gorm:"serializer:json"`
		Name   string           `gorm:"unique;index;NOT NULL"`
	}

	dbSlice struct {
		Model
		DBObjectID        *uint `gorm:"index"`
		ObjectIndex       uint  `gorm:"index:idx_slices_object_index"`
		DBMultipartPartID *uint `gorm:"index"`

		// Slice related fields.
		DBSlabID uint `gorm:"index"`
		Offset   uint32
		Length   uint32
	}

	dbSlab struct {
		Model
		DBContractSetID  uint `gorm:"index"`
		DBContractSet    dbContractSet
		DBBufferedSlabID uint `gorm:"index;default: NULL"`

		Health           float64   `gorm:"index;default:1.0; NOT NULL"`
		HealthValidUntil int64     `gorm:"index;default:0; NOT NULL"` // unix timestamp
		Key              secretKey `gorm:"unique;NOT NULL;size:32"`   // json string
		MinShards        uint8     `gorm:"index"`
		TotalShards      uint8     `gorm:"index"`

		Slices []dbSlice
		Shards []dbSector `gorm:"constraint:OnDelete:CASCADE"` // CASCADE to delete shards too
	}

	dbBufferedSlab struct {
		Model

		DBSlab dbSlab

		Filename string
	}

	dbSector struct {
		Model

		DBSlabID  uint `gorm:"index:idx_sectors_db_slab_id;uniqueIndex:idx_sectors_slab_id_slab_index;NOT NULL"`
		SlabIndex int  `gorm:"index:idx_sectors_slab_index;uniqueIndex:idx_sectors_slab_id_slab_index;NOT NULL"`

		LatestHost publicKey `gorm:"NOT NULL"`
		Root       []byte    `gorm:"index;unique;NOT NULL;size:32"`

		Contracts []dbContract `gorm:"many2many:contract_sectors;constraint:OnDelete:CASCADE"`
	}

	// dbContractSector is a join table between dbContract and dbSector.
	dbContractSector struct {
		DBSectorID   uint `gorm:"primaryKey;index"`
		DBContractID uint `gorm:"primaryKey;index"`
	}

	// rawObject is used for hydration and is made up of one or many raw sectors.
	rawObject []rawObjectSector

	// rawObjectRow contains all necessary information to reconstruct the object.
	rawObjectSector struct {
		// object
		ObjectID       uint
		ObjectIndex    uint64
		ObjectKey      []byte
		ObjectName     string
		ObjectSize     int64
		ObjectModTime  time.Time
		ObjectMimeType string
		ObjectHealth   float64
		ObjectETag     string

		// slice
		SliceOffset uint32
		SliceLength uint32

		// slab
		SlabBuffered  bool
		SlabID        uint
		SlabHealth    float64
		SlabKey       []byte
		SlabMinShards uint8

		// sector
		SectorIndex uint
		SectorRoot  []byte
		LatestHost  publicKey

		// contract
		FCID    fileContractID
		HostKey publicKey
	}

	// rawObjectMetadata is used for hydrating object metadata.
	rawObjectMetadata struct {
		ETag     string
		Health   float64
		MimeType string
		ModTime  datetime
		Name     string
		Size     int64
	}
)

func (s dbSlab) HealthValid() bool {
	return time.Now().Before(time.Unix(s.HealthValidUntil, 0))
}

// TableName implements the gorm.Tabler interface.
func (dbArchivedContract) TableName() string { return "archived_contracts" }

// TableName implements the gorm.Tabler interface.
func (dbBucket) TableName() string { return "buckets" }

// TableName implements the gorm.Tabler interface.
func (dbContract) TableName() string { return "contracts" }

// TableName implements the gorm.Tabler interface.
func (dbContractSector) TableName() string { return "contract_sectors" }

// TableName implements the gorm.Tabler interface.
func (dbContractSet) TableName() string { return "contract_sets" }

// TableName implements the gorm.Tabler interface.
func (dbObject) TableName() string { return "objects" }

// TableName implements the gorm.Tabler interface.
func (dbObjectUserMetadata) TableName() string { return "object_user_metadata" }

// TableName implements the gorm.Tabler interface.
func (dbSector) TableName() string { return "sectors" }

// TableName implements the gorm.Tabler interface.
func (dbSlab) TableName() string { return "slabs" }

// TableName implements the gorm.Tabler interface.
func (dbBufferedSlab) TableName() string { return "buffered_slabs" }

// TableName implements the gorm.Tabler interface.
func (dbSlice) TableName() string { return "slices" }

// convert converts a dbContract to an ArchivedContract.
func (c dbArchivedContract) convert() api.ArchivedContract {
	var revisionNumber uint64
	_, _ = fmt.Sscan(c.RevisionNumber, &revisionNumber)
	return api.ArchivedContract{
		ID:        types.FileContractID(c.FCID),
		HostKey:   types.PublicKey(c.Host),
		RenewedTo: types.FileContractID(c.RenewedTo),

		ProofHeight:    c.ProofHeight,
		RevisionHeight: c.RevisionHeight,
		RevisionNumber: revisionNumber,
		Size:           c.Size,
		StartHeight:    c.StartHeight,
		State:          c.State.String(),
		WindowStart:    c.WindowStart,
		WindowEnd:      c.WindowEnd,

		Spending: api.ContractSpending{
			Uploads:     types.Currency(c.UploadSpending),
			Downloads:   types.Currency(c.DownloadSpending),
			FundAccount: types.Currency(c.FundAccountSpending),
			Deletions:   types.Currency(c.DeleteSpending),
			SectorRoots: types.Currency(c.ListSpending),
		},
	}
}

// convert converts a dbContract to a ContractMetadata.
func (c dbContract) convert() api.ContractMetadata {
	var revisionNumber uint64
	_, _ = fmt.Sscan(c.RevisionNumber, &revisionNumber)
	var contractSets []string
	for _, cs := range c.ContractSets {
		contractSets = append(contractSets, cs.Name)
	}
	return api.ContractMetadata{
		ContractPrice: types.Currency(c.ContractPrice),
		ID:            types.FileContractID(c.FCID),
		HostIP:        c.Host.NetAddress,
		HostKey:       types.PublicKey(c.Host.PublicKey),
		SiamuxAddr:    rhpv2.HostSettings(c.Host.Settings).SiamuxAddr(),

		RenewedFrom: types.FileContractID(c.RenewedFrom),
		TotalCost:   types.Currency(c.TotalCost),
		Spending: api.ContractSpending{
			Uploads:     types.Currency(c.UploadSpending),
			Downloads:   types.Currency(c.DownloadSpending),
			FundAccount: types.Currency(c.FundAccountSpending),
			Deletions:   types.Currency(c.DeleteSpending),
			SectorRoots: types.Currency(c.ListSpending),
		},
		ProofHeight:    c.ProofHeight,
		RevisionHeight: c.RevisionHeight,
		RevisionNumber: revisionNumber,
		ContractSets:   contractSets,
		Size:           c.Size,
		StartHeight:    c.StartHeight,
		State:          c.State.String(),
		WindowStart:    c.WindowStart,
		WindowEnd:      c.WindowEnd,
	}
}

// convert turns a dbObject into a object.Slab.
func (s dbSlab) convert() (slab object.Slab, err error) {
	// unmarshal key
	err = slab.Key.UnmarshalBinary(s.Key)
	if err != nil {
		return
	}

	// set health
	slab.Health = s.Health

	// set shards
	slab.MinShards = s.MinShards
	slab.Shards = make([]object.Sector, len(s.Shards))

	// hydrate shards
	for i, shard := range s.Shards {
		slab.Shards[i].LatestHost = types.PublicKey(shard.LatestHost)
		slab.Shards[i].Root = *(*types.Hash256)(shard.Root)
		for _, c := range shard.Contracts {
			if slab.Shards[i].Contracts == nil {
				slab.Shards[i].Contracts = make(map[types.PublicKey][]types.FileContractID)
			}
			slab.Shards[i].Contracts[types.PublicKey(c.Host.PublicKey)] = append(slab.Shards[i].Contracts[types.PublicKey(c.Host.PublicKey)], types.FileContractID(c.FCID))
		}
	}

	return
}

func (raw rawObjectMetadata) convert() api.ObjectMetadata {
	return newObjectMetadata(
		raw.Name,
		raw.ETag,
		raw.MimeType,
		raw.Health,
		time.Time(raw.ModTime),
		raw.Size,
	)
}

func (raw rawObject) toSlabSlice() (slice object.SlabSlice, _ error) {
	if len(raw) == 0 {
		return object.SlabSlice{}, errors.New("no sectors found")
	} else if raw[0].SlabBuffered && len(raw) != 1 {
		return object.SlabSlice{}, errors.New("buffered slab with multiple sectors")
	}

	// unmarshal key
	if err := slice.Slab.Key.UnmarshalBinary(raw[0].SlabKey); err != nil {
		return object.SlabSlice{}, err
	}

	// handle partial slab
	if raw[0].SlabBuffered {
		slice.Offset = raw[0].SliceOffset
		slice.Length = raw[0].SliceLength
		slice.Slab.MinShards = raw[0].SlabMinShards
		slice.Slab.Health = raw[0].SlabHealth
		return
	}

	// hydrate all sectors
	slabID := raw[0].SlabID
	sectors := make([]object.Sector, 0, len(raw))
	secIdx := uint(0)
	for _, sector := range raw {
		if sector.SlabID != slabID {
			return object.SlabSlice{}, errors.New("sectors from different slabs") // developer error
		}
		latestHost := types.PublicKey(sector.LatestHost)
		fcid := types.FileContractID(sector.FCID)

		// next sector
		if sector.SectorIndex != secIdx {
			sectors = append(sectors, object.Sector{
				Contracts:  make(map[types.PublicKey][]types.FileContractID),
				LatestHost: latestHost,
				Root:       *(*types.Hash256)(sector.SectorRoot),
			})
			secIdx = sector.SectorIndex
		}

		// add host+contract to sector
		if fcid != (types.FileContractID{}) {
			sectors[len(sectors)-1].Contracts[types.PublicKey(sector.HostKey)] = append(sectors[len(sectors)-1].Contracts[types.PublicKey(sector.HostKey)], fcid)
		}
	}

	// hydrate all fields
	slice.Slab.Health = raw[0].SlabHealth
	slice.Slab.Shards = sectors
	slice.Slab.MinShards = raw[0].SlabMinShards
	slice.Offset = raw[0].SliceOffset
	slice.Length = raw[0].SliceLength
	return slice, nil
}

func (s *SQLStore) Bucket(ctx context.Context, bucket string) (api.Bucket, error) {
	var b dbBucket
	err := s.db.
		WithContext(ctx).
		Model(&dbBucket{}).
		Where("name = ?", bucket).
		Take(&b).
		Error
	if errors.Is(err, gorm.ErrRecordNotFound) {
		return api.Bucket{}, api.ErrBucketNotFound
	} else if err != nil {
		return api.Bucket{}, err
	}
	return api.Bucket{
		CreatedAt: api.TimeRFC3339(b.CreatedAt.UTC()),
		Name:      b.Name,
		Policy:    b.Policy,
	}, nil
}

func (s *SQLStore) CreateBucket(ctx context.Context, bucket string, policy api.BucketPolicy) error {
	// Create bucket.
	return s.retryTransaction(ctx, func(tx *gorm.DB) error {
		res := tx.Clauses(clause.OnConflict{
			DoNothing: true,
		}).
			Create(&dbBucket{
				Name:   bucket,
				Policy: policy,
			})
		if res.Error != nil {
			return res.Error
		} else if res.RowsAffected == 0 {
			return api.ErrBucketExists
		}
		return nil
	})
}

func (s *SQLStore) UpdateBucketPolicy(ctx context.Context, bucket string, policy api.BucketPolicy) error {
	b, err := json.Marshal(policy)
	if err != nil {
		return err
	}
	return s.retryTransaction(ctx, func(tx *gorm.DB) error {
		return tx.
			Model(&dbBucket{}).
			Where("name", bucket).
			Updates(map[string]interface{}{
				"policy": string(b),
			},
			).
			Error
	})
}

func (s *SQLStore) DeleteBucket(ctx context.Context, bucket string) error {
	// Delete bucket.
	return s.retryTransaction(ctx, func(tx *gorm.DB) error {
		var b dbBucket
		if err := tx.Take(&b, "name = ?", bucket).Error; errors.Is(err, gorm.ErrRecordNotFound) {
			return api.ErrBucketNotFound
		} else if err != nil {
			return err
		}
		var count int64
		if err := tx.Model(&dbObject{}).Where("db_bucket_id = ?", b.ID).
			Limit(1).
			Count(&count).Error; err != nil {
			return err
		}
		if count > 0 {
			return api.ErrBucketNotEmpty
		}
		res := tx.Delete(&b)
		if res.Error != nil {
			return res.Error
		}
		return nil
	})
}

func (s *SQLStore) ListBuckets(ctx context.Context) ([]api.Bucket, error) {
	var buckets []dbBucket
	err := s.db.
		WithContext(ctx).
		Model(&dbBucket{}).
		Find(&buckets).
		Error
	if err != nil {
		return nil, err
	}

	resp := make([]api.Bucket, len(buckets))
	for i, b := range buckets {
		resp[i] = api.Bucket{
			CreatedAt: api.TimeRFC3339(b.CreatedAt.UTC()),
			Name:      b.Name,
			Policy:    b.Policy,
		}
	}
	return resp, nil
}

// ObjectsStats returns some info related to the objects stored in the store. To
// reduce locking and make sure all results are consistent, everything is done
// within a single transaction.
func (s *SQLStore) ObjectsStats(ctx context.Context, opts api.ObjectsStatsOpts) (api.ObjectsStatsResponse, error) {
	db := s.db.WithContext(ctx)

	// fetch bucket id if a bucket was specified
	var bucketID uint
	if opts.Bucket != "" {
		err := db.Model(&dbBucket{}).Select("id").Where("name = ?", opts.Bucket).Take(&bucketID).Error
		if err != nil {
			return api.ObjectsStatsResponse{}, err
		}
	}

	// number of objects
	var objInfo struct {
		NumObjects       uint64
		MinHealth        float64
		TotalObjectsSize uint64
	}
	objInfoQuery := db.
		Model(&dbObject{}).
		Select("COUNT(*) AS NumObjects, COALESCE(MIN(health), 1) as MinHealth, SUM(size) AS TotalObjectsSize")
	if opts.Bucket != "" {
		objInfoQuery = objInfoQuery.Where("db_bucket_id", bucketID)
	}
	err := objInfoQuery.Scan(&objInfo).Error
	if err != nil {
		return api.ObjectsStatsResponse{}, err
	}

	// number of unfinished objects
	var unfinishedObjects uint64
	unfinishedObjectsQuery := db.
		Model(&dbMultipartUpload{}).
		Select("COUNT(*)")
	if opts.Bucket != "" {
		unfinishedObjectsQuery = unfinishedObjectsQuery.Where("db_bucket_id", bucketID)
	}
	err = unfinishedObjectsQuery.Scan(&unfinishedObjects).Error
	if err != nil {
		return api.ObjectsStatsResponse{}, err
	}

	// size of unfinished objects
	var totalUnfinishedObjectsSize uint64
	totalUnfinishedObjectsSizeQuery := db.
		Model(&dbMultipartPart{}).
		Joins("INNER JOIN multipart_uploads mu ON multipart_parts.db_multipart_upload_id = mu.id").
		Select("COALESCE(SUM(size), 0)")
	if opts.Bucket != "" {
		totalUnfinishedObjectsSizeQuery = totalUnfinishedObjectsSizeQuery.Where("db_bucket_id", bucketID)
	}
	err = totalUnfinishedObjectsSizeQuery.Scan(&totalUnfinishedObjectsSize).Error
	if err != nil {
		return api.ObjectsStatsResponse{}, err
	}

	var totalSectors int64
	totalSectorsQuery := db.
		Table("slabs sla").
		Select("COALESCE(SUM(total_shards), 0)").
		Where("db_buffered_slab_id IS NULL")

	if opts.Bucket != "" {
		totalSectorsQuery = totalSectorsQuery.Where(`
			EXISTS (
				SELECT 1 FROM slices sli
				INNER JOIN objects o ON o.id = sli.db_object_id AND o.db_bucket_id = ?
				WHERE sli.db_slab_id = sla.id
			)
		`, bucketID)
	}
	err = totalSectorsQuery.Scan(&totalSectors).Error
	if err != nil {
		return api.ObjectsStatsResponse{}, err
	}

	var totalUploaded int64
	err = db.
		Model(&dbContract{}).
		Select("COALESCE(SUM(size), 0)").
		Scan(&totalUploaded).
		Error
	if err != nil {
		return api.ObjectsStatsResponse{}, err
	}

	return api.ObjectsStatsResponse{
		MinHealth:                  objInfo.MinHealth,
		NumObjects:                 objInfo.NumObjects,
		NumUnfinishedObjects:       unfinishedObjects,
		TotalUnfinishedObjectsSize: totalUnfinishedObjectsSize,
		TotalObjectsSize:           objInfo.TotalObjectsSize,
		TotalSectorsSize:           uint64(totalSectors) * rhpv2.SectorSize,
		TotalUploadedSize:          uint64(totalUploaded),
	}, nil
}

func (s *SQLStore) SlabBuffers(ctx context.Context) ([]api.SlabBuffer, error) {
	// Slab buffer info from the database.
	var bufferedSlabs []dbBufferedSlab
	err := s.db.Model(&dbBufferedSlab{}).
		Joins("DBSlab").
		Joins("DBSlab.DBContractSet").
		Find(&bufferedSlabs).
		Error
	if err != nil {
		return nil, err
	}
	// Translate buffers to contract set.
	fileNameToContractSet := make(map[string]string)
	for _, slab := range bufferedSlabs {
		fileNameToContractSet[slab.Filename] = slab.DBSlab.DBContractSet.Name
	}
	// Fetch in-memory buffer info and fill in contract set name.
	buffers := s.slabBufferMgr.SlabBuffers()
	for i := range buffers {
		buffers[i].ContractSet = fileNameToContractSet[buffers[i].Filename]
	}
	return buffers, nil
}

func (s *SQLStore) AddContract(ctx context.Context, c rhpv2.ContractRevision, contractPrice, totalCost types.Currency, startHeight uint64, state string) (_ api.ContractMetadata, err error) {
	var cs contractState
	if err := cs.LoadString(state); err != nil {
		return api.ContractMetadata{}, err
	}
	var added dbContract
	if err = s.retryTransaction(ctx, func(tx *gorm.DB) error {
		added, err = addContract(tx, c, contractPrice, totalCost, startHeight, types.FileContractID{}, cs)
		return err
	}); err != nil {
		return
	}

	s.notifyNewContractID(c.ID())
	return added.convert(), nil
}

func (s *SQLStore) AddContractStoreSubscriber(ctx context.Context, cs chain.ContractStoreSubscriber) (map[types.FileContractID]struct{}, func(), error) {
	// fetch all ids
	var active, archived []fileContractID
	if err := s.db.WithContext(ctx).Transaction(func(tx *gorm.DB) error {
		if err := s.db.Model(&dbContract{}).
			Select("fcid").
			Find(&active).Error; err != nil {
			return err
		}
		if err := s.db.Model(&dbArchivedContract{}).
			Select("fcid").
			Find(&archived).Error; err != nil {
			return err
		}
		return nil
	}); err != nil {
		return nil, nil, err
	}

	// convert to map
	fcids := make(map[types.FileContractID]struct{})
	for _, id := range append(active, archived...) {
		fcids[types.FileContractID(id)] = struct{}{}
	}

	// add subscriber
	s.mu.Lock()
	defer s.mu.Unlock()
	key := frand.Entropy128()
	s.css[key] = cs

	return fcids, func() {
		s.mu.Lock()
		defer s.mu.Unlock()
		delete(s.css, key)
	}, nil
}

func (s *SQLStore) Contracts(ctx context.Context, opts api.ContractsOpts) ([]api.ContractMetadata, error) {
	db := s.db.WithContext(ctx)

	// helper to check whether a contract set exists
	hasContractSet := func() error {
		if opts.ContractSet == "" {
			return nil
		}
		err := db.Where("name", opts.ContractSet).Take(&dbContractSet{}).Error
		if errors.Is(err, gorm.ErrRecordNotFound) {
			return api.ErrContractSetNotFound
		}
		return err
	}

	// fetch all contracts, their hosts and the contract set name
	var rows []struct {
		Contract dbContract `gorm:"embedded"`
		Host     dbHost     `gorm:"embedded"`
		Name     string
	}
	tx := db
	if opts.ContractSet == "" {
		// no filter, use all contracts
		tx = tx.Table("contracts")
	} else {
		// filter contracts by contract set first
		tx = tx.Table("(?) contracts", db.Model(&dbContract{}).
			Select("contracts.*").
			Joins("INNER JOIN hosts h ON h.id = contracts.host_id").
			Joins("INNER JOIN contract_set_contracts csc ON csc.db_contract_id = contracts.id").
			Joins("INNER JOIN contract_sets cs ON cs.id = csc.db_contract_set_id AND cs.name = ?", opts.ContractSet))
	}
	err := tx.
		Select("contracts.*, h.*, cs.name as Name").
		Joins("INNER JOIN hosts h ON h.id = contracts.host_id").
		Joins("LEFT JOIN contract_set_contracts csc ON csc.db_contract_id = contracts.id").
		Joins("LEFT JOIN contract_sets cs ON cs.id = csc.db_contract_set_id").
		Order("contracts.id ASC").
		Scan(&rows).
		Error
	if err != nil {
		return nil, err
	} else if len(rows) == 0 {
		return nil, hasContractSet()
	}

	// merge 'Host', 'Name' and 'Contract' into dbContracts
	var dbContracts []dbContract
	for i := range rows {
		dbContract := rows[i].Contract
		dbContract.Host = rows[i].Host
		if rows[i].Name != "" {
			dbContract.ContractSets = append(dbContract.ContractSets, dbContractSet{Name: rows[i].Name})
		}
		dbContracts = append(dbContracts, dbContract)
	}

	// merge contract sets
	var contracts []api.ContractMetadata
	current, dbContracts := dbContracts[0], dbContracts[1:]
	for {
		if len(dbContracts) == 0 {
			contracts = append(contracts, current.convert())
			break
		} else if current.ID != dbContracts[0].ID {
			contracts = append(contracts, current.convert())
		} else if len(dbContracts[0].ContractSets) > 0 {
			current.ContractSets = append(current.ContractSets, dbContracts[0].ContractSets...)
		}
		current, dbContracts = dbContracts[0], dbContracts[1:]
	}

	// if no contracts are left, check if the set existed in the first place
	if len(contracts) == 0 {
		return nil, hasContractSet()
	}
	return contracts, nil
}

// AddRenewedContract adds a new contract which was created as the result of a renewal to the store.
// The old contract specified as 'renewedFrom' will be deleted from the active
// contracts and moved to the archive. Both new and old contract will be linked
// to each other through the RenewedFrom and RenewedTo fields respectively.
func (s *SQLStore) AddRenewedContract(ctx context.Context, c rhpv2.ContractRevision, contractPrice, totalCost types.Currency, startHeight uint64, renewedFrom types.FileContractID, state string) (api.ContractMetadata, error) {
	var cs contractState
	if err := cs.LoadString(state); err != nil {
		return api.ContractMetadata{}, err
	}
	var renewed dbContract
	if err := s.retryTransaction(ctx, func(tx *gorm.DB) error {
		// Fetch contract we renew from.
		oldContract, err := contract(tx, fileContractID(renewedFrom))
		if err != nil {
			return err
		}

		// Create copy in archive.
		err = tx.Create(&dbArchivedContract{
			Host:      publicKey(oldContract.Host.PublicKey),
			Reason:    api.ContractArchivalReasonRenewed,
			RenewedTo: fileContractID(c.ID()),

			ContractCommon: oldContract.ContractCommon,
		}).Error
		if err != nil {
			return err
		}

		// Overwrite the old contract with the new one.
		newContract := newContract(oldContract.HostID, c.ID(), renewedFrom, contractPrice, totalCost, startHeight, c.Revision.WindowStart, c.Revision.WindowEnd, oldContract.Size, cs)
		newContract.Model = oldContract.Model
		newContract.CreatedAt = time.Now()
		err = tx.Save(&newContract).Error
		if err != nil {
			return err
		}

		renewed = newContract
		return nil
	}); err != nil {
		return api.ContractMetadata{}, err
	}

	s.notifyNewContractID(c.ID())
	return renewed.convert(), nil
}

func (s *SQLStore) AncestorContracts(ctx context.Context, id types.FileContractID, startHeight uint64) ([]api.ArchivedContract, error) {
	var ancestors []dbArchivedContract
	err := s.db.WithContext(ctx).Raw("WITH RECURSIVE ancestors AS (SELECT * FROM archived_contracts WHERE renewed_to = ? UNION ALL SELECT archived_contracts.* FROM ancestors, archived_contracts WHERE archived_contracts.renewed_to = ancestors.fcid) SELECT * FROM ancestors WHERE start_height >= ?", fileContractID(id), startHeight).
		Scan(&ancestors).
		Error
	if err != nil {
		return nil, err
	}
	contracts := make([]api.ArchivedContract, len(ancestors))
	for i, ancestor := range ancestors {
		contracts[i] = ancestor.convert()
	}
	return contracts, nil
}

func (s *SQLStore) ArchiveContract(ctx context.Context, id types.FileContractID, reason string) error {
	return s.ArchiveContracts(ctx, map[types.FileContractID]string{id: reason})
}

func (s *SQLStore) ArchiveContracts(ctx context.Context, toArchive map[types.FileContractID]string) error {
	// fetch ids
	var ids []types.FileContractID
	for id := range toArchive {
		ids = append(ids, id)
	}

	// fetch contracts
	cs, err := contracts(s.db, ids)
	if err != nil {
		return err
	}

	// archive them
	if err := s.retryTransaction(ctx, func(tx *gorm.DB) error {
		return archiveContracts(tx, cs, toArchive)
	}); err != nil {
		return err
	}

	return nil
}

func (s *SQLStore) ArchiveAllContracts(ctx context.Context, reason string) error {
	// fetch contract ids
	var fcids []fileContractID
	if err := s.db.
		WithContext(ctx).
		Model(&dbContract{}).
		Pluck("fcid", &fcids).
		Error; err != nil {
		return err
	}

	// create map
	toArchive := make(map[types.FileContractID]string)
	for _, fcid := range fcids {
		toArchive[types.FileContractID(fcid)] = reason
	}

	return s.ArchiveContracts(ctx, toArchive)
}

func (s *SQLStore) Contract(ctx context.Context, id types.FileContractID) (api.ContractMetadata, error) {
	contract, err := s.contract(ctx, fileContractID(id))
	if err != nil {
		return api.ContractMetadata{}, err
	}
	return contract.convert(), nil
}

func (s *SQLStore) ContractRoots(ctx context.Context, id types.FileContractID) (roots []types.Hash256, err error) {
	var dbRoots []hash256
	if err = s.db.
		WithContext(ctx).
		Raw(`
SELECT sec.root
FROM contracts c
INNER JOIN contract_sectors cs ON cs.db_contract_id = c.id
INNER JOIN sectors sec ON cs.db_sector_id = sec.id
WHERE c.fcid = ?
`, fileContractID(id)).
		Scan(&dbRoots).
		Error; err == nil {
		for _, r := range dbRoots {
			roots = append(roots, *(*types.Hash256)(&r))
		}
	}
	return
}

func (s *SQLStore) ContractSets(ctx context.Context) ([]string, error) {
	var sets []string
	err := s.db.WithContext(ctx).Raw("SELECT name FROM contract_sets").
		Scan(&sets).
		Error
	return sets, err
}

func (s *SQLStore) ContractSizes(ctx context.Context) (map[types.FileContractID]api.ContractSize, error) {
	type size struct {
		Fcid     fileContractID `json:"fcid"`
		Size     uint64         `json:"size"`
		Prunable uint64         `json:"prunable"`
	}

	var nullContracts []size
	var dataContracts []size
	if err := s.retryTransaction(ctx, func(tx *gorm.DB) error {
		// first, we fetch all contracts without sectors and consider their
		// entire size as prunable
		if err := tx.
			Raw(`
SELECT c.fcid, c.size, c.size as prunable FROM contracts c WHERE NOT EXISTS (SELECT 1 FROM contract_sectors cs WHERE cs.db_contract_id = c.id)`).
			Scan(&nullContracts).
			Error; err != nil {
			return err
		}

		// second, we fetch how much data can be pruned from all contracts that
		// do have sectors, we take a two-step approach because it allows us to
		// use an INNER JOIN on contract_sectors, drastically improving the
		// performance of the query
		return tx.
			Raw(`
SELECT fcid, contract_size as size, CASE WHEN contract_size > sector_size THEN contract_size - sector_size ELSE 0 END as prunable FROM (
SELECT c.fcid, MAX(c.size) as contract_size, COUNT(cs.db_sector_id) * ? as sector_size FROM contracts c INNER JOIN contract_sectors cs ON cs.db_contract_id = c.id GROUP BY c.fcid
) i`, rhpv2.SectorSize).
			Scan(&dataContracts).
			Error
	}); err != nil {
		return nil, err
	}

	sizes := make(map[types.FileContractID]api.ContractSize)
	for _, row := range append(nullContracts, dataContracts...) {
		if types.FileContractID(row.Fcid) == (types.FileContractID{}) {
			return nil, errors.New("invalid file contract id")
		}
		sizes[types.FileContractID(row.Fcid)] = api.ContractSize{
			Size:     row.Size,
			Prunable: row.Prunable,
		}
	}
	return sizes, nil
}

func (s *SQLStore) ContractSize(ctx context.Context, id types.FileContractID) (api.ContractSize, error) {
	var size struct {
		Size     uint64 `json:"size"`
		Prunable uint64 `json:"prunable"`
	}

	if err := s.db.
		WithContext(ctx).
		Raw(`
SELECT contract_size as size, CASE WHEN contract_size > sector_size THEN contract_size - sector_size ELSE 0 END as prunable FROM (
SELECT MAX(c.size) as contract_size, COUNT(cs.db_sector_id) * ? as sector_size FROM contracts c LEFT JOIN contract_sectors cs ON cs.db_contract_id = c.id WHERE c.fcid = ?
) i
`, rhpv2.SectorSize, fileContractID(id)).
		Take(&size).
		Error; err != nil {
		return api.ContractSize{}, err
	}

	return api.ContractSize{
		Size:     size.Size,
		Prunable: size.Prunable,
	}, nil
}

func (s *SQLStore) SetContractSet(ctx context.Context, name string, contractIds []types.FileContractID) error {
	var wantedIds []fileContractID
	wanted := make(map[fileContractID]struct{})
	for _, fcid := range contractIds {
		wantedIds = append(wantedIds, fileContractID(fcid))
		wanted[fileContractID(fcid)] = struct{}{}
	}

	var diff []fileContractID
	var nContractsAfter int
	err := s.retryTransaction(ctx, func(tx *gorm.DB) error {
		// fetch contract set
		var cs dbContractSet
		err := tx.
			Where(dbContractSet{Name: name}).
			Preload("Contracts").
			FirstOrCreate(&cs).
			Error
		if err != nil {
			return err
		}

		// fetch contracts
		var dbContracts []dbContract
		err = tx.
			Model(&dbContract{}).
			Where("fcid IN (?)", wantedIds).
			Find(&dbContracts).
			Error
		if err != nil {
			return err
		}
		nContractsAfter = len(dbContracts)

		// add removals to the diff
		for _, contract := range cs.Contracts {
			if _, ok := wanted[contract.FCID]; !ok {
				diff = append(diff, contract.FCID)
			}
			delete(wanted, contract.FCID)
		}

		// add additions to the diff
		for fcid := range wanted {
			diff = append(diff, fcid)
		}

		// update the association
		if err := tx.Model(&cs).Association("Contracts").Replace(&dbContracts); err != nil {
			return err
		}

		return nil
	})
	if err != nil {
		return fmt.Errorf("failed to set contract set: %w", err)
	}

	// Invalidate slab health.
	err = s.invalidateSlabHealthByFCID(ctx, diff)
	if err != nil {
		return fmt.Errorf("failed to invalidate slab health: %w", err)
	}

	// Record the update.
	err = s.RecordContractSetMetric(ctx, api.ContractSetMetric{
		Name:      name,
		Contracts: nContractsAfter,
		Timestamp: api.TimeNow(),
	})
	if err != nil {
		return fmt.Errorf("failed to record contract set metric: %w", err)
	}
	return nil
}

func (s *SQLStore) RemoveContractSet(ctx context.Context, name string) error {
	return s.db.
		WithContext(ctx).
		Where(dbContractSet{Name: name}).
		Delete(&dbContractSet{}).
		Error
}

func (s *SQLStore) RenewedContract(ctx context.Context, renewedFrom types.FileContractID) (_ api.ContractMetadata, err error) {
	var contract dbContract

	err = s.db.
		WithContext(ctx).
		Where(&dbContract{ContractCommon: ContractCommon{RenewedFrom: fileContractID(renewedFrom)}}).
		Joins("Host").
		Take(&contract).
		Error
	if errors.Is(err, gorm.ErrRecordNotFound) {
		err = api.ErrContractNotFound
		return
	}

	return contract.convert(), nil
}

func (s *SQLStore) SearchObjects(ctx context.Context, bucket, substring string, offset, limit int) ([]api.ObjectMetadata, error) {
	// fetch one more to see if there are more entries
	if limit <= -1 {
		limit = math.MaxInt
	}

	var objects []api.ObjectMetadata
	err := s.db.
		WithContext(ctx).
		Select("o.object_id as Name, o.size as Size, o.health as Health, o.mime_type as MimeType, o.etag as ETag, o.created_at as ModTime").
		Model(&dbObject{}).
		Table("objects o").
		Joins("INNER JOIN buckets b ON o.db_bucket_id = b.id").
		Where("INSTR(o.object_id, ?) > 0 AND b.name = ?", substring, bucket).
		Order("o.object_id ASC").
		Offset(offset).
		Limit(limit).
		Scan(&objects).Error
	if err != nil {
		return nil, err
	}

	return objects, nil
}

func replaceAnyValue(query string) string {
	re := regexp.MustCompile(`ANY_VALUE\((.*?)\)`)
	return re.ReplaceAllString(query, "$1")
}

func (s *SQLStore) ObjectEntries(ctx context.Context, bucket, path, prefix, sortBy, sortDir, marker string, offset, limit int) (metadata []api.ObjectMetadata, hasMore bool, err error) {
	// sanity check we are passing a directory
	if !strings.HasSuffix(path, "/") {
		panic("path must end in /")
	}

	// convenience variables
	usingMarker := marker != ""
	usingOffset := offset > 0

	// sanity check we are passing sane paging parameters
	if usingMarker && usingOffset {
		return nil, false, errors.New("fetching entries using a marker and an offset is not supported at the same time")
	}

	// sanity check we are passing sane sorting parameters
	if err := validateSort(sortBy, sortDir); err != nil {
		return nil, false, err
	}

	// sanitize sorting parameters
	if sortBy == "" {
		sortBy = api.ObjectSortByName
	}
	if sortDir == "" {
		sortDir = api.ObjectSortDirAsc
	} else {
		sortDir = strings.ToLower(sortDir)
	}

	// ensure marker is '/' prefixed
	if usingMarker && !strings.HasPrefix(marker, "/") {
		marker = fmt.Sprintf("/%s", marker)
	}

	// ensure limit is out of play
	if limit <= -1 {
		limit = math.MaxInt
	}

	// fetch one more to see if there are more entries
	if limit != math.MaxInt {
		limit += 1
	}

	// ensure offset is out of play
	if usingMarker {
		offset = 0
	}

	indexHint := ""
	if !isSQLite(s.db) {
		indexHint = "USE INDEX (idx_object_bucket, idx_objects_created_at)"
	}

	onameExpr := fmt.Sprintf("CASE INSTR(SUBSTR(object_id, ?), '/') WHEN 0 THEN %s ELSE %s END",
		sqlConcat(s.db, "?", "SUBSTR(object_id, ?)"),
		sqlConcat(s.db, "?", "substr(SUBSTR(object_id, ?), 1, INSTR(SUBSTR(object_id, ?), '/'))"),
	)

	// build objects query & parameters
	objectsQuery := fmt.Sprintf(`
SELECT ETag, ModTime, oname as Name, Size, Health, MimeType
FROM (
	SELECT
	ANY_VALUE(etag) AS ETag,
	MAX(objects.created_at) AS ModTime,
	%s AS oname,
	SUM(size) AS Size,
	MIN(health) as Health,
	ANY_VALUE(mime_type) as MimeType
	FROM objects %s
	INNER JOIN buckets b ON objects.db_bucket_id = b.id
	WHERE object_id LIKE ? AND SUBSTR(object_id, 1, ?) = ? AND b.name = ? AND SUBSTR(%s, 1, ?) = ? AND %s != ?
	GROUP BY oname
) baseQuery
`,
		onameExpr,
		indexHint,
		onameExpr,
		onameExpr,
	)

	if isSQLite(s.db) {
		objectsQuery = replaceAnyValue(objectsQuery)
	}

	objectsQueryParams := []interface{}{
		utf8.RuneCountInString(path) + 1,       // onameExpr
		path, utf8.RuneCountInString(path) + 1, // onameExpr
		path, utf8.RuneCountInString(path) + 1, utf8.RuneCountInString(path) + 1, // onameExpr

		path + "%",

		utf8.RuneCountInString(path), // WHERE SUBSTR(%s, 1, ?) = ? AND %s != ? AND b.name = ?
		path,                         // WHERE SUBSTR(%s, 1, ?) = ? AND %s != ? AND b.name = ?
		bucket,                       // WHERE SUBSTR(%s, 1, ?) = ? AND %s != ? AND b.name = ?

		utf8.RuneCountInString(path) + 1,       // onameExpr
		path, utf8.RuneCountInString(path) + 1, // onameExpr
		path, utf8.RuneCountInString(path) + 1, utf8.RuneCountInString(path) + 1, // onameExpr

		utf8.RuneCountInString(path + prefix),  // WHERE SUBSTR(%s, 1, ?) = ? AND %s != ? AND b.name = ?
		path + prefix,                          // WHERE SUBSTR(%s, 1, ?) = ? AND %s != ? AND b.name = ?
		utf8.RuneCountInString(path) + 1,       // onameExpr
		path, utf8.RuneCountInString(path) + 1, // onameExpr
		path, utf8.RuneCountInString(path) + 1, utf8.RuneCountInString(path) + 1, // onameExpr
		path, // WHERE SUBSTR(%s, 1, ?) = ? AND %s != ? AND b.name = ?
	}

	// build marker expr
	markerExpr := "1 = 1"
	var markerParams []interface{}
	if usingMarker {
		switch sortBy {
		case api.ObjectSortByHealth:
			var markerHealth float64
			if err = s.db.
				WithContext(ctx).
				Raw(fmt.Sprintf(`SELECT Health FROM (%s WHERE oname >= ? ORDER BY oname LIMIT 1) as n`, objectsQuery), append(objectsQueryParams, marker)...).
				Scan(&markerHealth).
				Error; err != nil {
				return
			}

			if sortDir == api.ObjectSortDirAsc {
				markerExpr = "(Health > ? OR (Health = ? AND Name > ?))"
				markerParams = []interface{}{markerHealth, markerHealth, marker}
			} else {
				markerExpr = "(Health = ? AND Name > ?) OR Health < ?"
				markerParams = []interface{}{markerHealth, marker, markerHealth}
			}
		case api.ObjectSortBySize:
			var markerSize float64
			if err = s.db.
				WithContext(ctx).
				Raw(fmt.Sprintf(`SELECT Size FROM (%s WHERE oname >= ? ORDER BY oname LIMIT 1) as n`, objectsQuery), append(objectsQueryParams, marker)...).
				Scan(&markerSize).
				Error; err != nil {
				return
			}

			if sortDir == api.ObjectSortDirAsc {
				markerExpr = "(Size > ? OR (Size = ? AND Name > ?))"
				markerParams = []interface{}{markerSize, markerSize, marker}
			} else {
				markerExpr = "(Size = ? AND Name > ?) OR Size < ?"
				markerParams = []interface{}{markerSize, marker, markerSize}
			}
		case api.ObjectSortByName:
			if sortDir == api.ObjectSortDirAsc {
				markerExpr = "Name > ?"
			} else {
				markerExpr = "Name < ?"
			}
			markerParams = []interface{}{marker}
		default:
			panic("unhandled sortBy") // developer error
		}
	}

	// build order clause
	orderByClause := fmt.Sprintf("%s %s", sortBy, sortDir)
	if sortBy != api.ObjectSortByName {
		orderByClause += ", Name"
	}

	var rows []rawObjectMetadata
	query := fmt.Sprintf(`SELECT * FROM (%s ORDER BY %s) AS n WHERE %s LIMIT ? OFFSET ?`,
		objectsQuery,
		orderByClause,
		markerExpr,
	)
	parameters := append(append(objectsQueryParams, markerParams...), limit, offset)

	if err = s.db.
		WithContext(ctx).
		Raw(query, parameters...).
		Scan(&rows).
		Error; err != nil {
		return
	}

	// trim last element if we have more
	if len(rows) == limit {
		hasMore = true
		rows = rows[:len(rows)-1]
	}

	// convert rows into metadata
	for _, row := range rows {
		metadata = append(metadata, row.convert())
	}
	return
}

func (s *SQLStore) Object(ctx context.Context, bucket, path string) (obj api.Object, err error) {
	err = s.db.WithContext(ctx).Transaction(func(tx *gorm.DB) error {
		obj, err = s.object(tx, bucket, path)
		return err
	})
	return
}

func (s *SQLStore) RecordContractSpending(ctx context.Context, records []api.ContractSpendingRecord) error {
	if len(records) == 0 {
		return nil // nothing to do
	}

	squashedRecords := make(map[types.FileContractID]api.ContractSpending)
	latestValues := make(map[types.FileContractID]struct {
		revision          uint64
		size              uint64
		missedHostPayout  types.Currency
		validRenterPayout types.Currency
	})
	for _, r := range records {
		squashedRecords[r.ContractID] = squashedRecords[r.ContractID].Add(r.ContractSpending)
		v := latestValues[r.ContractID]
		if r.RevisionNumber > latestValues[r.ContractID].revision {
			v.revision = r.RevisionNumber
			v.size = r.Size
			v.missedHostPayout = r.MissedHostPayout
			v.validRenterPayout = r.ValidRenterPayout
			latestValues[r.ContractID] = v
		}
	}
	metrics := make([]api.ContractMetric, 0, len(squashedRecords))
	for fcid, newSpending := range squashedRecords {
		err := s.retryTransaction(ctx, func(tx *gorm.DB) error {
			var contract dbContract
			err := tx.Model(&dbContract{}).
				Where("fcid = ?", fileContractID(fcid)).
				Joins("Host").
				Take(&contract).Error
			if errors.Is(err, gorm.ErrRecordNotFound) {
				return nil // contract not found, continue with next one
			} else if err != nil {
				return err
			}

			remainingCollateral := types.ZeroCurrency
			if mhp := latestValues[fcid].missedHostPayout; types.Currency(contract.ContractPrice).Cmp(mhp) <= 0 {
				remainingCollateral = mhp.Sub(types.Currency(contract.ContractPrice))
			}
			m := api.ContractMetric{
				Timestamp:           api.TimeNow(),
				ContractID:          fcid,
				HostKey:             types.PublicKey(contract.Host.PublicKey),
				RemainingCollateral: remainingCollateral,
				RemainingFunds:      latestValues[fcid].validRenterPayout,
				RevisionNumber:      latestValues[fcid].revision,
				UploadSpending:      types.Currency(contract.UploadSpending).Add(newSpending.Uploads),
				DownloadSpending:    types.Currency(contract.DownloadSpending).Add(newSpending.Downloads),
				FundAccountSpending: types.Currency(contract.FundAccountSpending).Add(newSpending.FundAccount),
				DeleteSpending:      types.Currency(contract.DeleteSpending).Add(newSpending.Deletions),
				ListSpending:        types.Currency(contract.ListSpending).Add(newSpending.SectorRoots),
			}
			metrics = append(metrics, m)

			updates := make(map[string]interface{})
			if !newSpending.Uploads.IsZero() {
				updates["upload_spending"] = currency(m.UploadSpending)
			}
			if !newSpending.Downloads.IsZero() {
				updates["download_spending"] = currency(m.DownloadSpending)
			}
			if !newSpending.FundAccount.IsZero() {
				updates["fund_account_spending"] = currency(m.FundAccountSpending)
			}
			if !newSpending.Deletions.IsZero() {
				updates["delete_spending"] = currency(m.DeleteSpending)
			}
			if !newSpending.SectorRoots.IsZero() {
				updates["list_spending"] = currency(m.ListSpending)
			}
			updates["revision_number"] = latestValues[fcid].revision
			updates["size"] = latestValues[fcid].size
			return tx.Model(&contract).Updates(updates).Error
		})
		if err != nil {
			return err
		}
	}
	if err := s.RecordContractMetric(ctx, metrics...); err != nil {
		s.logger.Errorw("failed to record contract metrics", zap.Error(err))
	}
	return nil
}

<<<<<<< HEAD
func fetchUsedContracts(tx *gorm.DB, usedContracts map[types.PublicKey]map[types.FileContractID]struct{}) (map[types.FileContractID]dbContract, error) {
	fcids := make([]fileContractID, 0, len(usedContracts))
	for _, hostFCIDs := range usedContracts {
=======
func (s *SQLStore) addKnownContract(fcid types.FileContractID) {
	s.mu.Lock()
	defer s.mu.Unlock()
	s.knownContracts[fcid] = struct{}{}
}

func (s *SQLStore) isKnownContract(fcid types.FileContractID) bool {
	s.mu.Lock()
	defer s.mu.Unlock()
	_, found := s.knownContracts[fcid]
	return found
}

func fetchUsedContracts(tx *gorm.DB, usedContractsByHost map[types.PublicKey]map[types.FileContractID]struct{}) (map[types.FileContractID]dbContract, error) {
	// flatten map to get all used contract ids
	fcids := make([]fileContractID, 0, len(usedContractsByHost))
	for _, hostFCIDs := range usedContractsByHost {
>>>>>>> 90308248
		for fcid := range hostFCIDs {
			fcids = append(fcids, fileContractID(fcid))
		}
	}

	// fetch all contracts, take into account renewals
	var contracts []dbContract
	err := tx.Model(&dbContract{}).
		Joins("Host").
		Where("fcid IN (?) OR renewed_from IN (?)", fcids, fcids).
		Find(&contracts).Error
	if err != nil {
		return nil, err
	}

	// build map of used contracts
	usedContracts := make(map[types.FileContractID]dbContract, len(contracts))
	for _, c := range contracts {
		if _, used := usedContractsByHost[types.PublicKey(c.Host.PublicKey)][types.FileContractID(c.FCID)]; used {
			usedContracts[types.FileContractID(c.FCID)] = c
		}
		if _, used := usedContractsByHost[types.PublicKey(c.Host.PublicKey)][types.FileContractID(c.RenewedFrom)]; used {
			usedContracts[types.FileContractID(c.RenewedFrom)] = c
		}
	}

	return usedContracts, nil
}

func (s *SQLStore) RenameObject(ctx context.Context, bucket, keyOld, keyNew string, force bool) error {
	return s.retryTransaction(ctx, func(tx *gorm.DB) error {
		if force {
			// delete potentially existing object at destination
			if _, err := s.deleteObject(tx, bucket, keyNew); err != nil {
				return fmt.Errorf("RenameObject: failed to delete object: %w", err)
			}
		}
		tx = tx.Exec(`UPDATE objects SET object_id = ? WHERE object_id = ? AND ?`, keyNew, keyOld, sqlWhereBucket("objects", bucket))
		if tx.Error != nil &&
			(strings.Contains(tx.Error.Error(), "UNIQUE constraint failed") || strings.Contains(tx.Error.Error(), "Duplicate entry")) {
			return api.ErrObjectExists
		} else if tx.Error != nil {
			return tx.Error
		}
		if tx.RowsAffected == 0 {
			return fmt.Errorf("%w: key %v", api.ErrObjectNotFound, keyOld)
		}
		return nil
	})
}

func (s *SQLStore) RenameObjects(ctx context.Context, bucket, prefixOld, prefixNew string, force bool) error {
	return s.retryTransaction(ctx, func(tx *gorm.DB) error {
		if force {
			// delete potentially existing objects at destination
			inner := tx.Raw("SELECT ? FROM objects WHERE object_id LIKE ? AND SUBSTR(object_id, 1, ?) = ? AND ?",
				gorm.Expr(sqlConcat(tx, "?", "SUBSTR(object_id, ?)")), prefixNew,
				utf8.RuneCountInString(prefixOld)+1, prefixOld+"%",
				utf8.RuneCountInString(prefixOld), prefixOld, sqlWhereBucket("objects", bucket))

			if !isSQLite(tx) {
				inner = tx.Raw("SELECT * FROM (?) as i", inner)
			}
			resp := tx.Model(&dbObject{}).
				Where("object_id IN (?)", inner).
				Delete(&dbObject{})
			if err := resp.Error; err != nil {
				return err
			}
		}
		tx = tx.Exec("UPDATE objects SET object_id = "+sqlConcat(tx, "?", "SUBSTR(object_id, ?)")+" WHERE object_id LIKE ? AND SUBSTR(object_id, 1, ?) = ? AND ?",
			prefixNew, utf8.RuneCountInString(prefixOld)+1, prefixOld+"%", utf8.RuneCountInString(prefixOld), prefixOld, sqlWhereBucket("objects", bucket))
		if tx.Error != nil &&
			(strings.Contains(tx.Error.Error(), "UNIQUE constraint failed") || strings.Contains(tx.Error.Error(), "Duplicate entry")) {
			return api.ErrObjectExists
		} else if tx.Error != nil {
			return tx.Error
		}
		if tx.RowsAffected == 0 {
			return fmt.Errorf("%w: prefix %v", api.ErrObjectNotFound, prefixOld)
		}
		return nil
	})
}

func (s *SQLStore) FetchPartialSlab(ctx context.Context, ec object.EncryptionKey, offset, length uint32) ([]byte, error) {
	return s.slabBufferMgr.FetchPartialSlab(ctx, ec, offset, length)
}

func (s *SQLStore) AddPartialSlab(ctx context.Context, data []byte, minShards, totalShards uint8, contractSet string) ([]object.SlabSlice, int64, error) {
	var contractSetID uint
	if err := s.db.Raw("SELECT id FROM contract_sets WHERE name = ?", contractSet).Scan(&contractSetID).Error; err != nil {
		return nil, 0, err
	}
	return s.slabBufferMgr.AddPartialSlab(ctx, data, minShards, totalShards, contractSetID)
}

func (s *SQLStore) CopyObject(ctx context.Context, srcBucket, dstBucket, srcPath, dstPath, mimeType string, metadata api.ObjectUserMetadata) (om api.ObjectMetadata, err error) {
	err = s.retryTransaction(ctx, func(tx *gorm.DB) error {
		if srcBucket != dstBucket || srcPath != dstPath {
			_, err = s.deleteObject(tx, dstBucket, dstPath)
			if err != nil {
				return fmt.Errorf("CopyObject: failed to delete object: %w", err)
			}
		}

		var srcObj dbObject
		err = tx.Where("objects.object_id = ? AND DBBucket.name = ?", srcPath, srcBucket).
			Joins("DBBucket").
			Take(&srcObj).
			Error
		if err != nil {
			return fmt.Errorf("failed to fetch src object: %w", err)
		}

		if srcBucket == dstBucket && srcPath == dstPath {
			// No copying is happening. We just update the metadata on the src
			// object.
			srcObj.MimeType = mimeType
			om = newObjectMetadata(
				srcObj.ObjectID,
				srcObj.Etag,
				srcObj.MimeType,
				srcObj.Health,
				srcObj.CreatedAt,
				srcObj.Size,
			)
			if err := s.updateUserMetadata(tx, srcObj.ID, metadata); err != nil {
				return fmt.Errorf("failed to update user metadata: %w", err)
			}
			return tx.Save(&srcObj).Error
		}

		var srcSlices []dbSlice
		err = tx.Where("db_object_id = ?", srcObj.ID).
			Find(&srcSlices).
			Error
		if err != nil {
			return fmt.Errorf("failed to fetch src slices: %w", err)
		}
		for i := range srcSlices {
			srcSlices[i].Model = Model{}  // clear model
			srcSlices[i].DBObjectID = nil // clear object id
		}

		var bucket dbBucket
		err = tx.Where("name = ?", dstBucket).
			Take(&bucket).
			Error
		if err != nil {
			return fmt.Errorf("failed to fetch dst bucket: %w", err)
		}

		dstObj := srcObj
		dstObj.Model = Model{}        // clear model
		dstObj.DBBucket = bucket      // set dst bucket
		dstObj.ObjectID = dstPath     // set dst path
		dstObj.DBBucketID = bucket.ID // set dst bucket id
		dstObj.Slabs = srcSlices      // set slices
		if mimeType != "" {
			dstObj.MimeType = mimeType // override mime type
		}
		if err := tx.Create(&dstObj).Error; err != nil {
			return fmt.Errorf("failed to create copy of object: %w", err)
		}

		if err := s.createUserMetadata(tx, dstObj.ID, metadata); err != nil {
			return fmt.Errorf("failed to create object metadata: %w", err)
		}

		om = newObjectMetadata(
			dstObj.ObjectID,
			dstObj.Etag,
			dstObj.MimeType,
			dstObj.Health,
			dstObj.CreatedAt,
			dstObj.Size,
		)
		return nil
	})
	return
}

func (s *SQLStore) DeleteHostSector(ctx context.Context, hk types.PublicKey, root types.Hash256) (int, error) {
	var deletedSectors int
	err := s.retryTransaction(ctx, func(tx *gorm.DB) error {
		// Fetch contract_sectors to delete.
		var sectors []dbContractSector
		err := tx.Raw(`
			SELECT contract_sectors.*
			FROM contract_sectors
			INNER JOIN sectors s ON s.id = contract_sectors.db_sector_id
			INNER JOIN contracts c ON c.id = contract_sectors.db_contract_id
			INNER JOIN hosts h ON h.id = c.host_id
			WHERE s.root = ? AND h.public_key = ?
			`, root[:], publicKey(hk)).
			Scan(&sectors).
			Error
		if err != nil {
			return fmt.Errorf("failed to fetch contract sectors for deletion: %w", err)
		}

		if len(sectors) > 0 {
			// Update the affected slabs.
			var sectorIDs []uint
			uniqueIDs := make(map[uint]struct{})
			for _, s := range sectors {
				if _, exists := uniqueIDs[s.DBSectorID]; !exists {
					uniqueIDs[s.DBSectorID] = struct{}{}
					sectorIDs = append(sectorIDs, s.DBSectorID)
				}
			}
			err = tx.Exec("UPDATE slabs SET health_valid_until = ? WHERE id IN (SELECT db_slab_id FROM sectors WHERE id IN (?))", time.Now().Unix(), sectorIDs).Error
			if err != nil {
				return fmt.Errorf("failed to invalidate slab health: %w", err)
			}

			// Delete contract_sectors.
			res := tx.Delete(&sectors)
			if err := res.Error; err != nil {
				return fmt.Errorf("failed to delete contract sectors: %w", err)
			} else if res.RowsAffected != int64(len(sectors)) {
				return fmt.Errorf("expected %v affected rows but got %v", len(sectors), res.RowsAffected)
			}
			deletedSectors = len(sectors)

			// Increment the host's lostSectors by the number of lost sectors.
			if err := tx.Exec("UPDATE hosts SET lost_sectors = lost_sectors + ? WHERE public_key = ?", len(sectors), publicKey(hk)).Error; err != nil {
				return fmt.Errorf("failed to increment lost sectors: %w", err)
			}
		}

		// Fetch the sector and update the latest_host field if the host for
		// which we remove the sector is the latest_host.
		var sector dbSector
		err = tx.Where("root", root[:]).
			Preload("Contracts.Host").
			Find(&sector).
			Error
		if err != nil {
			return fmt.Errorf("failed to fetch sectors: %w", err)
		}
		if sector.LatestHost == publicKey(hk) {
			if len(sector.Contracts) == 0 {
				sector.LatestHost = publicKey{} // no more hosts
			} else {
				sector.LatestHost = sector.Contracts[len(sector.Contracts)-1].Host.PublicKey // most recent contract
			}
			return tx.Save(sector).Error
		}
		return nil
	})
	return deletedSectors, err
}

func (s *SQLStore) UpdateObject(ctx context.Context, bucket, path, contractSet, eTag, mimeType string, metadata api.ObjectUserMetadata, o object.Object) error {
	// Sanity check input.
	for _, s := range o.Slabs {
		for i, shard := range s.Shards {
			// Verify that all hosts have a contract.
			if len(shard.Contracts) == 0 {
				return fmt.Errorf("missing hosts for slab %d", i)
			}
		}
	}

	// collect all used contracts
	usedContracts := o.Contracts()

	// UpdateObject is ACID.
	return s.retryTransaction(ctx, func(tx *gorm.DB) error {
		// Try to delete. We want to get rid of the object and its slices if it
		// exists.
		//
		// NOTE: the object's created_at is currently used as its ModTime, if we
		// ever stop recreating the object but update it instead we need to take
		// this into account
		//
		// NOTE: the metadata is not deleted because this delete will cascade,
		// if we stop recreating the object we have to make sure to delete the
		// object's metadata before trying to recreate it
		_, err := s.deleteObject(tx, bucket, path)
		if err != nil {
			return fmt.Errorf("UpdateObject: failed to delete object: %w", err)
		}

		// Insert a new object.
		objKey, err := o.Key.MarshalBinary()
		if err != nil {
			return fmt.Errorf("failed to marshal object key: %w", err)
		}
		// fetch bucket id
		var bucketID uint
		err = s.db.Table("(SELECT id from buckets WHERE buckets.name = ?) bucket_id", bucket).
			Take(&bucketID).Error
		if errors.Is(err, gorm.ErrRecordNotFound) {
			return fmt.Errorf("bucket %v not found: %w", bucket, api.ErrBucketNotFound)
		} else if err != nil {
			return fmt.Errorf("failed to fetch bucket id: %w", err)
		}

		obj := dbObject{
			DBBucketID: bucketID,
			ObjectID:   path,
			Key:        objKey,
			Size:       o.TotalSize(),
			MimeType:   mimeType,
			Etag:       eTag,
		}
		err = tx.Create(&obj).Error
		if err != nil {
			return fmt.Errorf("failed to create object: %w", err)
		}

		// Fetch contract set.
		var cs dbContractSet
		if err := tx.Take(&cs, "name = ?", contractSet).Error; err != nil {
			return fmt.Errorf("contract set %v not found: %w", contractSet, err)
		}

		// Fetch the used contracts.
		contracts, err := fetchUsedContracts(tx, usedContracts)
		if err != nil {
			return fmt.Errorf("failed to fetch used contracts: %w", err)
		}

		// Create all slices. This also creates any missing slabs or sectors.
		if err := s.createSlices(tx, &obj.ID, nil, cs.ID, contracts, o.Slabs); err != nil {
			return fmt.Errorf("failed to create slices: %w", err)
		}

		// Create all user metadata.
		if err := s.createUserMetadata(tx, obj.ID, metadata); err != nil {
			return fmt.Errorf("failed to create user metadata: %w", err)
		}

		return nil
	})
}

func (s *SQLStore) RemoveObject(ctx context.Context, bucket, key string) error {
	var rowsAffected int64
	var err error
	err = s.retryTransaction(ctx, func(tx *gorm.DB) error {
		rowsAffected, err = s.deleteObject(tx, bucket, key)
		if err != nil {
			return fmt.Errorf("RemoveObject: failed to delete object: %w", err)
		}
		return nil
	})
	if err != nil {
		return err
	}
	if rowsAffected == 0 {
		return fmt.Errorf("%w: key: %s", api.ErrObjectNotFound, key)
	}
	return nil
}

func (s *SQLStore) RemoveObjects(ctx context.Context, bucket, prefix string) error {
	var rowsAffected int64
	var err error
	rowsAffected, err = s.deleteObjects(ctx, bucket, prefix)
	if err != nil {
		return err
	}
	if rowsAffected == 0 {
		return fmt.Errorf("%w: prefix: %s", api.ErrObjectNotFound, prefix)
	}
	return nil
}

func (s *SQLStore) Slab(ctx context.Context, key object.EncryptionKey) (object.Slab, error) {
	k, err := key.MarshalBinary()
	if err != nil {
		return object.Slab{}, err
	}
	var slab dbSlab
	tx := s.db.Where(&dbSlab{Key: k}).
		Preload("Shards.Contracts.Host").
		Take(&slab)
	if errors.Is(tx.Error, gorm.ErrRecordNotFound) {
		return object.Slab{}, api.ErrSlabNotFound
	}
	return slab.convert()
}

func (ss *SQLStore) UpdateSlab(ctx context.Context, s object.Slab, contractSet string) error {
	// sanity check the shards don't contain an empty root
	for _, s := range s.Shards {
		if s.Root == (types.Hash256{}) {
			return errors.New("shard root can never be the empty root")
		}
	}
	// Sanity check input.
	for i, shard := range s.Shards {
		// Verify that all hosts have a contract.
		if len(shard.Contracts) == 0 {
			return fmt.Errorf("missing hosts for slab %d", i)
		}
	}

	// extract the slab key
	key, err := s.Key.MarshalBinary()
	if err != nil {
		return err
	}

	// collect all used contracts
	usedContracts := s.Contracts()

	// Update slab.
	return ss.retryTransaction(ctx, func(tx *gorm.DB) (err error) {
		// update slab
		if err := tx.Model(&dbSlab{}).
			Where("key", key).
			Updates(map[string]interface{}{
				"db_contract_set_id": gorm.Expr("(SELECT id FROM contract_sets WHERE name = ?)", contractSet),
				"health_valid_until": time.Now().Unix(),
				"health":             1,
			}).
			Error; err != nil {
			return err
		}

		// find all used contracts
		contracts, err := fetchUsedContracts(tx, usedContracts)
		if err != nil {
			return err
		}

		// find existing slab
		var slab dbSlab
		if err = tx.
			Where(&dbSlab{Key: key}).
			Preload("Shards").
			Take(&slab).
			Error; err == gorm.ErrRecordNotFound {
			return fmt.Errorf("slab with key '%s' not found: %w", s.Key.String(), err)
		} else if err != nil {
			return err
		}

		// make sure the number of shards doesn't change.
		// NOTE: check both the slice as well as the TotalShards field to be
		// safe.
		if len(s.Shards) != int(slab.TotalShards) {
			return fmt.Errorf("%w: expected %v shards (TotalShards) but got %v", errInvalidNumberOfShards, slab.TotalShards, len(s.Shards))
		} else if len(s.Shards) != len(slab.Shards) {
			return fmt.Errorf("%w: expected %v shards (Shards) but got %v", errInvalidNumberOfShards, len(slab.Shards), len(s.Shards))
		}

		// make sure the roots stay the same.
		for i, shard := range s.Shards {
			if shard.Root != types.Hash256(slab.Shards[i].Root) {
				return fmt.Errorf("%w: shard %v has changed root from %v to %v", errShardRootChanged, i, slab.Shards[i].Root, shard.Root[:])
			}
		}

		// prepare sectors to update
		sectors := make([]dbSector, len(s.Shards))
		for i := range s.Shards {
			sectors[i] = dbSector{
				DBSlabID:   slab.ID,
				SlabIndex:  i + 1,
				LatestHost: publicKey(s.Shards[i].LatestHost),
				Root:       s.Shards[i].Root[:],
			}
		}

		// ensure the sectors exists
		sectorIDs, err := upsertSectors(tx, sectors)
		if err != nil {
			return fmt.Errorf("failed to create sector: %w", err)
		}

		// build contract <-> sector links
		var contractSectors []dbContractSector
		for i, shard := range s.Shards {
			sectorID := sectorIDs[i]

			// ensure the associations are updated
			for _, fcids := range shard.Contracts {
				for _, fcid := range fcids {
					if _, ok := contracts[fcid]; ok {
						contractSectors = append(contractSectors, dbContractSector{
							DBSectorID:   sectorID,
							DBContractID: contracts[fcid].ID,
						})
					}
				}
			}
		}

		// if there are no associations we are done
		if len(contractSectors) == 0 {
			return nil
		}

		// create associations
		if err := tx.Table("contract_sectors").
			Clauses(clause.OnConflict{
				DoNothing: true,
			}).
			Create(&contractSectors).Error; err != nil {
			return err
		}
		return nil
	})
}

func (s *SQLStore) RefreshHealth(ctx context.Context) error {
	var nSlabs int64
	if err := s.db.Model(&dbSlab{}).Count(&nSlabs).Error; err != nil {
		return err
	}
	if nSlabs == 0 {
		return nil // nothing to do
	}

	// Update slab health in batches.
	now := time.Now()

	// build health query
	healthQuery := s.db.Raw(`
SELECT slabs.id, slabs.db_contract_set_id, CASE WHEN (slabs.min_shards = slabs.total_shards)
THEN
    CASE WHEN (COUNT(DISTINCT(CASE WHEN cs.name IS NULL THEN NULL ELSE c.host_id END)) < slabs.min_shards)
    THEN -1
    ELSE 1
    END
ELSE (CAST(COUNT(DISTINCT(CASE WHEN cs.name IS NULL THEN NULL ELSE c.host_id END)) AS FLOAT) - CAST(slabs.min_shards AS FLOAT)) / Cast(slabs.total_shards - slabs.min_shards AS FLOAT)
END AS health
FROM slabs
INNER JOIN sectors s ON s.db_slab_id = slabs.id
LEFT JOIN contract_sectors se ON s.id = se.db_sector_id
LEFT JOIN contracts c ON se.db_contract_id = c.id
LEFT JOIN contract_set_contracts csc ON csc.db_contract_id = c.id AND csc.db_contract_set_id = slabs.db_contract_set_id
LEFT JOIN contract_sets cs ON cs.id = csc.db_contract_set_id
WHERE slabs.health_valid_until <= ?
GROUP BY slabs.id
LIMIT ?
`, now.Unix(), refreshHealthBatchSize)

	for {
		var rowsAffected int64
		err := s.retryTransaction(ctx, func(tx *gorm.DB) error {
			var res *gorm.DB
			if isSQLite(s.db) {
				res = tx.Exec("UPDATE slabs SET health = inner.health, health_valid_until = (?) FROM (?) AS inner WHERE slabs.id=inner.id", sqlRandomTimestamp(s.db, now, refreshHealthMinHealthValidity, refreshHealthMaxHealthValidity), healthQuery)
			} else {
				res = tx.Exec("UPDATE slabs sla INNER JOIN (?) h ON sla.id = h.id SET sla.health = h.health, health_valid_until = (?)", healthQuery, sqlRandomTimestamp(s.db, now, refreshHealthMinHealthValidity, refreshHealthMaxHealthValidity))
			}
			if res.Error != nil {
				return res.Error
			}
			rowsAffected = res.RowsAffected

			// Update the health of objects with outdated health.
			return tx.Exec(`
UPDATE objects SET health = (
	SELECT MIN(slabs.health)
	FROM slabs
	INNER JOIN slices ON slices.db_slab_id = slabs.id AND slices.db_object_id = objects.id
) WHERE health != (
	SELECT MIN(slabs.health)
	FROM slabs
	INNER JOIN slices ON slices.db_slab_id = slabs.id AND slices.db_object_id = objects.id
)`).Error
		})
		if err != nil {
			return err
		} else if rowsAffected < refreshHealthBatchSize {
			return nil // done
		}
		select {
		case <-ctx.Done():
			return ctx.Err()
		case <-time.After(time.Second):
		}
	}
}

// UnhealthySlabs returns up to 'limit' slabs that do not reach full redundancy
// in the given contract set. These slabs need to be migrated to good contracts
// so they are restored to full health.
func (s *SQLStore) UnhealthySlabs(ctx context.Context, healthCutoff float64, set string, limit int) ([]api.UnhealthySlab, error) {
	if limit <= -1 {
		limit = math.MaxInt
	}

	var rows []struct {
		Key    []byte
		Health float64
	}

	if err := s.retryTransaction(ctx, func(tx *gorm.DB) error {
		return tx.Select("slabs.key, slabs.health").
			Joins("INNER JOIN contract_sets cs ON slabs.db_contract_set_id = cs.id").
			Model(&dbSlab{}).
			Where("health <= ? AND cs.name = ?", healthCutoff, set).
			Order("health ASC").
			Limit(limit).
			Find(&rows).
			Error
	}); err != nil {
		return nil, err
	}

	slabs := make([]api.UnhealthySlab, len(rows))
	for i, row := range rows {
		var key object.EncryptionKey
		if err := key.UnmarshalBinary(row.Key); err != nil {
			return nil, err
		}
		slabs[i] = api.UnhealthySlab{
			Key:    key,
			Health: row.Health,
		}
	}
	return slabs, nil
}

func (s *SQLStore) createUserMetadata(tx *gorm.DB, objID uint, metadata api.ObjectUserMetadata) error {
	entities := make([]*dbObjectUserMetadata, 0, len(metadata))
	for k, v := range metadata {
		metadata := &dbObjectUserMetadata{
			DBObjectID: &objID,
			Key:        k,
			Value:      v,
		}
		entities = append(entities, metadata)
	}
	return tx.CreateInBatches(&entities, 1000).Error
}

func (s *SQLStore) createMultipartMetadata(tx *gorm.DB, multipartUploadID uint, metadata api.ObjectUserMetadata) error {
	entities := make([]*dbObjectUserMetadata, 0, len(metadata))
	for k, v := range metadata {
		metadata := &dbObjectUserMetadata{
			DBMultipartUploadID: &multipartUploadID,
			Key:                 k,
			Value:               v,
		}
		entities = append(entities, metadata)
	}
	return tx.CreateInBatches(&entities, 1000).Error
}

func (s *SQLStore) updateUserMetadata(tx *gorm.DB, objID uint, metadata api.ObjectUserMetadata) error {
	// delete all existing metadata
	err := tx.
		Where("db_object_id = ?", objID).
		Delete(&dbObjectUserMetadata{}).
		Error
	if err != nil {
		return err
	}

	return s.createUserMetadata(tx, objID, metadata)
}

func (s *SQLStore) createSlices(tx *gorm.DB, objID, multiPartID *uint, contractSetID uint, contracts map[types.FileContractID]dbContract, slices []object.SlabSlice) error {
	if (objID == nil && multiPartID == nil) || (objID != nil && multiPartID != nil) {
		return fmt.Errorf("either objID or multiPartID must be set")
	} else if len(slices) == 0 {
		return nil // nothing to do
	}

	// build slabs
	slabs := make([]dbSlab, len(slices))
	for i := range slices {
		slabKey, err := slices[i].Key.MarshalBinary()
		if err != nil {
			return fmt.Errorf("failed to marshal slab key: %w", err)
		}
		slabs[i] = dbSlab{
			Key:             slabKey,
			DBContractSetID: contractSetID,
			MinShards:       slices[i].MinShards,
			TotalShards:     uint8(len(slices[i].Shards)),
		}
	}

	// create slabs that don't exist yet
	err := tx.
		Clauses(clause.OnConflict{
			DoNothing: true,
			Columns:   []clause.Column{{Name: "key"}},
		}).
		Create(&slabs).Error
	if err != nil {
		return fmt.Errorf("failed to create slabs %w", err)
	}

	// fetch the upserted slabs
	for i := range slabs {
		if err := tx.Raw("SELECT * FROM slabs WHERE `key` = ?", slabs[i].Key).
			Scan(&slabs[i]).
			Error; err != nil {
			return fmt.Errorf("failed to fetch slab: %w", err)
		} else if slabs[i].DBContractSetID != contractSetID {
			return fmt.Errorf("slab already exists in another contract set %v != %v", slabs[i].DBContractSetID, contractSetID)
		}
	}

	// build slices
	dbSlices := make([]dbSlice, len(slices))
	for i := range slices {
		slab := slabs[i]
		dbSlices[i] = dbSlice{
			DBSlabID:          slab.ID,
			DBObjectID:        objID,
			ObjectIndex:       uint(i + 1),
			DBMultipartPartID: multiPartID,
			Offset:            slices[i].Offset,
			Length:            slices[i].Length,
		}
	}

	// if there are no slices we are done
	if len(dbSlices) == 0 {
		return nil
	}

	// create slices
	err = tx.Create(&dbSlices).Error
	if err != nil {
		return fmt.Errorf("failed to create slice %w", err)
	}

	// build sectors
	var sectors []dbSector
	for i, ss := range slices {
		slab := slabs[i]
		for j := range ss.Shards {
			sectors = append(sectors, dbSector{
				DBSlabID:   slab.ID,
				SlabIndex:  j + 1,
				LatestHost: publicKey(ss.Shards[j].LatestHost),
				Root:       ss.Shards[j].Root[:],
			})
		}
	}

	// create sector that don't exist yet
	sectorIDs, err := upsertSectors(tx, sectors)
	if err != nil {
		return fmt.Errorf("failed to create sectors: %w", err)
	}

	// build contract <-> sector links
	sectorIdx := 0
	var contractSectors []dbContractSector
	for _, ss := range slices {
		for _, shard := range ss.Shards {
			sectorID := sectorIDs[sectorIdx]
			for _, fcids := range shard.Contracts {
				for _, fcid := range fcids {
					if _, ok := contracts[fcid]; ok {
						contractSectors = append(contractSectors, dbContractSector{
							DBSectorID:   sectorID,
							DBContractID: contracts[fcid].ID,
						})
					} else {
						s.logger.Warn("missing contract for shard",
							"contract", fcid,
							"root", shard.Root,
							"latest_host", shard.LatestHost,
						)
					}
				}
			}
			sectorIdx++
		}
	}

	// if there are no associations we are done
	if len(contractSectors) == 0 {
		return nil
	}

	// create associations
	if err := tx.
		Table("contract_sectors").
		Clauses(clause.OnConflict{
			DoNothing: true,
		}).
		CreateInBatches(&contractSectors, sectorInsertionBatchSize).Error; err != nil {
		return err
	}
	return nil
}

// object retrieves an object from the store.
func (s *SQLStore) object(tx *gorm.DB, bucket, path string) (api.Object, error) {
	// fetch raw object data
	raw, err := s.objectRaw(tx, bucket, path)
	if errors.Is(err, gorm.ErrRecordNotFound) || len(raw) == 0 {
		return api.Object{}, api.ErrObjectNotFound
	}

	// hydrate raw object data
	return s.objectHydrate(tx, bucket, path, raw)
}

// objectHydrate hydrates a raw object and returns an api.Object.
func (s *SQLStore) objectHydrate(tx *gorm.DB, bucket, path string, obj rawObject) (api.Object, error) {
	// parse object key
	var key object.EncryptionKey
	if err := key.UnmarshalBinary(obj[0].ObjectKey); err != nil {
		return api.Object{}, err
	}

	// filter out slabs without slab ID and buffered slabs - this is expected
	// for an empty object or objects that end with a partial slab.
	var filtered rawObject
	minHealth := math.MaxFloat64
	for _, sector := range obj {
		if sector.SlabID != 0 {
			filtered = append(filtered, sector)
			if sector.SlabHealth < minHealth {
				minHealth = sector.SlabHealth
			}
		}
	}

	// hydrate all slabs
	slabs := make([]object.SlabSlice, 0, len(filtered))
	if len(filtered) > 0 {
		var start int
		// create a helper function to add a slab and update the state
		addSlab := func(end int) error {
			if slab, err := filtered[start:end].toSlabSlice(); err != nil {
				return err
			} else {
				slabs = append(slabs, slab)
				start = end
			}
			return nil
		}

		curr := filtered[0]
		for j, sector := range filtered {
			if sector.ObjectIndex == 0 {
				return api.Object{}, api.ErrObjectCorrupted
			} else if sector.SectorIndex == 0 && !sector.SlabBuffered {
				return api.Object{}, api.ErrObjectCorrupted
			}
			if sector.ObjectIndex != curr.ObjectIndex {
				if err := addSlab(j); err != nil {
					return api.Object{}, err
				}
				curr = sector
			}
		}
		if err := addSlab(len(filtered)); err != nil {
			return api.Object{}, err
		}
	}

	// fetch object metadata
	metadata, err := s.objectMetadata(tx, bucket, path)
	if err != nil {
		return api.Object{}, err
	}

	// return object
	return api.Object{
		Metadata: metadata,
		ObjectMetadata: newObjectMetadata(
			obj[0].ObjectName,
			obj[0].ObjectETag,
			obj[0].ObjectMimeType,
			obj[0].ObjectHealth,
			obj[0].ObjectModTime,
			obj[0].ObjectSize,
		),
		Object: &object.Object{
			Key:   key,
			Slabs: slabs,
		},
	}, nil
}

// ObjectMetadata returns an object's metadata
func (s *SQLStore) ObjectMetadata(ctx context.Context, bucket, path string) (api.Object, error) {
	var resp api.Object
	err := s.db.WithContext(ctx).Transaction(func(tx *gorm.DB) error {
		var obj dbObject
		err := tx.Model(&dbObject{}).
			Joins("INNER JOIN buckets b ON objects.db_bucket_id = b.id").
			Where("b.name", bucket).
			Where("object_id", path).
			Take(&obj).
			Error
		if errors.Is(err, gorm.ErrRecordNotFound) {
			return api.ErrObjectNotFound
		} else if err != nil {
			return err
		}
		oum, err := s.objectMetadata(tx, bucket, path)
		if err != nil {
			return err
		}
		resp = api.Object{
			ObjectMetadata: newObjectMetadata(
				obj.ObjectID,
				obj.Etag,
				obj.MimeType,
				obj.Health,
				obj.CreatedAt,
				obj.Size,
			),
			Metadata: oum,
		}
		return nil
	})
	return resp, err
}

func (s *SQLStore) objectMetadata(tx *gorm.DB, bucket, path string) (api.ObjectUserMetadata, error) {
	var rows []dbObjectUserMetadata
	err := tx.
		Model(&dbObjectUserMetadata{}).
		Table("object_user_metadata oum").
		Joins("INNER JOIN objects o ON oum.db_object_id = o.id").
		Joins("INNER JOIN buckets b ON o.db_bucket_id = b.id").
		Where("o.object_id = ? AND b.name = ?", path, bucket).
		Find(&rows).
		Error
	if err != nil {
		return nil, err
	}
	metadata := make(api.ObjectUserMetadata)
	for _, row := range rows {
		metadata[row.Key] = row.Value
	}
	return metadata, nil
}

func newObjectMetadata(name, etag, mimeType string, health float64, modTime time.Time, size int64) api.ObjectMetadata {
	return api.ObjectMetadata{
		ETag:     etag,
		Health:   health,
		ModTime:  api.TimeRFC3339(modTime.UTC()),
		Name:     name,
		Size:     size,
		MimeType: mimeType,
	}
}

func (s *SQLStore) objectRaw(txn *gorm.DB, bucket string, path string) (rows rawObject, err error) {
	// NOTE: we LEFT JOIN here because empty objects are valid and need to be
	// included in the result set, when we convert the rawObject before
	// returning it we'll check for SlabID and/or SectorID being 0 and act
	// accordingly
	err = txn.
		Select("o.id as ObjectID, o.health as ObjectHealth, sli.object_index as ObjectIndex, o.key as ObjectKey, o.object_id as ObjectName, o.size as ObjectSize, o.mime_type as ObjectMimeType, o.created_at as ObjectModTime, o.etag as ObjectETag, sli.object_index, sli.offset as SliceOffset, sli.length as SliceLength, sla.id as SlabID, sla.health as SlabHealth, sla.key as SlabKey, sla.min_shards as SlabMinShards, bs.id IS NOT NULL AS SlabBuffered, sec.slab_index as SectorIndex, sec.root as SectorRoot, sec.latest_host as LatestHost, c.fcid as FCID, h.public_key as HostKey").
		Model(&dbObject{}).
		Table("objects o").
		Joins("INNER JOIN buckets b ON o.db_bucket_id = b.id").
		Joins("LEFT JOIN slices sli ON o.id = sli.`db_object_id`").
		Joins("LEFT JOIN slabs sla ON sli.db_slab_id = sla.`id`").
		Joins("LEFT JOIN sectors sec ON sla.id = sec.`db_slab_id`").
		Joins("LEFT JOIN contract_sectors cs ON sec.id = cs.`db_sector_id`").
		Joins("LEFT JOIN contracts c ON cs.`db_contract_id` = c.`id`").
		Joins("LEFT JOIN hosts h ON c.host_id = h.id").
		Joins("LEFT JOIN buffered_slabs bs ON sla.db_buffered_slab_id = bs.`id`").
		Where("o.object_id = ? AND b.name = ?", path, bucket).
		Order("sli.object_index ASC").
		Order("sec.slab_index ASC").
		Scan(&rows).
		Error
	return
}

// contract retrieves a contract from the store.
func (s *SQLStore) contract(ctx context.Context, id fileContractID) (dbContract, error) {
	return contract(s.db.WithContext(ctx), id)
}

// PackedSlabsForUpload returns up to 'limit' packed slabs that are ready for
// uploading. They are locked for 'lockingDuration' time before being handed out
// again.
func (s *SQLStore) PackedSlabsForUpload(ctx context.Context, lockingDuration time.Duration, minShards, totalShards uint8, set string, limit int) ([]api.PackedSlab, error) {
	var contractSetID uint
	if err := s.db.WithContext(ctx).Raw("SELECT id FROM contract_sets WHERE name = ?", set).
		Scan(&contractSetID).Error; err != nil {
		return nil, err
	}
	return s.slabBufferMgr.SlabsForUpload(ctx, lockingDuration, minShards, totalShards, contractSetID, limit)
}

func (s *SQLStore) ObjectsBySlabKey(ctx context.Context, bucket string, slabKey object.EncryptionKey) (metadata []api.ObjectMetadata, err error) {
	var rows []rawObjectMetadata
	key, err := slabKey.MarshalBinary()
	if err != nil {
		return nil, err
	}

	err = s.retryTransaction(ctx, func(tx *gorm.DB) error {
		return tx.Raw(`
SELECT DISTINCT obj.object_id as Name, obj.size as Size, obj.mime_type as MimeType, sla.health as Health
FROM slabs sla
INNER JOIN slices sli ON sli.db_slab_id = sla.id
INNER JOIN objects obj ON sli.db_object_id = obj.id
INNER JOIN buckets b ON obj.db_bucket_id = b.id AND b.name = ?
WHERE sla.key = ?
	`, bucket, key).
			Scan(&rows).
			Error
	})
	if err != nil {
		return nil, err
	}

	// convert rows
	for _, row := range rows {
		metadata = append(metadata, row.convert())
	}
	return
}

// MarkPackedSlabsUploaded marks the given slabs as uploaded and deletes them
// from the buffer.
func (s *SQLStore) MarkPackedSlabsUploaded(ctx context.Context, slabs []api.UploadedPackedSlab) error {
	// Sanity check input.
	for i, ss := range slabs {
		for _, shard := range ss.Shards {
			// Verify that all hosts have a contract.
			if len(shard.Contracts) == 0 {
				return fmt.Errorf("missing hosts for slab %d", i)
			}
		}
	}
	var fileName string
	err := s.retryTransaction(ctx, func(tx *gorm.DB) error {
		for _, slab := range slabs {
			var err error
			fileName, err = s.markPackedSlabUploaded(tx, slab)
			if err != nil {
				return err
			}
		}
		return nil
	})
	if err != nil {
		return fmt.Errorf("marking slabs as uploaded in the db failed: %w", err)
	}

	// Delete buffer from disk.
	s.slabBufferMgr.RemoveBuffers(fileName)
	return nil
}

func (s *SQLStore) markPackedSlabUploaded(tx *gorm.DB, slab api.UploadedPackedSlab) (string, error) {
	// collect all used contracts
	usedContracts := slab.Contracts()
	contracts, err := fetchUsedContracts(tx, usedContracts)
	if err != nil {
		return "", err
	}

	// find the slab
	var sla dbSlab
	if err := tx.Where("db_buffered_slab_id", slab.BufferID).
		Take(&sla).Error; err != nil {
		return "", err
	}

	// update the slab
	if err := tx.Model(&dbSlab{}).
		Where("id", sla.ID).
		Updates(map[string]interface{}{
			"db_buffered_slab_id": nil,
		}).Error; err != nil {
		return "", fmt.Errorf("failed to set buffered slab NULL: %w", err)
	}

	// delete buffer
	var buffer dbBufferedSlab
	if err := tx.Take(&buffer, "id = ?", slab.BufferID).Error; err != nil {
		return "", err
	}
	fileName := buffer.Filename
	err = tx.Delete(&buffer).
		Error
	if err != nil {
		return "", err
	}

	// add the shards to the slab
	var shards []dbSector
	for i := range slab.Shards {
		sector := dbSector{
			DBSlabID:   sla.ID,
			SlabIndex:  i + 1,
			LatestHost: publicKey(slab.Shards[i].LatestHost),
			Root:       slab.Shards[i].Root[:],
		}
		for _, fcids := range slab.Shards[i].Contracts {
			for _, fcid := range fcids {
				if c, ok := contracts[fcid]; ok {
					sector.Contracts = append(sector.Contracts, c)
				}
			}
		}
		shards = append(shards, sector)
	}
	if err := tx.Create(&shards).Error; err != nil {
		return "", fmt.Errorf("failed to create shards: %w", err)
	}
	return fileName, nil
}

// contract retrieves a contract from the store.
func contract(tx *gorm.DB, id fileContractID) (contract dbContract, err error) {
	err = tx.
		Where(&dbContract{ContractCommon: ContractCommon{FCID: id}}).
		Joins("Host").
		Take(&contract).
		Error

	if errors.Is(err, gorm.ErrRecordNotFound) {
		err = api.ErrContractNotFound
	}
	return
}

// contracts retrieves all contracts for the given ids from the store.
func contracts(tx *gorm.DB, ids []types.FileContractID) (dbContracts []dbContract, err error) {
	fcids := make([]fileContractID, len(ids))
	for i, fcid := range ids {
		fcids[i] = fileContractID(fcid)
	}

	// fetch contracts
	err = tx.
		Model(&dbContract{}).
		Where("fcid IN (?)", fcids).
		Joins("Host").
		Find(&dbContracts).
		Error
	return
}

// contractsForHost retrieves all contracts for the given host
func contractsForHost(tx *gorm.DB, host dbHost) (contracts []dbContract, err error) {
	err = tx.
		Where(&dbContract{HostID: host.ID}).
		Joins("Host").
		Find(&contracts).
		Error
	return
}

func newContract(hostID uint, fcid, renewedFrom types.FileContractID, contractPrice, totalCost types.Currency, startHeight, windowStart, windowEnd, size uint64, state contractState) dbContract {
	return dbContract{
		HostID:       hostID,
		ContractSets: nil, // new contract isn't in a set yet

		ContractCommon: ContractCommon{
			FCID:        fileContractID(fcid),
			RenewedFrom: fileContractID(renewedFrom),

			ContractPrice:  currency(contractPrice),
			State:          state,
			TotalCost:      currency(totalCost),
			RevisionNumber: "0",
			Size:           size,
			StartHeight:    startHeight,
			WindowStart:    windowStart,
			WindowEnd:      windowEnd,

			UploadSpending:      zeroCurrency,
			DownloadSpending:    zeroCurrency,
			FundAccountSpending: zeroCurrency,
			DeleteSpending:      zeroCurrency,
			ListSpending:        zeroCurrency,
		},
	}
}

// addContract adds a contract to the store.
func addContract(tx *gorm.DB, c rhpv2.ContractRevision, contractPrice, totalCost types.Currency, startHeight uint64, renewedFrom types.FileContractID, state contractState) (dbContract, error) {
	fcid := c.ID()

	// Find host.
	var host dbHost
	err := tx.Model(&dbHost{}).Where(&dbHost{PublicKey: publicKey(c.HostKey())}).
		Find(&host).Error
	if err != nil {
		return dbContract{}, err
	}

	// Create contract.
	contract := newContract(host.ID, fcid, renewedFrom, contractPrice, totalCost, startHeight, c.Revision.WindowStart, c.Revision.WindowEnd, c.Revision.Filesize, state)

	// Insert contract.
	err = tx.Create(&contract).Error
	if err != nil {
		return dbContract{}, err
	}
	// Populate host.
	contract.Host = host
	return contract, nil
}

// archiveContracts archives the given contracts and uses the given reason as
// archival reason
//
// NOTE: this function archives the contracts without setting a renewed ID
func archiveContracts(tx *gorm.DB, contracts []dbContract, toArchive map[types.FileContractID]string) error {
	var toInvalidate []fileContractID
	for _, contract := range contracts {
		toInvalidate = append(toInvalidate, contract.FCID)
	}
	// Invalidate the health on the slabs before deleting the contracts to avoid
	// breaking the relations beforehand.
	if err := invalidateSlabHealthByFCID(tx, toInvalidate); err != nil {
		return fmt.Errorf("invalidating slab health failed: %w", err)
	}
	for _, contract := range contracts {
		// sanity check the host is populated
		if contract.Host.ID == 0 {
			return fmt.Errorf("host not populated for contract %v", contract.FCID)
		}

		// create a copy in the archive
		if err := tx.Create(&dbArchivedContract{
			Host:   publicKey(contract.Host.PublicKey),
			Reason: toArchive[types.FileContractID(contract.FCID)],

			ContractCommon: contract.ContractCommon,
		}).Error; err != nil {
			return err
		}

		// remove the contract
		res := tx.Delete(&contract)
		if err := res.Error; err != nil {
			return err
		}
		if res.RowsAffected != 1 {
			return fmt.Errorf("expected to delete 1 row, deleted %d", res.RowsAffected)
		}
	}
	return nil
}

func (s *SQLStore) pruneSlabsLoop() {
	for {
		select {
		case <-s.slabPruneSigChan:
		case <-s.shutdownCtx.Done():
			return
		}

		ctx, cancel := context.WithTimeout(context.Background(), 10*time.Second+sumDurations(s.retryTransactionIntervals))
		err := s.retryTransaction(ctx, pruneSlabs)
		if err != nil {
			s.logger.Errorw("failed to prune slabs", zap.Error(err))
			s.alerts.RegisterAlert(s.shutdownCtx, alerts.Alert{
				ID:        pruneSlabsAlertID,
				Severity:  alerts.SeverityWarning,
				Message:   "Failed to prune slabs from database",
				Timestamp: time.Now(),
				Data: map[string]interface{}{
					"error": err.Error(),
					"hint":  "This might happen when your database is under a lot of load due to deleting objects rapidly. This alert will disappear the next time slabs are pruned successfully.",
				},
			})
		} else {
			s.alerts.DismissAlerts(s.shutdownCtx, pruneSlabsAlertID)
		}
		cancel()
	}
}

func pruneSlabs(tx *gorm.DB) error {
	return tx.Exec(`
DELETE
FROM slabs
WHERE NOT EXISTS (SELECT 1 FROM slices WHERE slices.db_slab_id = slabs.id)
AND slabs.db_buffered_slab_id IS NULL
`).Error
}

func (s *SQLStore) triggerSlabPruning() {
	select {
	case s.slabPruneSigChan <- struct{}{}:
	default:
	}
}

// deleteObject deletes an object from the store and prunes all slabs which are
// without an obect after the deletion. That means in case of packed uploads,
// the slab is only deleted when no more objects point to it.
func (s *SQLStore) deleteObject(tx *gorm.DB, bucket string, path string) (int64, error) {
	// check if the object exists first to avoid unnecessary locking for the
	// common case
	var objID uint
	resp := tx.Model(&dbObject{}).
		Where("object_id = ? AND ?", path, sqlWhereBucket("objects", bucket)).
		Select("id").
		Limit(1).
		Scan(&objID)
	if err := resp.Error; err != nil {
		return 0, err
	} else if resp.RowsAffected == 0 {
		return 0, nil
	}

	tx = tx.Where("id", objID).
		Delete(&dbObject{})
	if tx.Error != nil {
		return 0, tx.Error
	}
	numDeleted := tx.RowsAffected
	if numDeleted == 0 {
		return 0, nil // nothing to prune if no object was deleted
	}
	s.triggerSlabPruning()
	return numDeleted, nil
}

// deleteObjects deletes a batch of objects from the database. The order of
// deletion goes from largest to smallest. That's because the batch size is
// dynamically increased and the smaller objects get the faster we can delete
// them meaning it makes sense to increase the batch size over time.
func (s *SQLStore) deleteObjects(ctx context.Context, bucket string, path string) (numDeleted int64, _ error) {
	batchSizeIdx := 0
	for {
		var duration time.Duration
		var rowsAffected int64
		if err := s.retryTransaction(ctx, func(tx *gorm.DB) error {
			start := time.Now()
			res := tx.Exec(`
			DELETE FROM objects
			WHERE id IN (
				SELECT id FROM (
					SELECT id FROM objects
					WHERE object_id LIKE ? AND SUBSTR(object_id, 1, ?) = ? AND ?
					ORDER BY size DESC
					LIMIT ?
					) tmp
				)`,
				path+"%", utf8.RuneCountInString(path), path, sqlWhereBucket("objects", bucket),
				objectDeleteBatchSizes[batchSizeIdx])
			if err := res.Error; err != nil {
				return res.Error
			}
			// prune slabs if we deleted an object
			rowsAffected = res.RowsAffected
			if rowsAffected > 0 {
				s.triggerSlabPruning()
			}
			duration = time.Since(start)
			return nil
		}); err != nil {
			return 0, fmt.Errorf("failed to delete objects: %w", err)
		}

		// if nothing got deleted we are done
		if rowsAffected == 0 {
			break
		}
		numDeleted += rowsAffected

		// increase the batch size if deletion was faster than the threshold
		if duration < batchDurationThreshold && batchSizeIdx < len(objectDeleteBatchSizes)-1 {
			batchSizeIdx++
		}
	}
	return numDeleted, nil
}

func invalidateSlabHealthByFCID(tx *gorm.DB, fcids []fileContractID) error {
	if len(fcids) == 0 {
		return nil
	}

	for {
		now := time.Now().Unix()
		if resp := tx.Exec(`
		UPDATE slabs SET health_valid_until = ? WHERE id in (
			   SELECT *
			   FROM (
					   SELECT slabs.id
					   FROM slabs
					   INNER JOIN sectors se ON se.db_slab_id = slabs.id
					   INNER JOIN contract_sectors cs ON cs.db_sector_id = se.id
					   INNER JOIN contracts c ON c.id = cs.db_contract_id
					   WHERE c.fcid IN (?) AND slabs.health_valid_until >= ?
					   LIMIT ?
			   ) slab_ids
		)`, now, fcids, now, refreshHealthBatchSize); resp.Error != nil {
			return fmt.Errorf("failed to invalidate slab health: %w", resp.Error)
		} else if resp.RowsAffected < refreshHealthBatchSize {
			break // done
		}
		time.Sleep(time.Second)
	}
	return nil
}

func (s *SQLStore) invalidateSlabHealthByFCID(ctx context.Context, fcids []fileContractID) error {
	return s.retryTransaction(ctx, func(tx *gorm.DB) error {
		return invalidateSlabHealthByFCID(tx, fcids)
	})
}

// nolint:unparam
func sqlConcat(db *gorm.DB, a, b string) string {
	if isSQLite(db) {
		return fmt.Sprintf("%s || %s", a, b)
	}
	return fmt.Sprintf("CONCAT(%s, %s)", a, b)
}

func sqlRandomTimestamp(db *gorm.DB, now time.Time, min, max time.Duration) clause.Expr {
	if isSQLite(db) {
		return gorm.Expr("ABS(RANDOM()) % (? - ?) + ?", int(max.Seconds()), int(min.Seconds()), now.Add(min).Unix())
	}
	return gorm.Expr("FLOOR(? + RAND() * (? - ?))", now.Add(min).Unix(), int(max.Seconds()), int(min.Seconds()))
}

// nolint:unparam
func sqlWhereBucket(objTable string, bucket string) clause.Expr {
	return gorm.Expr(fmt.Sprintf("%s.db_bucket_id = (SELECT id FROM buckets WHERE buckets.name = ?)", objTable), bucket)
}

// TODO: we can use ObjectEntries instead of ListObject if we want to use '/' as
// a delimiter for now (see backend.go) but it would be interesting to have
// arbitrary 'delim' support in ListObjects.
func (s *SQLStore) ListObjects(ctx context.Context, bucket, prefix, sortBy, sortDir, marker string, limit int) (api.ObjectsListResponse, error) {
	// fetch one more to see if there are more entries
	if limit <= -1 {
		limit = math.MaxInt
	} else {
		limit++
	}

	// build prefix expr
	prefixExpr := buildPrefixExpr(prefix)

	// build order clause
	orderBy, err := buildOrderClause(sortBy, sortDir)
	if err != nil {
		return api.ObjectsListResponse{}, err
	}

	// build marker expr
	markerExpr, markerOrderBy, err := buildMarkerExpr(s.db, bucket, prefix, marker, sortBy, sortDir)
	if err != nil {
		return api.ObjectsListResponse{}, err
	}
	var rows []rawObjectMetadata
	if err := s.db.
		Select("o.object_id as Name, o.size as Size, o.health as Health, o.mime_type as MimeType, o.created_at as ModTime, o.etag as ETag").
		Model(&dbObject{}).
		Table("objects o").
		Joins("INNER JOIN buckets b ON o.db_bucket_id = b.id").
		Where("b.name = ? AND ? AND ?", bucket, prefixExpr, markerExpr).
		Order(orderBy).
		Order(markerOrderBy).
		Order("Name ASC").
		Limit(int(limit)).
		Scan(&rows).Error; err != nil {
		return api.ObjectsListResponse{}, err
	}

	var hasMore bool
	var nextMarker string
	if len(rows) == limit {
		hasMore = true
		rows = rows[:len(rows)-1]
		nextMarker = rows[len(rows)-1].Name
	}

	var objects []api.ObjectMetadata
	for _, row := range rows {
		objects = append(objects, row.convert())
	}

	return api.ObjectsListResponse{
		HasMore:    hasMore,
		NextMarker: nextMarker,
		Objects:    objects,
	}, nil
}

func (s *SQLStore) notifyNewContractID(fcid types.FileContractID) {
	s.mu.Lock()
	defer s.mu.Unlock()
	for _, sub := range s.css {
		sub.AddContractID(fcid)
	}
}

func buildMarkerExpr(db *gorm.DB, bucket, prefix, marker, sortBy, sortDir string) (markerExpr clause.Expr, orderBy clause.OrderBy, err error) {
	// no marker
	if marker == "" {
		return exprTRUE, clause.OrderBy{}, nil
	}

	// for markers to work we need to order by object_id
	orderBy = clause.OrderBy{
		Columns: []clause.OrderByColumn{
			{
				Column: clause.Column{Name: "object_id"},
				Desc:   false,
			},
		},
	}

	desc := strings.EqualFold(sortDir, api.ObjectSortDirDesc)
	switch sortBy {
	case "", api.ObjectSortByName:
		if desc {
			markerExpr = gorm.Expr("object_id < ?", marker)
		} else {
			markerExpr = gorm.Expr("object_id > ?", marker)
		}
	case api.ObjectSortByHealth:
		// fetch marker health
		var markerHealth float64
		if marker != "" && sortBy == api.ObjectSortByHealth {
			if err := db.
				Select("o.health").
				Model(&dbObject{}).
				Table("objects o").
				Joins("INNER JOIN buckets b ON o.db_bucket_id = b.id").
				Where("b.name = ? AND ? AND ?", bucket, buildPrefixExpr(prefix), gorm.Expr("o.object_id >= ?", marker)).
				Limit(1).
				Scan(&markerHealth).
				Error; err != nil {
				return exprTRUE, clause.OrderBy{}, err
			}
		}

		if desc {
			markerExpr = gorm.Expr("(Health <= ? AND object_id > ?) OR Health < ?", markerHealth, marker, markerHealth)
		} else {
			markerExpr = gorm.Expr("Health > ? OR (Health >= ? AND object_id > ?)", markerHealth, markerHealth, marker)
		}
	case api.ObjectSortBySize:
		// fetch marker size
		var markerSize float64
		if marker != "" && sortBy == api.ObjectSortBySize {
			if err := db.
				Select("o.size").
				Model(&dbObject{}).
				Table("objects o").
				Joins("INNER JOIN buckets b ON o.db_bucket_id = b.id").
				Where("b.name = ? AND ? AND ?", bucket, buildPrefixExpr(prefix), gorm.Expr("o.object_id >= ?", marker)).
				Limit(1).
				Scan(&markerSize).
				Error; err != nil {
				return exprTRUE, clause.OrderBy{}, err
			}
		}

		if desc {
			markerExpr = gorm.Expr("(Size <= ? AND object_id > ?) OR Size < ?", markerSize, marker, markerSize)
		} else {
			markerExpr = gorm.Expr("Size > ? OR (Size >= ? AND object_id > ?)", markerSize, markerSize, marker)
		}
	default:
		err = fmt.Errorf("unhandled sortBy parameter '%s'", sortBy)
	}
	return
}

func buildOrderClause(sortBy, sortDir string) (clause.OrderByColumn, error) {
	if err := validateSort(sortBy, sortDir); err != nil {
		return clause.OrderByColumn{}, err
	}

	orderByColumns := map[string]string{
		"":                     "object_id",
		api.ObjectSortByName:   "object_id",
		api.ObjectSortByHealth: "Health",
		api.ObjectSortBySize:   "Size",
	}

	return clause.OrderByColumn{
		Column: clause.Column{Name: orderByColumns[sortBy]},
		Desc:   strings.EqualFold(sortDir, api.ObjectSortDirDesc),
	}, nil
}

func buildPrefixExpr(prefix string) clause.Expr {
	if prefix != "" {
		return gorm.Expr("o.object_id LIKE ? AND SUBSTR(o.object_id, 1, ?) = ?", prefix+"%", utf8.RuneCountInString(prefix), prefix)
	} else {
		return exprTRUE
	}
}

func updateAllObjectsHealth(tx *gorm.DB) error {
	return tx.Exec(`
UPDATE objects
SET health = (
	SELECT COALESCE(MIN(slabs.health), 1)
	FROM slabs
	INNER JOIN slices sli ON sli.db_slab_id = slabs.id
	WHERE sli.db_object_id = objects.id)
`).Error
}

func validateSort(sortBy, sortDir string) error {
	allowed := func(s string, allowed ...string) bool {
		for _, a := range allowed {
			if strings.EqualFold(s, a) {
				return true
			}
		}
		return false
	}

	if !allowed(sortDir, "", api.ObjectSortDirAsc, api.ObjectSortDirDesc) {
		return fmt.Errorf("invalid dir '%v', allowed values are '%v' and '%v'; %w", sortDir, api.ObjectSortDirAsc, api.ObjectSortDirDesc, api.ErrInvalidObjectSortParameters)
	}

	if !allowed(sortBy, "", api.ObjectSortByHealth, api.ObjectSortByName, api.ObjectSortBySize) {
		return fmt.Errorf("invalid sort by '%v', allowed values are '%v', '%v' and '%v'; %w", sortBy, api.ObjectSortByHealth, api.ObjectSortByName, api.ObjectSortBySize, api.ErrInvalidObjectSortParameters)
	}
	return nil
}

// upsertSectors creates a sector or updates it if it exists already. The
// resulting ID is set on the input sector.
func upsertSectors(tx *gorm.DB, sectors []dbSector) ([]uint, error) {
	if len(sectors) == 0 {
		return nil, nil // nothing to do
	}
	err := tx.
		Clauses(clause.OnConflict{
			UpdateAll: true,
			Columns:   []clause.Column{{Name: "root"}},
		}).
		CreateInBatches(&sectors, sectorInsertionBatchSize).
		Error
	if err != nil {
		return nil, err
	}

	sectorIDs := make([]uint, len(sectors))
	for i := range sectors {
		var id uint
		if err := tx.Model(dbSector{}).
			Where("root", sectors[i].Root).
			Select("id").Take(&id).Error; err != nil {
			return nil, err
		}
		sectorIDs[i] = id
	}
	return sectorIDs, nil
}<|MERGE_RESOLUTION|>--- conflicted
+++ resolved
@@ -1486,29 +1486,10 @@
 	return nil
 }
 
-<<<<<<< HEAD
-func fetchUsedContracts(tx *gorm.DB, usedContracts map[types.PublicKey]map[types.FileContractID]struct{}) (map[types.FileContractID]dbContract, error) {
-	fcids := make([]fileContractID, 0, len(usedContracts))
-	for _, hostFCIDs := range usedContracts {
-=======
-func (s *SQLStore) addKnownContract(fcid types.FileContractID) {
-	s.mu.Lock()
-	defer s.mu.Unlock()
-	s.knownContracts[fcid] = struct{}{}
-}
-
-func (s *SQLStore) isKnownContract(fcid types.FileContractID) bool {
-	s.mu.Lock()
-	defer s.mu.Unlock()
-	_, found := s.knownContracts[fcid]
-	return found
-}
-
 func fetchUsedContracts(tx *gorm.DB, usedContractsByHost map[types.PublicKey]map[types.FileContractID]struct{}) (map[types.FileContractID]dbContract, error) {
 	// flatten map to get all used contract ids
 	fcids := make([]fileContractID, 0, len(usedContractsByHost))
 	for _, hostFCIDs := range usedContractsByHost {
->>>>>>> 90308248
 		for fcid := range hostFCIDs {
 			fcids = append(fcids, fileContractID(fcid))
 		}
