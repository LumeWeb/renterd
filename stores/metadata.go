--- conflicted
+++ resolved
@@ -106,7 +106,6 @@
 
 		Slices []dbSlice  `gorm:"constraint:OnDelete:SET NULL"`
 		Shards []dbSector `gorm:"constraint:OnDelete:CASCADE"` // CASCADE to delete shards too
-<<<<<<< HEAD
 	}
 
 	// TODO: add a hook that deletes a buffer if the slab is deleted
@@ -120,18 +119,12 @@
 		LockedUntil int64 // unix timestamp
 		MinShards   uint8 `gorm:"index"`
 		TotalShards uint8 `gorm:"index"`
-=======
->>>>>>> c5357519
 	}
 
 	dbSector struct {
 		Model
 
-<<<<<<< HEAD
-		DBSlabID   uint      `gorm:"index;NOT NULL"`
-=======
 		DBSlabID   uint      `gorm:"index"`
->>>>>>> c5357519
 		LatestHost publicKey `gorm:"NOT NULL"`
 		Root       []byte    `gorm:"index;unique;NOT NULL;size:32"`
 
@@ -736,11 +729,7 @@
 		WHERE db_object_id IS NULL) toDelete)`).Error
 }
 
-<<<<<<< HEAD
 func (s *SQLStore) UpdateObject(ctx context.Context, key string, o object.Object, partialSlab *object.PartialSlab, usedContracts map[types.PublicKey]types.FileContractID) error {
-=======
-func (s *SQLStore) UpdateObject(ctx context.Context, key string, o object.Object, usedContracts map[types.PublicKey]types.FileContractID) error {
->>>>>>> c5357519
 	// Sanity check input.
 	for _, ss := range o.Slabs {
 		for _, shard := range ss.Shards {
