--- conflicted
+++ resolved
@@ -1855,15 +1855,12 @@
 		t.Fatalf("unexpected amount of slabs to migrate, %v!=0", len(slabs))
 	}
 
-<<<<<<< HEAD
-=======
 	// delete the sector - we manually invalidate the slabs for the contract
 	// before deletion.
 	err = invalidateSlabHealthByFCID(db.db, []fileContractID{fileContractID(fcid1)})
 	if err != nil {
 		t.Fatal(err)
 	}
->>>>>>> d6d67328
 	if err := db.db.Table("contract_sectors").Where("TRUE").Delete(&dbContractSector{}).Error; err != nil {
 		t.Fatal(err)
 	}
