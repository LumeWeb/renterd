--- conflicted
+++ resolved
@@ -4365,7 +4365,6 @@
 			cmp: "=",
 		},
 		{
-<<<<<<< HEAD
 			a:   c0,
 			b:   cM,
 			cmp: "<",
@@ -4373,15 +4372,6 @@
 		{
 			a:   cM,
 			b:   c0,
-=======
-			a:   types.NewCurrency(math.MaxUint64, 0),
-			b:   types.NewCurrency(0, math.MaxUint64),
-			cmp: "<",
-		},
-		{
-			a:   types.NewCurrency(0, math.MaxUint64),
-			b:   types.NewCurrency(math.MaxUint64, 0),
->>>>>>> 414090b2
 			cmp: ">",
 		},
 		{
@@ -4399,17 +4389,13 @@
 		if err := ss.db.Raw(query, test.a, test.b).Scan(&result).Error; err != nil {
 			t.Fatal(err)
 		} else if !result {
-<<<<<<< HEAD
 			t.Errorf("unexpected result in case %d/%d: expected %v %s %v to be true", i+1, len(tests), types.Currency(test.a).String(), test.cmp, types.Currency(test.b).String())
-=======
-			t.Fatalf("unexpected result %v for %v %v %v", result, test.a, test.cmp, test.b)
-		} else if test.cmp == "<" && test.a.Cmp(test.b) >= 0 {
+		} else if test.cmp == "<" && types.Currency(test.a).Cmp(types.Currency(test.b)) >= 0 {
 			t.Fatal("invalid result")
-		} else if test.cmp == ">" && test.a.Cmp(test.b) <= 0 {
+		} else if test.cmp == ">" && types.Currency(test.a).Cmp(types.Currency(test.b)) <= 0 {
 			t.Fatal("invalid result")
-		} else if test.cmp == "=" && test.a.Cmp(test.b) != 0 {
+		} else if test.cmp == "=" && types.Currency(test.a).Cmp(types.Currency(test.b)) != 0 {
 			t.Fatal("invalid result")
->>>>>>> 414090b2
 		}
 	}
 }