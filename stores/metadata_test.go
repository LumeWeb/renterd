--- conflicted
+++ resolved
@@ -2774,19 +2774,6 @@
 		var err error
 		if fcid != nil {
 			n, err = db.PrunableDataForContract(context.Background(), *fcid)
-<<<<<<< HEAD
-			if err != nil {
-				t.Fatal(err)
-			}
-			return
-		} else {
-			n, err = db.PrunableData(context.Background())
-			if err != nil {
-				t.Fatal(err)
-			}
-			return
-		}
-=======
 		} else {
 			n, err = db.PrunableData(context.Background())
 		}
@@ -2794,7 +2781,6 @@
 			t.Fatal(err)
 		}
 		return
->>>>>>> 522a78c9
 	}
 
 	// create hosts
