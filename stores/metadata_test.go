package stores

import (
	"bytes"
	"context"
	dsql "database/sql"
	"encoding/hex"
	"errors"
	"fmt"
	"os"
	"reflect"
	"strings"
	"sync"
	"testing"
	"time"

	"github.com/google/go-cmp/cmp"
	rhpv2 "go.sia.tech/core/rhp/v2"
	"go.sia.tech/core/types"
	"go.sia.tech/renterd/api"
	"go.sia.tech/renterd/config"
	isql "go.sia.tech/renterd/internal/sql"
	"go.sia.tech/renterd/internal/test"
	"go.sia.tech/renterd/object"
	sql "go.sia.tech/renterd/stores/sql"
	"lukechampine.com/frand"
)

const testBucket = "testbucket"

func (s *testSQLStore) InsertSlab(slab object.Slab) {
	s.t.Helper()
	obj := object.Object{
		Key: object.GenerateEncryptionKey(),
		Slabs: object.SlabSlices{
			object.SlabSlice{
				Slab: slab,
			},
		},
	}
	err := s.UpdateObject(context.Background(), testBucket, hex.EncodeToString(frand.Bytes(16)), testContractSet, "", "", api.ObjectUserMetadata{}, obj)
	if err != nil {
		s.t.Fatal(err)
	}
}

func (s *SQLStore) RemoveObjectBlocking(ctx context.Context, bucket, key string) error {
	ts := time.Now()
	time.Sleep(time.Millisecond)
	if err := s.RemoveObject(ctx, bucket, key); err != nil {
		return err
	}
	return s.waitForPruneLoop(ts)
}

func (s *SQLStore) RemoveObjectsBlocking(ctx context.Context, bucket, prefix string) error {
	ts := time.Now()
	time.Sleep(time.Millisecond)
	if err := s.RemoveObjects(ctx, bucket, prefix); err != nil {
		return err
	}
	return s.waitForPruneLoop(ts)
}

func (s *SQLStore) RenameObjectBlocking(ctx context.Context, bucket, keyOld, keyNew string, force bool) error {
	ts := time.Now()
	time.Sleep(time.Millisecond)
	if err := s.RenameObject(ctx, bucket, keyOld, keyNew, force); err != nil {
		return err
	}
	return s.waitForPruneLoop(ts)
}

func (s *SQLStore) RenameObjectsBlocking(ctx context.Context, bucket, prefixOld, prefixNew string, force bool) error {
	ts := time.Now()
	time.Sleep(time.Millisecond)
	if err := s.RenameObjects(ctx, bucket, prefixOld, prefixNew, force); err != nil {
		return err
	}
	return s.waitForPruneLoop(ts)
}

func (s *SQLStore) UpdateObjectBlocking(ctx context.Context, bucket, path, contractSet, eTag, mimeType string, metadata api.ObjectUserMetadata, o object.Object) error {
	var ts time.Time
	_, err := s.Object(ctx, bucket, path)
	if err == nil {
		ts = time.Now()
		time.Sleep(time.Millisecond)
	}
	if err := s.UpdateObject(ctx, bucket, path, contractSet, eTag, mimeType, metadata, o); err != nil {
		return err
	}
	return s.waitForPruneLoop(ts)
}

func (s *SQLStore) waitForPruneLoop(ts time.Time) error {
	return test.Retry(100, 100*time.Millisecond, func() error {
		s.mu.Lock()
		defer s.mu.Unlock()
		if !s.lastPrunedAt.After(ts) {
			return errors.New("slabs have not been pruned yet")
		}
		return nil
	})
}

func updateAllObjectsHealth(db *isql.DB) error {
	_, err := db.Exec(context.Background(), `
UPDATE objects
SET health = (
	SELECT COALESCE(MIN(slabs.health), 1)
	FROM slabs
	INNER JOIN slices sli ON sli.db_slab_id = slabs.id
	WHERE sli.db_object_id = objects.id)
`)
	return err
}

func TestPrunableContractRoots(t *testing.T) {
	// create a SQL store
	ss := newTestSQLStore(t, defaultTestSQLStoreConfig)
	defer ss.Close()

	// add a contract
	hks, err := ss.addTestHosts(1)
	if err != nil {
		t.Fatal(err)
	}
	fcids, _, err := ss.addTestContracts(hks)
	if err != nil {
		t.Fatal(err)
	}

	// add 4 objects
	for i := 1; i <= 4; i++ {
		if _, err := ss.addTestObject(fmt.Sprintf("%s_%d", t.Name(), i), object.Object{
			Key: object.GenerateEncryptionKey(),
			Slabs: []object.SlabSlice{
				{
					Slab: object.Slab{
						EncryptionKey: object.GenerateEncryptionKey(),
						MinShards:     1,
						Shards:        newTestShards(hks[0], fcids[0], types.Hash256{byte(i)}),
					},
				},
			},
		}); err != nil {
			t.Fatal(err)
		}
	}

	// assert there's 4 roots in the database
	roots, err := ss.ContractRoots(context.Background(), fcids[0])
	if err != nil {
		t.Fatal(err)
	} else if len(roots) != 4 {
		t.Fatal("unexpected number of roots", len(roots))
	}

	// diff the roots - should be empty
	indices, err := ss.PrunableContractRoots(context.Background(), fcids[0], roots)
	if err != nil {
		t.Fatal(err)
	} else if len(indices) != 0 {
		t.Fatal("unexpected number of indices", len(indices))
	}

	// delete every other object
	if err := ss.RemoveObjectBlocking(context.Background(), testBucket, fmt.Sprintf("%s_1", t.Name())); err != nil {
		t.Fatal(err)
	}
	if err := ss.RemoveObjectBlocking(context.Background(), testBucket, fmt.Sprintf("%s_3", t.Name())); err != nil {
		t.Fatal(err)
	}

	// assert there's 2 roots left
	updated, err := ss.ContractRoots(context.Background(), fcids[0])
	if err != nil {
		t.Fatal(err)
	} else if len(updated) != 2 {
		t.Fatal("unexpected number of roots", len(updated))
	}

	// diff the roots again, should return indices 0 and 2
	indices, err = ss.PrunableContractRoots(context.Background(), fcids[0], roots)
	if err != nil {
		t.Fatal(err)
	} else if len(indices) != 2 {
		t.Fatal("unexpected number of indices", len(indices))
	} else if indices[0] != 0 || indices[1] != 2 {
		t.Fatal("unexpected indices", indices)
	}
}

// TestObjectBasic tests the hydration of raw objects works when we fetch
// objects from the metadata store.
func TestObjectBasic(t *testing.T) {
	ss := newTestSQLStore(t, defaultTestSQLStoreConfig)
	defer ss.Close()

	// create 2 hosts
	hks, err := ss.addTestHosts(2)
	if err != nil {
		t.Fatal(err)
	}
	hk1, hk2 := hks[0], hks[1]

	// create 2 contracts
	fcids, _, err := ss.addTestContracts(hks)
	if err != nil {
		t.Fatal(err)
	}
	fcid1, fcid2 := fcids[0], fcids[1]

	// create an object
	want := object.Object{
		Key: object.GenerateEncryptionKey(),
		Slabs: []object.SlabSlice{
			{
				Slab: object.Slab{
					Health:        1.0,
					EncryptionKey: object.GenerateEncryptionKey(),
					MinShards:     1,
					Shards:        newTestShards(hk1, fcid1, types.Hash256{1}),
				},
				Offset: 10,
				Length: 100,
			},
			{
				Slab: object.Slab{
					Health:        1.0,
					EncryptionKey: object.GenerateEncryptionKey(),
					MinShards:     2,
					Shards:        newTestShards(hk2, fcid2, types.Hash256{2}),
				},
				Offset: 20,
				Length: 200,
			},
		},
	}

	// add the object
	got, err := ss.addTestObject(t.Name(), want)
	if err != nil {
		t.Fatal(err)
	}
	if !reflect.DeepEqual(*got.Object, want) {
		t.Fatal("object mismatch", got.Object, want)
	}

	// update the sector to have a non-consecutive slab index
	_, err = ss.DB().Exec(context.Background(), "UPDATE sectors SET slab_index = 100 WHERE slab_index = 1")
	if err != nil {
		t.Fatalf("failed to update sector: %v", err)
	}

	// fetch the object again and assert we receive an indication it was corrupted
	_, err = ss.Object(context.Background(), testBucket, t.Name())
	if !errors.Is(err, api.ErrObjectCorrupted) {
		t.Fatal("unexpected err", err)
	}

	// create an object without slabs
	want2 := object.Object{
		Key:   object.GenerateEncryptionKey(),
		Slabs: []object.SlabSlice{},
	}

	// add the object
	got2, err := ss.addTestObject(t.Name(), want2)
	if err != nil {
		t.Fatal(err)
	}
	if !reflect.DeepEqual(*got2.Object, want2) {
		t.Fatal("object mismatch", cmp.Diff(got2.Object, want2))
	}
}

func TestObjectMetadata(t *testing.T) {
	ss := newTestSQLStore(t, defaultTestSQLStoreConfig)
	defer ss.Close()

	// create 2 hosts
	hks, err := ss.addTestHosts(2)
	if err != nil {
		t.Fatal(err)
	}
	hk1, hk2 := hks[0], hks[1]

	// create 2 contracts
	fcids, _, err := ss.addTestContracts(hks)
	if err != nil {
		t.Fatal(err)
	}
	fcid1, fcid2 := fcids[0], fcids[1]

	// create an object
	want := object.Object{
		Key: object.GenerateEncryptionKey(),
		Slabs: []object.SlabSlice{
			{
				Slab: object.Slab{
					Health:        1.0,
					EncryptionKey: object.GenerateEncryptionKey(),
					MinShards:     1,
					Shards:        newTestShards(hk1, fcid1, types.Hash256{1}),
				},
				Offset: 10,
				Length: 100,
			},
			{
				Slab: object.Slab{
					Health:        1.0,
					EncryptionKey: object.GenerateEncryptionKey(),
					MinShards:     2,
					Shards:        newTestShards(hk2, fcid2, types.Hash256{2}),
				},
				Offset: 20,
				Length: 200,
			},
		},
	}

	// add the object
	got, err := ss.addTestObject(t.Name(), want)
	if err != nil {
		t.Fatal(err)
	}

	// assert it matches
	if !reflect.DeepEqual(*got.Object, want) {
		t.Log(got.Object)
		t.Log(want)
		t.Fatal("object mismatch", cmp.Diff(got.Object, want, cmp.AllowUnexported(object.EncryptionKey{})))
	} else if !reflect.DeepEqual(got.Metadata, testMetadata) {
		t.Fatal("meta mismatch", cmp.Diff(got.Metadata, testMetadata))
	} else if got.Bucket != testBucket {
		t.Fatal("unexpected bucket", got.Bucket)
	}

	// assert metadata CASCADE on object delete
	if cnt := ss.Count("object_user_metadata"); cnt != 2 {
		t.Fatal("unexpected number of metadata entries", cnt)
	}

	// remove the object
	if err := ss.RemoveObjectBlocking(context.Background(), testBucket, t.Name()); err != nil {
		t.Fatal(err)
	}

	// assert records are gone
	if cnt := ss.Count("object_user_metadata"); cnt != 0 {
		t.Fatal("unexpected number of metadata entries", cnt)
	}
}

// TestSQLContractStore tests SQLContractStore functionality.
func TestSQLContractStore(t *testing.T) {
	ss := newTestSQLStore(t, defaultTestSQLStoreConfig)
	defer ss.Close()

	// add test host
	hk := types.GeneratePrivateKey().PublicKey()
	err := ss.addTestHost(hk)
	if err != nil {
		t.Fatal(err)
	}

	// announce a custom address
	if err := ss.announceHost(hk, "address"); err != nil {
		t.Fatal(err)
	}

	// assert api.ErrContractNotFound is returned
	fcid := types.FileContractID{1}
	if _, err := ss.Contract(context.Background(), fcid); !errors.Is(err, api.ErrContractNotFound) {
		t.Fatal(err)
	}

	// add the contract
	c := api.ContractMetadata{
		ID:      fcid,
		HostKey: hk,

		ProofHeight:    1,
		RenewedFrom:    types.FileContractID{1},
		RevisionHeight: 2,
		RevisionNumber: 3,
		Size:           4,
		StartHeight:    5,
		State:          api.ContractStateActive,
		WindowStart:    6,
		WindowEnd:      7,

		ContractPrice:      types.NewCurrency64(1),
		InitialRenterFunds: types.NewCurrency64(2),

		Spending: api.ContractSpending{
			Deletions:   types.NewCurrency64(3),
			FundAccount: types.NewCurrency64(4),
			SectorRoots: types.NewCurrency64(5),
			Uploads:     types.NewCurrency64(6),
		},
	}
	if err := ss.PutContract(context.Background(), c); err != nil {
		t.Fatal(err)
	}

	// fetch the contract
	inserted, err := ss.Contract(context.Background(), fcid)
	if err != nil {
		t.Fatal(err)
	}

	// assert it's equal
	c.HostIP = inserted.HostIP
	if !reflect.DeepEqual(inserted, c) {
		t.Fatal("contract mismatch", cmp.Diff(inserted, c))
	}

	// fetch all contracts
	if contracts, err := ss.Contracts(context.Background(), api.ContractsOpts{}); err != nil {
		t.Fatal(err)
	} else if len(contracts) != 1 {
		t.Fatalf("should have 1 contracts but got %v", len(contracts))
	} else if !reflect.DeepEqual(contracts[0], c) {
		t.Fatal("contract mismatch")
	}

	// add a contract set, assert we can fetch it and it holds our contract
	if err := ss.UpdateContractSet(context.Background(), "foo", []types.FileContractID{fcid}, nil); err != nil {
		t.Fatal(err)
	} else if contracts, err := ss.Contracts(context.Background(), api.ContractsOpts{ContractSet: "foo"}); err != nil {
		t.Fatal(err)
	} else if len(contracts) != 1 {
		t.Fatalf("should have 1 contracts but got %v", len(contracts))
	}

	// assert api.ErrContractSetNotFound is returned
	if _, err := ss.Contracts(context.Background(), api.ContractsOpts{ContractSet: "bar"}); !errors.Is(err, api.ErrContractSetNotFound) {
		t.Fatal(err)
	}

	// add another contract set
	if err := ss.UpdateContractSet(context.Background(), "foo2", []types.FileContractID{fcid}, nil); err != nil {
		t.Fatal(err)
	}

	// fetch all sets
	sets, err := ss.ContractSets(context.Background())
	if err != nil {
		t.Fatal(err)
	}
	if len(sets) != 3 { // 2 sets + default set
		t.Fatal("wrong number of sets")
	}
	if sets[0] != "foo" || sets[1] != "foo2" || sets[2] != testContractSet {
		t.Fatal("wrong sets returned", sets)
	}

	// archive the contract
	if err := ss.ArchiveContract(context.Background(), fcid, api.ContractArchivalReasonRemoved); err != nil {
		t.Fatal(err)
	}

	// assert archived contracts are not returned
	_, err = ss.Contract(context.Background(), fcid)
	if !errors.Is(err, api.ErrContractNotFound) {
		t.Fatal(err)
	}
	contracts, err := ss.Contracts(context.Background(), api.ContractsOpts{})
	if err != nil {
		t.Fatal(err)
	}
	if len(contracts) != 0 {
		t.Fatalf("should have 0 contracts but got %v", len(contracts))
	}

	// assert sectors got removed
	if count := ss.Count("contract_sectors"); count != 0 {
		t.Fatalf("expected %v objects in contract_sectors but got %v", 0, count)
	}
}

// TestContractRoots tests the ContractRoots function on the store.
func TestContractRoots(t *testing.T) {
	// create a SQL store
	ss := newTestSQLStore(t, defaultTestSQLStoreConfig)
	defer ss.Close()

	// add a contract
	hks, err := ss.addTestHosts(1)
	if err != nil {
		t.Fatal(err)
	}
	fcids, _, err := ss.addTestContracts(hks)
	if err != nil {
		t.Fatal(err)
	}

	// add an object
	root := types.Hash256{1}
	obj := object.Object{
		Key: object.GenerateEncryptionKey(),
		Slabs: []object.SlabSlice{
			{
				Slab: object.Slab{
					EncryptionKey: object.GenerateEncryptionKey(),
					MinShards:     1,
					Shards:        newTestShards(hks[0], fcids[0], types.Hash256{1}),
				},
			},
		},
	}

	// add the object.
	_, err = ss.addTestObject(t.Name(), obj)
	if err != nil {
		t.Fatal(err)
	}

	// fetch roots
	roots, err := ss.ContractRoots(context.Background(), fcids[0])
	if err != nil {
		t.Fatal(err)
	}
	if len(roots) != 1 || roots[0] != root {
		t.Fatal("unexpected", roots)
	}
}

// TestAncestorsContracts verifies that AncestorContracts returns the right
// ancestors in the correct order.
func TestAncestorsContracts(t *testing.T) {
	ss := newTestSQLStore(t, defaultTestSQLStoreConfig)
	defer ss.Close()

	hk := types.PublicKey{1, 2, 3}
	if err := ss.addTestHost(hk); err != nil {
		t.Fatal(err)
	}

	// Create a chain of 6 contracts.
	// Their start heights are 0, 1, 2, 3, 4, 5, 6.
	fcids := []types.FileContractID{{1}, {2}, {3}, {4}, {5}, {6}}
	if _, err := ss.addTestContract(fcids[0], hk); err != nil {
		t.Fatal(err)
	}
	for i := 1; i < len(fcids); i++ {
		if err := ss.renewTestContract(hk, fcids[i-1], fcids[i], uint64(i)); err != nil {
			t.Fatal(err)
		}
	}

	// Fetch the ancestors but only the ones with a startHeight >= 1. That
	// should return 2 contracts. The active one with height 3 isn't
	// returned and the one with height 0 is also not returned.
	contracts, err := ss.AncestorContracts(context.Background(), fcids[len(fcids)-1], 1)
	if err != nil {
		t.Fatal(err)
	}
	if len(contracts) != len(fcids)-2 {
		t.Fatal("wrong number of contracts returned", len(contracts))
	}
	for i := 0; i < len(contracts); i++ {
		var renewedFrom, renewedTo types.FileContractID
		if j := len(fcids) - 3 - i; j >= 0 {
			renewedFrom = fcids[j]
		}
		if j := len(fcids) - 1 - i; j >= 0 {
			renewedTo = fcids[j]
		}

		expected := newTestContract(fcids[len(fcids)-2-i], hk)
		expected.RenewedFrom = renewedFrom
		expected.RenewedTo = renewedTo
		expected.ArchivalReason = api.ContractArchivalReasonRenewed
		expected.StartHeight = uint64(len(fcids) - 2 - i)
		if !reflect.DeepEqual(contracts[i], expected) {
			t.Log(cmp.Diff(contracts[i], expected))
			t.Fatal("wrong contract", i, contracts[i])
		}
	}

	// Fetch the ancestors with startHeight >= 5. That should return 0 contracts.
	contracts, err = ss.AncestorContracts(context.Background(), fcids[len(fcids)-1], 5)
	if err != nil {
		t.Fatal(err)
	} else if len(contracts) != 0 {
		t.Fatalf("should have 0 contracts but got %v", len(contracts))
	}
}

func TestArchiveContracts(t *testing.T) {
	ss := newTestSQLStore(t, defaultTestSQLStoreConfig)
	defer ss.Close()

	// add 3 hosts
	hks, err := ss.addTestHosts(3)
	if err != nil {
		t.Fatal(err)
	}

	// add 3 contracts
	fcids, _, err := ss.addTestContracts(hks)
	if err != nil {
		t.Fatal(err)
	}

	// archive 2 of them
	toArchive := map[types.FileContractID]string{
		fcids[1]: "foo",
		fcids[2]: "bar",
	}
	if err := ss.ArchiveContracts(context.Background(), toArchive); err != nil {
		t.Fatal(err)
	}

	// assert the first one is still active
	active, err := ss.Contracts(context.Background(), api.ContractsOpts{})
	if err != nil {
		t.Fatal(err)
	}
	if len(active) != 1 || active[0].ID != fcids[0] {
		t.Fatal("wrong contracts", active)
	}

	// assert the two others were archived
	ffcids := make([]sql.FileContractID, 2)
	ffcids[0] = sql.FileContractID(fcids[1])
	ffcids[1] = sql.FileContractID(fcids[2])
	rows, err := ss.DB().Query(context.Background(), "SELECT archival_reason FROM contracts WHERE fcid IN (?, ?)",
		sql.FileContractID(ffcids[0]), sql.FileContractID(ffcids[1]))
	if err != nil {
		t.Fatal(err)
	}
	defer rows.Close()

	var cnt int
	for rows.Next() {
		var reason string
		if err := rows.Scan(&reason); err != nil {
			t.Fatal(err)
		} else if cnt == 0 && reason != "foo" {
			t.Fatal("unexpected reason", reason)
		} else if cnt == 1 && reason != "bar" {
			t.Fatal("unexpected reason", reason)
		}
		cnt++
	}
	if cnt != 2 {
		t.Fatal("wrong number of archived contracts", cnt)
	}
}

func newTestContract(fcid types.FileContractID, hk types.PublicKey) api.ContractMetadata {
	return api.ContractMetadata{
		ID:                 fcid,
		HostKey:            hk,
		State:              api.ContractStatePending,
		ContractPrice:      types.NewCurrency64(1),
		InitialRenterFunds: types.NewCurrency64(2),
	}
}

// TestSQLMetadataStore tests basic MetadataStore functionality.
func TestSQLMetadataStore(t *testing.T) {
	ss := newTestSQLStore(t, defaultTestSQLStoreConfig)
	defer ss.Close()

	// add 2 hosts
	hks, err := ss.addTestHosts(2)
	if err != nil {
		t.Fatal(err)
	}
	hk1, hk2 := hks[0], hks[1]

	// add 2 contracts
	fcids, _, err := ss.addTestContracts(hks)
	if err != nil {
		t.Fatal(err)
	}
	fcid1, fcid2 := fcids[0], fcids[1]

	// create an object with 2 slabs pointing to 2 different sectors.
	obj1 := object.Object{
		Key: object.GenerateEncryptionKey(),
		Slabs: []object.SlabSlice{
			{
				Slab: object.Slab{
					Health:        1,
					EncryptionKey: object.GenerateEncryptionKey(),
					MinShards:     1,
					Shards:        newTestShards(hk1, fcid1, types.Hash256{1}),
				},
				Offset: 10,
				Length: 100,
			},
			{
				Slab: object.Slab{
					Health:        1,
					EncryptionKey: object.GenerateEncryptionKey(),
					MinShards:     2,
					Shards:        newTestShards(hk2, fcid2, types.Hash256{2}),
				},
				Offset: 20,
				Length: 200,
			},
		},
	}

	// add it
	ctx := context.Background()
	objID := "key1"
	if _, err := ss.addTestObject(objID, obj1); err != nil {
		t.Fatal(err)
	}

	// fetch it
	obj, err := ss.Object(context.Background(), testBucket, objID)
	if err != nil {
		t.Fatal(err)
	}

	// compare timestamp separately
	if obj.ModTime.IsZero() {
		t.Fatal("unexpected", obj.ModTime)
	}
	obj.ModTime = api.TimeRFC3339{}

	obj1Slab0Key := obj1.Slabs[0].EncryptionKey
	obj1Slab1Key := obj1.Slabs[1].EncryptionKey

	expectedObj := api.Object{
		ObjectMetadata: api.ObjectMetadata{
			Bucket:   testBucket,
			ETag:     testETag,
			Health:   1,
			ModTime:  api.TimeRFC3339{},
			Key:      objID,
			Size:     obj1.TotalSize(),
			MimeType: testMimeType,
		},
		Metadata: testMetadata,
		Object: &object.Object{
			Key: obj1.Key,
			Slabs: []object.SlabSlice{
				{
					Offset: 10,
					Length: 100,
					Slab: object.Slab{
						Health:        1,
						EncryptionKey: obj1Slab0Key,
						MinShards:     1,
						Shards: []object.Sector{
							{
								LatestHost: hk1,
								Root:       types.Hash256{1},
								Contracts: map[types.PublicKey][]types.FileContractID{
									hk1: {fcid1},
								},
							},
						},
					},
				},
				{
					Offset: 20,
					Length: 200,
					Slab: object.Slab{
						Health:        1,
						EncryptionKey: obj1Slab1Key,
						MinShards:     2,
						Shards: []object.Sector{
							{
								LatestHost: hk2,
								Root:       types.Hash256{2},
								Contracts: map[types.PublicKey][]types.FileContractID{
									hk2: {fcid2},
								},
							},
						},
					},
				},
			},
		},
	}
	if !reflect.DeepEqual(obj, expectedObj) {
		t.Fatal("object mismatch", cmp.Diff(obj, expectedObj, cmp.AllowUnexported(object.EncryptionKey{}), cmp.Comparer(api.CompareTimeRFC3339)))
	}

	// try to add it again, should work
	if _, err := ss.addTestObject(objID, obj1); err != nil {
		t.Fatal(err)
	}

	// fetch it again and verify
	obj, err = ss.Object(context.Background(), testBucket, objID)
	if err != nil {
		t.Fatal(err)
	}

	// compare timestamp separately
	if obj.ModTime.IsZero() {
		t.Fatal("unexpected", obj.ModTime)
	}
	obj.ModTime = api.TimeRFC3339{}

	// the expected object is the same
	if !reflect.DeepEqual(obj, expectedObj) {
		t.Fatal("object mismatch", cmp.Diff(obj, expectedObj, cmp.AllowUnexported(object.EncryptionKey{}), cmp.Comparer(api.CompareTimeRFC3339)))
	}

	// fetch it and verify again
	fullObj, err := ss.Object(ctx, testBucket, objID)
	if err != nil {
		t.Fatal(err)
	}
	if !reflect.DeepEqual(*fullObj.Object, obj1) {
		t.Fatal("object mismatch", cmp.Diff(fullObj, obj1))
	}

	expectedObjSlab1 := object.Slab{
		Health:        1,
		EncryptionKey: obj1Slab0Key,
		MinShards:     1,
		Shards: []object.Sector{
			{
				Contracts: map[types.PublicKey][]types.FileContractID{
					hk1: {fcid1},
				},
				LatestHost: hk1,
				Root:       types.Hash256{1},
			},
		},
	}

	expectedContract1 := api.ContractMetadata{
		ID:                 fcid1,
		HostKey:            hk1,
		State:              api.ContractStatePending,
		ContractPrice:      types.NewCurrency64(1),
		InitialRenterFunds: types.NewCurrency64(2),
	}

	expectedObjSlab2 := object.Slab{
		Health:        1,
		EncryptionKey: obj1Slab1Key,
		MinShards:     2,
		Shards: []object.Sector{
			{
				Contracts: map[types.PublicKey][]types.FileContractID{
					hk2: {fcid2},
				},
				LatestHost: hk2,
				Root:       types.Hash256{2},
			},
		},
	}

	expectedContract2 := api.ContractMetadata{
		ID:                 fcid2,
		HostKey:            hk2,
		State:              api.ContractStatePending,
		ContractPrice:      types.NewCurrency64(1),
		InitialRenterFunds: types.NewCurrency64(2),
	}

	// compare slabs
	slab1, err := ss.Slab(context.Background(), obj1Slab0Key)
	if err != nil {
		t.Fatal(err)
	}
	contract1, err := ss.Contract(context.Background(), fcid1)
	if err != nil {
		t.Fatal(err)
	}
	slab2, err := ss.Slab(context.Background(), obj1Slab1Key)
	if err != nil {
		t.Fatal(err)
	}
	contract2, err := ss.Contract(context.Background(), fcid2)
	if err != nil {
		t.Fatal(err)
	}
	if !reflect.DeepEqual(slab1, expectedObjSlab1) {
		t.Fatal("mismatch", cmp.Diff(slab1, expectedObjSlab1))
	}
	if !reflect.DeepEqual(slab2, expectedObjSlab2) {
		t.Fatal("mismatch", cmp.Diff(slab2, expectedObjSlab2))
	}
	if !reflect.DeepEqual(contract1, expectedContract1) {
		t.Fatal("mismatch", cmp.Diff(contract1, expectedContract1))
	}
	if !reflect.DeepEqual(contract2, expectedContract2) {
		t.Fatal("mismatch", cmp.Diff(contract2, expectedContract2))
	}

	// remove the first slab of the object
	obj1.Slabs = obj1.Slabs[1:]
	fullObj, err = ss.addTestObject(objID, obj1)
	if err != nil {
		t.Fatal(err)
	} else if !reflect.DeepEqual(*fullObj.Object, obj1) {
		t.Fatal("object mismatch")
	}

	// sanity check the db at the end of the test. We expect:
	// - 1 element in the object table since we only stored and overwrote a single object
	// - 1 element in the slabs table since we updated the object to only have 1 slab
	// - 1 element in the slices table for the same reason
	// - 1 element in the sectors table for the same reason
	countCheck := func(objCount, sliceCount, slabCount, sectorCount int64) error {
		tableCountCheck := func(table string, tblCount int64) error {
			if count := ss.Count(table); count != tblCount {
				return fmt.Errorf("expected %v objects in table %v but got %v", tblCount, table, count)
			}
			return nil
		}
		// Check all tables.
		if err := tableCountCheck("objects", objCount); err != nil {
			return err
		}
		if err := tableCountCheck("slices", sliceCount); err != nil {
			return err
		}
		if err := tableCountCheck("slabs", slabCount); err != nil {
			return err
		}
		if err := tableCountCheck("sectors", sectorCount); err != nil {
			return err
		}
		return nil
	}
	if err := countCheck(1, 1, 1, 1); err != nil {
		t.Fatal(err)
	}

	// delete the object, due to the cascade this should delete everything but
	// the sectors
	if err := ss.RemoveObjectBlocking(ctx, testBucket, objID); err != nil {
		t.Fatal(err)
	}
	if err := countCheck(0, 0, 0, 0); err != nil {
		t.Fatal(err)
	}
}

// TestObjectHealth verifies the object's health is returned correctly by all
// methods that return the object's metadata.
func TestObjectHealth(t *testing.T) {
	// create db
	ss := newTestSQLStore(t, defaultTestSQLStoreConfig)
	defer ss.Close()

	// add hosts and contracts
	hks, err := ss.addTestHosts(5)
	if err != nil {
		t.Fatal(err)
	}
	fcids, _, err := ss.addTestContracts(hks)
	if err != nil {
		t.Fatal(err)
	}

	// all contracts are good
	if err := ss.UpdateContractSet(context.Background(), testContractSet, fcids, nil); err != nil {
		t.Fatal(err)
	}

	// add an object with 2 slabs
	add := object.Object{
		Key: object.GenerateEncryptionKey(),
		Slabs: []object.SlabSlice{
			{
				Slab: object.Slab{
					EncryptionKey: object.GenerateEncryptionKey(),
					MinShards:     1,
					Shards: []object.Sector{
						newTestShard(hks[0], fcids[0], types.Hash256{1}),
						newTestShard(hks[1], fcids[1], types.Hash256{2}),
						newTestShard(hks[2], fcids[2], types.Hash256{3}),
						newTestShard(hks[3], fcids[3], types.Hash256{4}),
					},
				},
			},
			{
				Slab: object.Slab{
					EncryptionKey: object.GenerateEncryptionKey(),
					MinShards:     1,
					Shards: []object.Sector{
						newTestShard(hks[1], fcids[1], types.Hash256{5}),
						newTestShard(hks[2], fcids[2], types.Hash256{6}),
						newTestShard(hks[3], fcids[3], types.Hash256{7}),
						newTestShard(hks[4], fcids[4], types.Hash256{8}),
					},
				},
			},
		},
	}

	if _, err := ss.addTestObject("/foo", add); err != nil {
		t.Fatal(err)
	}

	// refresh health
	if err := ss.RefreshHealth(context.Background()); err != nil {
		t.Fatal(err)
	}

	// assert health
	obj, err := ss.Object(context.Background(), testBucket, "/foo")
	if err != nil {
		t.Fatal(err)
	} else if obj.Health != 1 {
		t.Fatal("wrong health", obj.Health)
	}

	// update contract to impact the object's health
	if err := ss.UpdateContractSet(context.Background(), testContractSet, []types.FileContractID{fcids[0], fcids[2], fcids[3], fcids[4]}, []types.FileContractID{fcids[1]}); err != nil {
		t.Fatal(err)
	}
	if err := ss.RefreshHealth(context.Background()); err != nil {
		t.Fatal(err)
	}
	expectedHealth := float64(2) / float64(3)

	// assert object method
	obj, err = ss.Object(context.Background(), testBucket, "/foo")
	if err != nil {
		t.Fatal(err)
	} else if obj.Health != expectedHealth {
		t.Fatal("wrong health", obj.Health, expectedHealth)
	}

	// assert health is returned correctly by ObjectEntries
<<<<<<< HEAD
	resp, err := ss.Objects(context.Background(), api.DefaultBucketName, "/", "", "", "", "", "", -1)
=======
	resp, err := ss.ListObjects(context.Background(), testBucket, "/", "", "", "", "", "", -1, object.EncryptionKey{})
>>>>>>> d3277987
	entries := resp.Objects
	if err != nil {
		t.Fatal(err)
	} else if len(entries) != 1 {
		t.Fatal("wrong number of entries", len(entries))
	} else if entries[0].Health != expectedHealth {
		t.Fatal("wrong health", entries[0].Health)
	}

	// assert health is returned correctly by SearchObject
<<<<<<< HEAD
	resp, err = ss.Objects(context.Background(), api.DefaultBucketName, "/", "foo", "", "", "", "", -1)
=======
	resp, err = ss.ListObjects(context.Background(), testBucket, "/", "foo", "", "", "", "", -1, object.EncryptionKey{})
>>>>>>> d3277987
	if err != nil {
		t.Fatal(err)
	} else if entries := resp.Objects; len(entries) != 1 {
		t.Fatal("wrong number of entries", len(entries))
	} else if entries[0].Health != expectedHealth {
		t.Fatal("wrong health", entries[0].Health)
	}

	// update contract set again to make sure the 2nd slab has even worse health
	if err := ss.UpdateContractSet(context.Background(), testContractSet, []types.FileContractID{fcids[0], fcids[2], fcids[3]}, []types.FileContractID{fcids[4]}); err != nil {
		t.Fatal(err)
	}
	if err := ss.RefreshHealth(context.Background()); err != nil {
		t.Fatal(err)
	}
	expectedHealth = float64(1) / float64(3)

	// assert health is the min. health of the slabs
	obj, err = ss.Object(context.Background(), testBucket, "/foo")
	if err != nil {
		t.Fatal(err)
	} else if obj.Health != expectedHealth {
		t.Fatal("wrong health", obj.Health)
	} else if obj.Slabs[0].Health <= expectedHealth {
		t.Fatal("wrong health", obj.Slabs[0].Health)
	} else if obj.Slabs[1].Health != expectedHealth {
		t.Fatal("wrong health", obj.Slabs[1].Health)
	}

	// add an empty object and assert health is 1
	if obj, err := ss.addTestObject("/bar", object.Object{
		Key:   object.GenerateEncryptionKey(),
		Slabs: nil,
	}); err != nil {
		t.Fatal(err)
	} else if obj.Health != 1 {
		t.Fatal("wrong health", obj.Health)
	}
}

// TestObjectsWithDelimiterSlash is a test for the TestObjects method with '/'
// as the prefix.
func TestObjectsWithDelimiterSlash(t *testing.T) {
	ss := newTestSQLStore(t, defaultTestSQLStoreConfig)
	defer ss.Close()

	objects := []struct {
		key  string
		size int64
	}{
		{"/foo/bar", 1},
		{"/foo/bat", 2},
		{"/foo/baz/quux", 3},
		{"/foo/baz/quuz", 4},
		{"/gab/guub", 5},
		{"/fileś/śpecial", 6}, // utf8
		{"/FOO/bar", 7},
	}

	// shuffle to ensure order does not influence the outcome of the test
	frand.Shuffle(len(objects), func(i, j int) { objects[i], objects[j] = objects[j], objects[i] })

	ctx := context.Background()
	for _, o := range objects {
		obj := newTestObject(frand.Intn(9) + 1)
		obj.Slabs = obj.Slabs[:1]
		obj.Slabs[0].Length = uint32(o.size)
		_, err := ss.addTestObject(o.key, obj)
		if err != nil {
			t.Fatal(err)
		}
	}

	// assertMetadata asserts both ModTime, MimeType and ETag and clears them so the
	// entries are ready for comparison
	assertMetadata := func(entries []api.ObjectMetadata) {
		t.Helper()
		for i := range entries {
			// assert mod time
			if !strings.HasSuffix(entries[i].Key, "/") && entries[i].ModTime.IsZero() {
				t.Fatal("mod time should be set")
			}
			entries[i].ModTime = api.TimeRFC3339{}

			// assert mime type
			isDir := strings.HasSuffix(entries[i].Key, "/")
			if (isDir && entries[i].MimeType != "") || (!isDir && entries[i].MimeType != testMimeType) {
				t.Fatal("unexpected mime type", entries[i].MimeType)
			}
			entries[i].MimeType = ""

			// assert etag
			if isDir != (entries[i].ETag == "") {
				t.Fatal("etag should be set for files and empty for dirs")
			}
			entries[i].ETag = ""
		}
	}

	// override health of some slabs
	if err := ss.overrideSlabHealth("/foo/baz/quuz", 0.5); err != nil {
		t.Fatal(err)
	}
	if err := ss.overrideSlabHealth("/foo/baz/quux", 0.75); err != nil {
		t.Fatal(err)
	}

	// update health of objects to match the overridden health of the slabs
	if err := updateAllObjectsHealth(ss.DB()); err != nil {
		t.Fatal()
	}

	tests := []struct {
		path    string
		prefix  string
		sortBy  string
		sortDir string
		want    []api.ObjectMetadata
	}{
		{"/", "", "", "", []api.ObjectMetadata{{Key: "/FOO/", Size: 7, Health: 1}, {Key: "/fileś/", Size: 6, Health: 1}, {Key: "/foo/", Size: 10, Health: .5}, {Key: "/gab/", Size: 5, Health: 1}}},
		{"/foo/", "", "", "", []api.ObjectMetadata{{Key: "/foo/bar", Size: 1, Health: 1}, {Key: "/foo/bat", Size: 2, Health: 1}, {Key: "/foo/baz/", Size: 7, Health: .5}}},
		{"/foo/baz/", "", "", "", []api.ObjectMetadata{{Key: "/foo/baz/quux", Size: 3, Health: .75}, {Key: "/foo/baz/quuz", Size: 4, Health: .5}}},
		{"/gab/", "", "", "", []api.ObjectMetadata{{Key: "/gab/guub", Size: 5, Health: 1}}},
		{"/fileś/", "", "", "", []api.ObjectMetadata{{Key: "/fileś/śpecial", Size: 6, Health: 1}}},

		{"/", "f", "", "", []api.ObjectMetadata{{Key: "/fileś/", Size: 6, Health: 1}, {Key: "/foo/", Size: 10, Health: .5}}},
		{"/", "F", "", "", []api.ObjectMetadata{{Key: "/FOO/", Size: 7, Health: 1}}},
		{"/foo/", "fo", "", "", []api.ObjectMetadata{}},
		{"/foo/baz/", "quux", "", "", []api.ObjectMetadata{{Key: "/foo/baz/quux", Size: 3, Health: .75}}},
		{"/gab/", "/guub", "", "", []api.ObjectMetadata{}},

		{"/", "", "name", "ASC", []api.ObjectMetadata{{Key: "/FOO/", Size: 7, Health: 1}, {Key: "/fileś/", Size: 6, Health: 1}, {Key: "/foo/", Size: 10, Health: .5}, {Key: "/gab/", Size: 5, Health: 1}}},
		{"/", "", "name", "DESC", []api.ObjectMetadata{{Key: "/gab/", Size: 5, Health: 1}, {Key: "/foo/", Size: 10, Health: .5}, {Key: "/fileś/", Size: 6, Health: 1}, {Key: "/FOO/", Size: 7, Health: 1}}},

		{"/", "", "health", "ASC", []api.ObjectMetadata{{Key: "/foo/", Size: 10, Health: .5}, {Key: "/FOO/", Size: 7, Health: 1}, {Key: "/fileś/", Size: 6, Health: 1}, {Key: "/gab/", Size: 5, Health: 1}}},
		{"/", "", "health", "DESC", []api.ObjectMetadata{{Key: "/FOO/", Size: 7, Health: 1}, {Key: "/fileś/", Size: 6, Health: 1}, {Key: "/gab/", Size: 5, Health: 1}, {Key: "/foo/", Size: 10, Health: .5}}},

		{"/", "", "size", "DESC", []api.ObjectMetadata{{Key: "/foo/", Size: 10, Health: .5}, {Key: "/FOO/", Size: 7, Health: 1}, {Key: "/fileś/", Size: 6, Health: 1}, {Key: "/gab/", Size: 5, Health: 1}}},
		{"/", "", "size", "ASC", []api.ObjectMetadata{{Key: "/gab/", Size: 5, Health: 1}, {Key: "/fileś/", Size: 6, Health: 1}, {Key: "/FOO/", Size: 7, Health: 1}, {Key: "/foo/", Size: 10, Health: .5}}},
	}
	// set common fields
	for i := range tests {
		for j := range tests[i].want {
			tests[i].want[j].Bucket = testBucket
		}
	}
	for _, test := range tests {
<<<<<<< HEAD
		resp, err := ss.Objects(ctx, api.DefaultBucketName, test.path+test.prefix, "", "/", test.sortBy, test.sortDir, "", -1)
=======
		resp, err := ss.ListObjects(ctx, testBucket, test.path+test.prefix, "", "/", test.sortBy, test.sortDir, "", -1, object.EncryptionKey{})
>>>>>>> d3277987
		if err != nil {
			t.Fatal(err)
		}
		got := resp.Objects
		assertMetadata(got)

		if !(len(got) == 0 && len(test.want) == 0) && !reflect.DeepEqual(got, test.want) {
			t.Fatalf("\nlist: %v\nprefix: %v\ngot: %v\nwant: %v", test.path, test.prefix, got, test.want)
		}

		var marker string
		for offset := 0; offset < len(test.want); offset++ {
<<<<<<< HEAD
			resp, err := ss.Objects(ctx, api.DefaultBucketName, test.path+test.prefix, "", "/", test.sortBy, test.sortDir, marker, 1)
=======
			resp, err := ss.ListObjects(ctx, testBucket, test.path+test.prefix, "", "/", test.sortBy, test.sortDir, marker, 1, object.EncryptionKey{})
>>>>>>> d3277987
			if err != nil {
				t.Fatal(err)
			}
			marker = resp.NextMarker
			got := resp.Objects
			assertMetadata(got)

			if len(got) != 1 || got[0] != test.want[offset] {
				t.Fatalf("\noffset: %v\nlist: %v\nprefix: %v\ngot: %v\nwant: %v", offset, test.path, test.prefix, got, test.want[offset])
			}

			moreRemaining := len(test.want)-offset-1 > 0
			if resp.HasMore != moreRemaining {
				t.Fatalf("invalid value for hasMore (%t) at offset (%d) test (%+v)", resp.HasMore, offset, test)
			}

			// make sure we stay within bounds
			if offset+1 >= len(test.want) {
				continue
			}

<<<<<<< HEAD
			resp, err = ss.Objects(ctx, api.DefaultBucketName, test.path+test.prefix, "", "/", test.sortBy, test.sortDir, test.want[offset].Key, 1)
=======
			resp, err = ss.ListObjects(ctx, testBucket, test.path+test.prefix, "", "/", test.sortBy, test.sortDir, test.want[offset].Key, 1, object.EncryptionKey{})
>>>>>>> d3277987
			if err != nil {
				t.Fatal(err)
			}
			got = resp.Objects
			assertMetadata(got)

			if len(got) != 1 || got[0] != test.want[offset+1] {
				t.Fatalf("\noffset: %v\nlist: %v\nprefix: %v\nmarker: %v\ngot: %v\nwant: %v", offset+1, test.path, test.prefix, test.want[offset].Key, got, test.want[offset+1])
			}

			moreRemaining = len(test.want)-offset-2 > 0
			if resp.HasMore != moreRemaining {
				t.Fatalf("invalid value for hasMore (%t) at marker (%s) test (%+v)", resp.HasMore, test.want[offset].Key, test)
			}
		}
	}
}

func TestObjectsExplicitDir(t *testing.T) {
	ss := newTestSQLStore(t, defaultTestSQLStoreConfig)
	defer ss.Close()

	objects := []struct {
		key  string
		size int64
	}{
		{"/dir/", 0},     // empty dir - created first
		{"/dir/file", 1}, // file uploaded to dir
		{"/dir2/", 2},    // empty dir - remains empty
	}

	ctx := context.Background()
	for _, o := range objects {
		obj := newTestObject(frand.Intn(9) + 1)
		obj.Slabs = obj.Slabs[:1]
		obj.Slabs[0].Length = uint32(o.size)
		_, err := ss.addTestObject(o.key, obj)
		if err != nil {
			t.Fatal(err)
		}
	}

	// set file health to 0.5
	if err := ss.overrideSlabHealth("/dir/file", 0.5); err != nil {
		t.Fatal(err)
	}

	// update health of objects to match the overridden health of the slabs
	if err := updateAllObjectsHealth(ss.DB()); err != nil {
		t.Fatal()
	}

	tests := []struct {
		path    string
		prefix  string
		sortBy  string
		sortDir string
		want    []api.ObjectMetadata
	}{
		{"/", "", "", "", []api.ObjectMetadata{
			{Key: "/dir/", Size: 1, Health: 0.5},
			{ETag: "d34db33f", Key: "/dir2/", Size: 2, Health: 1, MimeType: testMimeType}, // has MimeType and ETag since it's a file
		}},
		{"/dir/", "", "", "", []api.ObjectMetadata{{ETag: "d34db33f", Key: "/dir/file", Size: 1, Health: 0.5, MimeType: testMimeType}}},
	}
	// set common fields
	for i := range tests {
		for j := range tests[i].want {
			tests[i].want[j].Bucket = testBucket
		}
	}
	for _, test := range tests {
<<<<<<< HEAD
		got, err := ss.Objects(ctx, api.DefaultBucketName, test.path+test.prefix, "", "/", test.sortBy, test.sortDir, "", -1)
=======
		got, err := ss.ListObjects(ctx, testBucket, test.path+test.prefix, "", "/", test.sortBy, test.sortDir, "", -1, object.EncryptionKey{})
>>>>>>> d3277987
		if err != nil {
			t.Fatal(err)
		}
		for i := range got.Objects {
			got.Objects[i].ModTime = api.TimeRFC3339{} // ignore time for comparison
		}
		if !reflect.DeepEqual(got.Objects, test.want) {
			t.Fatalf("\nlist: %v\nprefix: %v\ngot: %v\nwant: %v", test.path, test.prefix, got, test.want)
		}
	}
}

<<<<<<< HEAD
// TestObjectsSubstring is a test for the ListObjects fuzzy
=======
func TestListObjectsSlabEncryptionKey(t *testing.T) {
	ss := newTestSQLStore(t, defaultTestSQLStoreConfig)
	defer ss.Close()

	// create a host
	hks, err := ss.addTestHosts(1)
	if err != nil {
		t.Fatal(err)
	}
	hk1 := hks[0]

	// create a contract
	fcids, _, err := ss.addTestContracts(hks)
	if err != nil {
		t.Fatal(err)
	}
	fcid1 := fcids[0]

	// create a slab.
	slab := object.Slab{
		Health:        1.0,
		EncryptionKey: object.GenerateEncryptionKey(),
		MinShards:     1,
		Shards:        newTestShards(hk1, fcid1, types.Hash256{1}),
	}

	// add 3 objects that all reference the slab
	obj := object.Object{
		Key: object.GenerateEncryptionKey(),
		Slabs: []object.SlabSlice{
			{
				Slab:   slab,
				Offset: 1,
				Length: 0, // incremented later
			},
		},
	}
	for _, name := range []string{"obj1", "obj2", "obj3"} {
		obj.Slabs[0].Length++
		if _, err := ss.addTestObject(name, obj); err != nil {
			t.Fatal(err)
		}
	}

	// Fetch the objects by slab.
	res, err := ss.ListObjects(context.Background(), "", "", "", "", "", "", "", -1, slab.EncryptionKey)
	if err != nil {
		t.Fatal(err)
	}
	for i, name := range []string{"obj1", "obj2", "obj3"} {
		if res.Objects[i].Key != name {
			t.Fatal("unexpected object name", res.Objects[i].Key, name)
		}
		if res.Objects[i].Size != int64(i)+1 {
			t.Fatal("unexpected object size", res.Objects[i].Size, i+1)
		}
		if res.Objects[i].Health != 1.0 {
			t.Fatal("unexpected object health", res.Objects[i].Health)
		}
	}
}

// TestListObjectsSubstring is a test for the ListObjects fuzzy
>>>>>>> d3277987
// search via the "substring" argument.
func TestObjectsSubstring(t *testing.T) {
	ss := newTestSQLStore(t, defaultTestSQLStoreConfig)
	defer ss.Close()
	objects := []struct {
		key  string
		size int64
	}{
		{"/foo/bar", 1},
		{"/foo/bat", 2},
		{"/foo/baz/quux", 3},
		{"/foo/baz/quuz", 4},
		{"/gab/guub", 5},
		{"/FOO/bar", 6}, // test case sensitivity
	}
	ctx := context.Background()
	for _, o := range objects {
		obj := newTestObject(frand.Intn(9) + 1)
		obj.Slabs = obj.Slabs[:1]
		obj.Slabs[0].Length = uint32(o.size)
		if _, err := ss.addTestObject(o.key, obj); err != nil {
			t.Fatal(err)
		}
	}

	metadataEquals := func(got api.ObjectMetadata, want api.ObjectMetadata) bool {
		t.Helper()
		return got.Key == want.Key &&
			got.Size == want.Size &&
			got.Health == want.Health
	}

	assertEqual := func(got []api.ObjectMetadata, want []api.ObjectMetadata) {
		t.Helper()
		if len(got) != len(want) {
			t.Fatalf("unexpected result, we want %d items and we got %d items \ndiff: %v", len(want), len(got), cmp.Diff(got, want, cmp.Comparer(api.CompareTimeRFC3339)))
		}
		for i := range got {
			if !metadataEquals(got[i], want[i]) {
				t.Fatalf("unexpected result, got %v, want %v", got, want)
			}
		}
	}

	tests := []struct {
		key  string
		want []api.ObjectMetadata
	}{
		{"/", []api.ObjectMetadata{{Key: "/FOO/bar", Size: 6, Health: 1}, {Key: "/foo/bar", Size: 1, Health: 1}, {Key: "/foo/bat", Size: 2, Health: 1}, {Key: "/foo/baz/quux", Size: 3, Health: 1}, {Key: "/foo/baz/quuz", Size: 4, Health: 1}, {Key: "/gab/guub", Size: 5, Health: 1}}},
		{"/foo/b", []api.ObjectMetadata{{Key: "/foo/bar", Size: 1, Health: 1}, {Key: "/foo/bat", Size: 2, Health: 1}, {Key: "/foo/baz/quux", Size: 3, Health: 1}, {Key: "/foo/baz/quuz", Size: 4, Health: 1}}},
		{"o/baz/quu", []api.ObjectMetadata{{Key: "/foo/baz/quux", Size: 3, Health: 1}, {Key: "/foo/baz/quuz", Size: 4, Health: 1}}},
		{"uu", []api.ObjectMetadata{{Key: "/foo/baz/quux", Size: 3, Health: 1}, {Key: "/foo/baz/quuz", Size: 4, Health: 1}, {Key: "/gab/guub", Size: 5, Health: 1}}},
	}
	for _, test := range tests {
<<<<<<< HEAD
		resp, err := ss.Objects(ctx, api.DefaultBucketName, "", test.key, "", "", "", "", -1)
=======
		resp, err := ss.ListObjects(ctx, testBucket, "", test.key, "", "", "", "", -1, object.EncryptionKey{})
>>>>>>> d3277987
		if err != nil {
			t.Fatal(err)
		}
		got := resp.Objects
		assertEqual(got, test.want)
		var marker string
		for offset := 0; offset < len(test.want); offset++ {
<<<<<<< HEAD
			if resp, err := ss.Objects(ctx, api.DefaultBucketName, "", test.key, "", "", "", marker, 1); err != nil {
=======
			if resp, err := ss.ListObjects(ctx, testBucket, "", test.key, "", "", "", marker, 1, object.EncryptionKey{}); err != nil {
>>>>>>> d3277987
				t.Fatal(err)
			} else if got := resp.Objects; len(got) != 1 {
				t.Errorf("\nkey: %v unexpected number of objects, %d != 1", test.key, len(got))
			} else if !metadataEquals(got[0], test.want[offset]) {
				t.Errorf("\nkey: %v\ngot: %v\nwant: %v", test.key, got, test.want[offset])
			} else {
				marker = resp.NextMarker
			}
		}
	}
}

// TestUnhealthySlabs tests the functionality of UnhealthySlabs.
func TestUnhealthySlabs(t *testing.T) {
	// create db
	ss := newTestSQLStore(t, defaultTestSQLStoreConfig)
	defer ss.Close()

	// add 4 hosts
	hks, err := ss.addTestHosts(4)
	if err != nil {
		t.Fatal(err)
	}
	hk1, hk2, hk3, hk4 := hks[0], hks[1], hks[2], hks[3]

	// add 4 contracts
	fcids, _, err := ss.addTestContracts(hks)
	if err != nil {
		t.Fatal(err)
	}
	fcid1, fcid2, fcid3, fcid4 := fcids[0], fcids[1], fcids[2], fcids[3]

	// update the contract set
	goodContracts := []types.FileContractID{fcid1, fcid2, fcid3}
	if err := ss.UpdateContractSet(context.Background(), testContractSet, goodContracts, nil); err != nil {
		t.Fatal(err)
	}

	// add an object
	obj := object.Object{
		Key: object.GenerateEncryptionKey(),
		Slabs: []object.SlabSlice{
			// good slab
			{
				Slab: object.Slab{
					EncryptionKey: object.GenerateEncryptionKey(),
					MinShards:     1,
					Shards: []object.Sector{
						newTestShard(hk1, fcid1, types.Hash256{1}),
						newTestShard(hk2, fcid2, types.Hash256{2}),
						newTestShard(hk3, fcid3, types.Hash256{3}),
					},
				},
			},
			// unhealthy slab - hk4 is bad (1/3)
			{
				Slab: object.Slab{
					EncryptionKey: object.GenerateEncryptionKey(),
					MinShards:     1,
					Shards: []object.Sector{
						newTestShard(hk1, fcid1, types.Hash256{4}),
						newTestShard(hk2, fcid2, types.Hash256{5}),
						newTestShard(hk4, fcid4, types.Hash256{6}),
					},
				},
			},
			// unhealthy slab - hk4 is bad (2/3)
			{
				Slab: object.Slab{
					EncryptionKey: object.GenerateEncryptionKey(),
					MinShards:     1,
					Shards: []object.Sector{
						newTestShard(hk1, fcid1, types.Hash256{7}),
						newTestShard(hk4, fcid4, types.Hash256{8}),
						newTestShard(hk4, fcid4, types.Hash256{9}),
					},
				},
			},
			// unhealthy slab - hk5 is deleted (1/3)
			{
				Slab: object.Slab{
					EncryptionKey: object.GenerateEncryptionKey(),
					MinShards:     1,
					Shards: []object.Sector{
						newTestShard(hk1, fcid1, types.Hash256{10}),
						newTestShard(hk2, fcid2, types.Hash256{11}),
						newTestShard(types.PublicKey{5}, types.FileContractID{5}, types.Hash256{12}),
					},
				},
			},
			// unhealthy slab - h1 is reused
			{
				Slab: object.Slab{
					EncryptionKey: object.GenerateEncryptionKey(),
					MinShards:     1,
					Shards: []object.Sector{
						newTestShard(hk1, fcid1, types.Hash256{13}),
						newTestShard(hk1, fcid4, types.Hash256{14}),
						newTestShard(hk1, fcid4, types.Hash256{15}),
					},
				},
			},
			// lost slab - no good pieces (0/3)
			{
				Slab: object.Slab{
					EncryptionKey: object.GenerateEncryptionKey(),
					MinShards:     1,
					Shards: []object.Sector{
						newTestShard(hk1, fcid1, types.Hash256{16}),
						newTestShard(hk2, fcid2, types.Hash256{17}),
						newTestShard(hk3, fcid3, types.Hash256{18}),
					},
				},
			},
		},
	}

	if _, err := ss.addTestObject(t.Name(), obj); err != nil {
		t.Fatal(err)
	}

	// add a partial slab
	_, _, err = ss.AddPartialSlab(context.Background(), []byte{1, 2, 3}, 1, 3, testContractSet)
	if err != nil {
		t.Fatal(err)
	}

	if err := ss.RefreshHealth(context.Background()); err != nil {
		t.Fatal(err)
	}
	slabs, err := ss.UnhealthySlabs(context.Background(), 0.99, testContractSet, -1)
	if err != nil {
		t.Fatal(err)
	}
	if len(slabs) != 4 {
		t.Fatalf("unexpected amount of slabs to migrate, %v!=4", len(slabs))
	}

	expected := []api.UnhealthySlab{
		{EncryptionKey: obj.Slabs[2].EncryptionKey, Health: 0},
		{EncryptionKey: obj.Slabs[4].EncryptionKey, Health: 0},
		{EncryptionKey: obj.Slabs[1].EncryptionKey, Health: 0.5},
		{EncryptionKey: obj.Slabs[3].EncryptionKey, Health: 0.5},
	}
	if !reflect.DeepEqual(slabs, expected) {
		t.Fatal("slabs are not returned in the correct order")
	}

	if err := ss.RefreshHealth(context.Background()); err != nil {
		t.Fatal(err)
	}
	slabs, err = ss.UnhealthySlabs(context.Background(), 0.49, testContractSet, -1)
	if err != nil {
		t.Fatal(err)
	}
	if len(slabs) != 2 {
		t.Fatalf("unexpected amount of slabs to migrate, %v!=2", len(slabs))
	}

	expected = []api.UnhealthySlab{
		{EncryptionKey: obj.Slabs[2].EncryptionKey, Health: 0},
		{EncryptionKey: obj.Slabs[4].EncryptionKey, Health: 0},
	}
	if !reflect.DeepEqual(slabs, expected) {
		t.Fatal("slabs are not returned in the correct order", slabs, expected)
	}

	// Fetch unhealthy slabs again but for different contract set.
	if err := ss.RefreshHealth(context.Background()); err != nil {
		t.Fatal(err)
	}
	slabs, err = ss.UnhealthySlabs(context.Background(), 0.49, t.Name(), -1)
	if err != nil {
		t.Fatal(err)
	}
	if len(slabs) != 0 {
		t.Fatal("expected no slabs to migrate", len(slabs))
	}
}

func TestUnhealthySlabsNegHealth(t *testing.T) {
	// create db
	ss := newTestSQLStore(t, defaultTestSQLStoreConfig)
	defer ss.Close()

	// add a host
	hks, err := ss.addTestHosts(1)
	if err != nil {
		t.Fatal(err)
	}
	hk1 := hks[0]

	// add a contract
	fcids, _, err := ss.addTestContracts(hks)
	if err != nil {
		t.Fatal(err)
	}
	fcid1 := fcids[0]

	// add it to the contract set
	if err := ss.UpdateContractSet(context.Background(), testContractSet, fcids, nil); err != nil {
		t.Fatal(err)
	}

	// create an object
	obj := object.Object{
		Key: object.GenerateEncryptionKey(),
		Slabs: []object.SlabSlice{
			{
				Slab: object.Slab{
					EncryptionKey: object.GenerateEncryptionKey(),
					MinShards:     2,
					Shards: []object.Sector{
						newTestShard(hk1, fcid1, types.Hash256{1}),
						newTestShard(hk1, fcid1, types.Hash256{2}),
					},
				},
			},
		},
	}

	// add the object
	if _, err := ss.addTestObject(t.Name(), obj); err != nil {
		t.Fatal(err)
	}

	// assert it's unhealthy
	if err := ss.RefreshHealth(context.Background()); err != nil {
		t.Fatal(err)
	}
	slabs, err := ss.UnhealthySlabs(context.Background(), 0.99, testContractSet, -1)
	if err != nil {
		t.Fatal(err)
	}
	if len(slabs) != 1 {
		t.Fatalf("unexpected amount of slabs to migrate, %v!=1", len(slabs))
	}
}

func TestUnhealthySlabsNoContracts(t *testing.T) {
	// create db
	ss := newTestSQLStore(t, defaultTestSQLStoreConfig)
	defer ss.Close()

	// add a host
	hks, err := ss.addTestHosts(1)
	if err != nil {
		t.Fatal(err)
	}
	hk1 := hks[0]

	// add a contract
	fcids, _, err := ss.addTestContracts(hks)
	if err != nil {
		t.Fatal(err)
	}
	fcid1 := fcids[0]

	// add it to the contract set
	if err := ss.UpdateContractSet(context.Background(), testContractSet, fcids, nil); err != nil {
		t.Fatal(err)
	}

	// create an object
	obj := object.Object{
		Key: object.GenerateEncryptionKey(),
		Slabs: []object.SlabSlice{
			{
				Slab: object.Slab{
					EncryptionKey: object.GenerateEncryptionKey(),
					MinShards:     1,
					Shards:        newTestShards(hk1, fcid1, types.Hash256{1}),
				},
			},
		},
	}

	// add the object
	if _, err := ss.addTestObject(t.Name(), obj); err != nil {
		t.Fatal(err)
	}

	// assert it's healthy
	if err := ss.RefreshHealth(context.Background()); err != nil {
		t.Fatal(err)
	}
	slabs, err := ss.UnhealthySlabs(context.Background(), 0.99, testContractSet, -1)
	if err != nil {
		t.Fatal(err)
	}
	if len(slabs) != 0 {
		t.Fatalf("unexpected amount of slabs to migrate, %v!=0", len(slabs))
	}

	// delete the sector - we manually invalidate the slabs for the contract
	// before deletion.
	err = ss.invalidateSlabHealthByFCID(context.Background(), []types.FileContractID{(fcid1)})
	if err != nil {
		t.Fatal(err)
	}
	if _, err := ss.DB().Exec(context.Background(), "DELETE FROM contract_sectors"); err != nil {
		t.Fatal(err)
	}

	// assert it's unhealthy
	if err := ss.RefreshHealth(context.Background()); err != nil {
		t.Fatal(err)
	}
	slabs, err = ss.UnhealthySlabs(context.Background(), 0.99, testContractSet, -1)
	if err != nil {
		t.Fatal(err)
	}
	if len(slabs) != 1 {
		t.Fatalf("unexpected amount of slabs to migrate, %v!=1", len(slabs))
	}
}

// TestUnhealthySlabs tests the functionality of UnhealthySlabs on slabs that
// don't have any redundancy.
func TestUnhealthySlabsNoRedundancy(t *testing.T) {
	ss := newTestSQLStore(t, defaultTestSQLStoreConfig)
	defer ss.Close()

	// add 3 hosts
	hks, err := ss.addTestHosts(4)
	if err != nil {
		t.Fatal(err)
	}
	hk1, hk2, hk3 := hks[0], hks[1], hks[2]

	// add 4 contracts
	fcids, _, err := ss.addTestContracts(hks)
	if err != nil {
		t.Fatal(err)
	}
	fcid1, fcid2, fcid3 := fcids[0], fcids[1], fcids[2]

	// select the first two contracts as good contracts
	goodContracts := []types.FileContractID{fcid1, fcid2}
	if err := ss.UpdateContractSet(context.Background(), testContractSet, goodContracts, nil); err != nil {
		t.Fatal(err)
	}

	// add an object
	obj := object.Object{
		Key: object.GenerateEncryptionKey(),
		Slabs: []object.SlabSlice{
			// hk1 is good so this slab should have full health.
			{
				Slab: object.Slab{
					EncryptionKey: object.GenerateEncryptionKey(),
					MinShards:     1,
					Shards:        newTestShards(hk1, fcid1, types.Hash256{1}),
				},
			},
			// hk4 is bad so this slab should have no health.
			{
				Slab: object.Slab{
					EncryptionKey: object.GenerateEncryptionKey(),
					MinShards:     2,
					Shards: []object.Sector{
						newTestShard(hk2, fcid2, types.Hash256{2}),
						newTestShard(hk3, fcid3, types.Hash256{4}),
					},
				},
			},
		},
	}

	if _, err := ss.addTestObject(t.Name(), obj); err != nil {
		t.Fatal(err)
	}

	if err := ss.RefreshHealth(context.Background()); err != nil {
		t.Fatal(err)
	}
	slabs, err := ss.UnhealthySlabs(context.Background(), 0.99, testContractSet, -1)
	if err != nil {
		t.Fatal(err)
	}
	if len(slabs) != 1 {
		t.Fatalf("unexpected amount of slabs to migrate, %v!=1", len(slabs))
	}

	expected := []api.UnhealthySlab{
		{EncryptionKey: obj.Slabs[1].Slab.EncryptionKey, Health: -1},
	}
	if !reflect.DeepEqual(slabs, expected) {
		t.Fatal("slabs are not returned in the correct order")
	}
}

// TestContractSectors is a test for the contract_sectors join table. It
// verifies that deleting contracts or sectors also cleans up the join table.
func TestContractSectors(t *testing.T) {
	ss := newTestSQLStore(t, defaultTestSQLStoreConfig)
	defer ss.Close()

	// add two hosts
	hks, err := ss.addTestHosts(2)
	if err != nil {
		t.Fatal(err)
	}

	// add two contracts
	fcids, _, err := ss.addTestContracts(hks)
	if err != nil {
		t.Fatal(err)
	}

	// create two objects
	obj1 := newTestObject(1)
	obj1.Slabs[0].Shards[0].Contracts = map[types.PublicKey][]types.FileContractID{hks[0]: {fcids[0]}}
	obj1.Slabs[0].Shards[1].LatestHost = hks[0]
	if _, err := ss.addTestObject(t.Name()+"_1", obj1); err != nil {
		t.Fatal(err)
	}

	obj2 := newTestObject(1)
	obj2.Slabs[0].Shards[0].Contracts = map[types.PublicKey][]types.FileContractID{hks[1]: {fcids[1]}}
	obj2.Slabs[0].Shards[1].LatestHost = hks[1]
	if _, err := ss.addTestObject(t.Name()+"_2", obj2); err != nil {
		t.Fatal(err)
	}

	// assert there's two sectors
	if n := ss.Count("contract_sectors"); n != 2 {
		t.Fatal("expected two sectors", n)
	}

	// archive the contract
	err = ss.ArchiveContract(context.Background(), fcids[0], api.ContractArchivalReasonRemoved)
	if err != nil {
		t.Fatal(err)
	}

	// assert there's one sector
	if n := ss.Count("contract_sectors"); n != 1 {
		t.Fatal("expected one sector", n)
	}

	// delete the object
	if err := ss.RemoveObjectBlocking(context.Background(), testBucket, t.Name()+"_2"); err != nil {
		t.Fatal(err)
	}

	// assert there's no sectors
	if n := ss.Count("contract_sectors"); n != 0 {
		t.Fatal("table should be empty", n)
	}
}

// TestUpdateSlab verifies the functionality of UpdateSlab.
func TestUpdateSlab(t *testing.T) {
	ss := newTestSQLStore(t, defaultTestSQLStoreConfig)
	defer ss.Close()

	// add 3 hosts
	hks, err := ss.addTestHosts(3)
	if err != nil {
		t.Fatal(err)
	}
	hk1, hk2, hk3 := hks[0], hks[1], hks[2]

	// add 3 contracts
	fcids, _, err := ss.addTestContracts(hks)
	if err != nil {
		t.Fatal(err)
	}
	fcid1, fcid2, fcid3 := fcids[0], fcids[1], fcids[2]

	// add an object
	obj := object.Object{
		Key: object.GenerateEncryptionKey(),
		Slabs: []object.SlabSlice{
			{
				Slab: object.Slab{
					EncryptionKey: object.GenerateEncryptionKey(),
					MinShards:     1,
					Shards: []object.Sector{
						newTestShard(hk1, fcid1, types.Hash256{1}),
						newTestShard(hk2, fcid2, types.Hash256{2}),
					},
				},
			},
		},
	}
	ctx := context.Background()
	if _, err := ss.addTestObject(t.Name(), obj); err != nil {
		t.Fatal(err)
	}

	// extract the slab key
	key, err := obj.Slabs[0].EncryptionKey.MarshalBinary()
	if err != nil {
		t.Fatal(err)
	}

	// helper to fetch a slab from the database
	fetchSlab := func() (slab object.Slab) {
		t.Helper()
		if slab, err = ss.Slab(ctx, obj.Slabs[0].EncryptionKey); err != nil {
			t.Fatal(err)
		}
		return
	}

	// helper to fetch contract ids for a sector
	contractIds := func(root types.Hash256) (fcids []types.FileContractID) {
		t.Helper()
		rows, err := ss.DB().Query(context.Background(), `
			SELECT fcid
			FROM contracts c
			INNER JOIN contract_sectors cs ON c.id = cs.db_contract_id
			INNER JOIN sectors s ON s.id = cs.db_sector_id
			WHERE s.root = ?
		`, sql.Hash256(root))
		if err != nil {
			t.Fatal(err)
		}
		defer rows.Close()
		for rows.Next() {
			var fcid types.FileContractID
			if err := rows.Scan((*sql.FileContractID)(&fcid)); err != nil {
				t.Fatal(err)
			}
			fcids = append(fcids, fcid)
		}
		return
	}

	// fetch inserted slab
	inserted := fetchSlab()

	// assert both sectors were upload to one contract/host
	for i := 0; i < 2; i++ {
		if cids := contractIds(types.Hash256(inserted.Shards[i].Root)); len(cids) != 1 {
			t.Fatalf("sector %d was uploaded to unexpected amount of contracts, %v!=1", i+1, len(cids))
		} else if inserted.Shards[i].LatestHost != hks[i] {
			t.Fatalf("sector %d was uploaded to unexpected amount of hosts, %v!=1", i+1, len(hks))
		}
	}

	// select contracts h1 and h3 as good contracts (h2 is bad)
	goodContracts := []types.FileContractID{fcid1, fcid3}
	if err := ss.UpdateContractSet(ctx, testContractSet, goodContracts, nil); err != nil {
		t.Fatal(err)
	}

	// fetch slabs for migration and assert there is only one
	if err := ss.RefreshHealth(context.Background()); err != nil {
		t.Fatal(err)
	}
	toMigrate, err := ss.UnhealthySlabs(ctx, 0.99, testContractSet, -1)
	if err != nil {
		t.Fatal(err)
	}
	if len(toMigrate) != 1 {
		t.Fatal("unexpected number of slabs to migrate", len(toMigrate))
	}

	// migrate the sector from h2 to h3
	slab := obj.Slabs[0].Slab
	slab.Shards[1] = newTestShard(hk3, fcid3, types.Hash256{2})

	// update the slab to reflect the migration
	err = ss.UpdateSlab(ctx, slab, testContractSet)
	if err != nil {
		t.Fatal(err)
	}

	// fetch updated slab
	updated := fetchSlab()

	// assert the first sector is still only on one host, also assert it's h1
	if cids := contractIds(types.Hash256(updated.Shards[0].Root)); len(cids) != 1 {
		t.Fatalf("sector 1 was uploaded to unexpected amount of contracts, %v!=1", len(cids))
	} else if types.FileContractID(cids[0]) != fcid1 {
		t.Fatal("sector 1 was uploaded to unexpected contract", cids[0])
	} else if updated.Shards[0].LatestHost != hks[0] {
		t.Fatal("host key was invalid", updated.Shards[0].LatestHost, sql.PublicKey(hks[0]))
	} else if hks[0] != hk1 {
		t.Fatal("sector 1 was uploaded to unexpected host", hks[0])
	}

	// assert the second sector however is uploaded to two hosts, assert it's h2 and h3
	if cids := contractIds(types.Hash256(updated.Shards[1].Root)); len(cids) != 2 {
		t.Fatalf("sector 1 was uploaded to unexpected amount of contracts, %v!=2", len(cids))
	} else if types.FileContractID(cids[0]) != fcid2 || types.FileContractID(cids[1]) != fcid3 {
		t.Fatal("sector 1 was uploaded to unexpected contracts", cids[0], cids[1])
	} else if updated.Shards[0].LatestHost != hks[0] {
		t.Fatal("host key was invalid", updated.Shards[0].LatestHost, sql.PublicKey(hks[0]))
	}

	// assert there's still only one entry in the dbslab table
	if cnt := ss.Count("slabs"); cnt != 1 {
		t.Fatalf("unexpected number of entries in dbslab, %v != 1", cnt)
	}

	// fetch slabs for migration and assert there are none left
	if err := ss.RefreshHealth(context.Background()); err != nil {
		t.Fatal(err)
	}
	toMigrate, err = ss.UnhealthySlabs(ctx, 0.99, testContractSet, -1)
	if err != nil {
		t.Fatal(err)
	}
	if len(toMigrate) != 0 {
		t.Fatal("unexpected number of slabs to migrate", len(toMigrate))
	}

	if obj, err := ss.Object(context.Background(), testBucket, t.Name()); err != nil {
		t.Fatal(err)
	} else if len(obj.Slabs) != 1 {
		t.Fatalf("unexpected number of slabs, %v != 1", len(obj.Slabs))
	} else if obj.Slabs[0].EncryptionKey.String() != updated.EncryptionKey.String() {
		t.Fatalf("unexpected slab, %v != %v", obj.Slabs[0].EncryptionKey, updated.EncryptionKey)
	}

	// update the slab to change its contract set.
	if err := ss.UpdateContractSet(ctx, "other", nil, nil); err != nil {
		t.Fatal(err)
	}
	err = ss.UpdateSlab(ctx, slab, "other")
	if err != nil {
		t.Fatal(err)
	}
	var csID int64
	if err := ss.DB().QueryRow(context.Background(), "SELECT db_contract_set_id FROM slabs WHERE `key` = ?", key).
		Scan(&csID); err != nil {
		t.Fatal(err)
	} else if csID != ss.ContractSetID("other") {
		t.Fatal("contract set was not updated")
	}
}

func newTestObject(slabs int) object.Object {
	obj := object.Object{}

	obj.Slabs = make([]object.SlabSlice, slabs)
	obj.Key = object.GenerateEncryptionKey()
	for i := range obj.Slabs {
		n := uint8(frand.Uint64n(10) + 1)
		offset := uint32(frand.Uint64n(1 << 22))
		length := offset + uint32(frand.Uint64n(1<<22))
		obj.Slabs[i] = object.SlabSlice{
			Slab: object.Slab{
				EncryptionKey: object.GenerateEncryptionKey(),
				MinShards:     n,
				Shards:        make([]object.Sector, n*2),
			},
			Offset: offset,
			Length: length,
		}
		for j := range obj.Slabs[i].Shards {
			var fcid types.FileContractID
			frand.Read(fcid[:])
			obj.Slabs[i].Shards[j] = newTestShard(frand.Entropy256(), fcid, frand.Entropy256())
		}
	}
	return obj
}

// TestRecordContractSpending tests RecordContractSpending.
func TestRecordContractSpending(t *testing.T) {
	ss := newTestSQLStore(t, defaultTestSQLStoreConfig)
	defer ss.Close()

	// Create a host for the contract.
	hk := types.GeneratePrivateKey().PublicKey()
	err := ss.addTestHost(hk)
	if err != nil {
		t.Fatal(err)
	}

	// Add an announcement.
	if err := ss.announceHost(hk, "address"); err != nil {
		t.Fatal(err)
	}

	fcid := types.FileContractID{1, 1, 1, 1, 1}
	cm, err := ss.addTestContract(fcid, hk)
	if err != nil {
		t.Fatal(err)
	} else if cm.Spending != (api.ContractSpending{}) {
		t.Fatal("spending should be all 0")
	} else if cm.Size != 0 && cm.RevisionNumber != 0 {
		t.Fatalf("unexpected size or revision number, %v %v", cm.Size, cm.RevisionNumber)
	}

	// Record some spending.
	expectedSpending := api.ContractSpending{
		Uploads:     types.Siacoins(1),
		FundAccount: types.Siacoins(2),
		Deletions:   types.Siacoins(3),
		SectorRoots: types.Siacoins(4),
	}
	err = ss.RecordContractSpending(context.Background(), []api.ContractSpendingRecord{
		// non-existent contract
		{
			ContractID: types.FileContractID{1, 2, 3},
		},
		// valid spending
		{
			ContractID:       fcid,
			ContractSpending: expectedSpending,
			RevisionNumber:   100,
			Size:             200,
		},
	})
	if err != nil {
		t.Fatal(err)
	}
	cm2, err := ss.Contract(context.Background(), fcid)
	if err != nil {
		t.Fatal(err)
	} else if cm2.Spending != expectedSpending {
		t.Fatal("invalid spending", cm2.Spending, expectedSpending)
	} else if cm2.Size != 200 && cm2.RevisionNumber != 100 {
		t.Fatalf("unexpected size or revision number, %v %v", cm2.Size, cm2.RevisionNumber)
	}

	// Record the same spending again but with a lower revision number. This
	// shouldn't update the size.
	err = ss.RecordContractSpending(context.Background(), []api.ContractSpendingRecord{
		{
			ContractID:       fcid,
			ContractSpending: expectedSpending,
			RevisionNumber:   100,
			Size:             200,
		},
	})
	if err != nil {
		t.Fatal(err)
	}
	expectedSpending = expectedSpending.Add(expectedSpending)
	cm3, err := ss.Contract(context.Background(), fcid)
	if err != nil {
		t.Fatal(err)
	} else if cm3.Spending != expectedSpending {
		t.Fatal("invalid spending")
	} else if cm2.Size != 200 && cm2.RevisionNumber != 100 {
		t.Fatalf("unexpected size or revision number, %v %v", cm2.Size, cm2.RevisionNumber)
	}
}

// TestRenameObjects is a unit test for RenameObject and RenameObjects.
func TestRenameObjects(t *testing.T) {
	ss := newTestSQLStore(t, defaultTestSQLStoreConfig)
	defer ss.Close()

	// Create a few objects.
	objects := []string{
		"/fileś/1a",
		"/fileś/2a",
		"/fileś/3a",
		"/fileś/CASE",
		"/fileś/case",
		"/fileś/dir/1b",
		"/fileś/dir/2b",
		"/fileś/dir/3b",
		"/foo",
		"/bar",
		"/baz",
		"/baz2",
		"/baz3",
	}
	ctx := context.Background()
	for _, path := range objects {
		if _, err := ss.addTestObject(path, newTestObject(1)); err != nil {
			t.Fatal(err)
		}
	}

	// Try renaming objects that don't exist.
	if err := ss.RenameObjectBlocking(ctx, testBucket, "/fileś", "/fileś2", false); !errors.Is(err, api.ErrObjectNotFound) {
		t.Fatal(err)
	}
	if err := ss.RenameObjectsBlocking(ctx, testBucket, "/fileś1", "/fileś2", false); !errors.Is(err, api.ErrObjectNotFound) {
		t.Fatal(err)
	}

	// Perform some renames.
	if err := ss.RenameObjectsBlocking(ctx, testBucket, "/fileś/dir/", "/fileś/", false); err != nil {
		t.Fatal(err)
	}
	if err := ss.RenameObjectBlocking(ctx, testBucket, "/foo", "/fileś/foo", false); err != nil {
		t.Fatal(err)
	}
	if err := ss.RenameObjectBlocking(ctx, testBucket, "/bar", "/fileś/bar", false); err != nil {
		t.Fatal(err)
	}
	if err := ss.RenameObjectBlocking(ctx, testBucket, "/baz", "/fileś/baz", false); err != nil {
		t.Fatal(err)
	}
	if err := ss.RenameObjectsBlocking(ctx, testBucket, "/fileś/case", "/fileś/case1", false); err != nil {
		t.Fatal(err)
	}
	if err := ss.RenameObjectsBlocking(ctx, testBucket, "/fileś/CASE", "/fileś/case2", false); err != nil {
		t.Fatal(err)
	}
	if err := ss.RenameObjectsBlocking(ctx, testBucket, "/baz2", "/fileś/baz", false); !errors.Is(err, api.ErrObjectExists) {
		t.Fatal(err)
	} else if err := ss.RenameObjectsBlocking(ctx, testBucket, "/baz2", "/fileś/baz", true); err != nil {
		t.Fatal(err)
	} else if err := ss.RenameObjectBlocking(ctx, testBucket, "/baz3", "/fileś/baz", true); err != nil {
		t.Fatal(err)
	}

	// Paths after.
	objectsAfter := []string{
		"/fileś/1a",
		"/fileś/2a",
		"/fileś/3a",
		"/fileś/1b",
		"/fileś/2b",
		"/fileś/3b",
		"/fileś/foo",
		"/fileś/bar",
		"/fileś/baz",
		"/fileś/case1",
		"/fileś/case2",
	}
	objectsAfterMap := make(map[string]struct{})
	for _, path := range objectsAfter {
		objectsAfterMap[path] = struct{}{}
	}

	// Assert that number of objects matches.
<<<<<<< HEAD
	resp, err := ss.Objects(ctx, api.DefaultBucketName, "", "/", "", "", "", "", 100)
=======
	resp, err := ss.ListObjects(ctx, testBucket, "", "/", "", "", "", "", 100, object.EncryptionKey{})
>>>>>>> d3277987
	if err != nil {
		t.Fatal(err)
	}
	if len(resp.Objects) != len(objectsAfter) {
		t.Fatal("unexpected number of objects", len(resp.Objects), len(objectsAfter))
	}

	// Assert paths are correct.
	for _, obj := range resp.Objects {
		if _, exists := objectsAfterMap[obj.Key]; !exists {
			t.Fatal("unexpected path", obj.Key)
		}
	}

	// Assert directories are correct
	expectedDirs := []struct {
		id       int64
		parentID int64
		name     string
	}{
		{
			id:       1,
			parentID: 0,
			name:     "/",
		},
		{
			id:       2,
			parentID: 1,
			name:     "/fileś/",
		},
	}

	var n int64
	if err := ss.DB().QueryRow(ctx, "SELECT COUNT(*) FROM directories").Scan(&n); err != nil {
		t.Fatal(err)
	} else if n != int64(len(expectedDirs)) {
		t.Fatalf("unexpected number of directories, %v != %v", n, len(expectedDirs))
	}

	type row struct {
		ID       int64
		ParentID int64
		Name     string
	}
	rows, err := ss.DB().Query(context.Background(), "SELECT id, COALESCE(db_parent_id, 0), name FROM directories ORDER BY id ASC")
	if err != nil {
		t.Fatal(err)
	}
	defer rows.Close()
	var i int
	for rows.Next() {
		var dir row
		if err := rows.Scan(&dir.ID, &dir.ParentID, &dir.Name); err != nil {
			t.Fatal(err)
		} else if dir.ID != expectedDirs[i].id {
			t.Fatalf("unexpected directory id, %v != %v", dir.ID, expectedDirs[i].id)
		} else if dir.ParentID != expectedDirs[i].parentID {
			t.Fatalf("unexpected directory parent id, %v != %v", dir.ParentID, expectedDirs[i].parentID)
		} else if dir.Name != expectedDirs[i].name {
			t.Fatalf("unexpected directory name, %v != %v", dir.Name, expectedDirs[i].name)
		}
		i++
	}
	if len(expectedDirs) != i {
		t.Fatalf("expected %v dirs, got %v", len(expectedDirs), i)
	}
}

// TestObjectsStats is a unit test for ObjectsStats.
func TestObjectsStats(t *testing.T) {
	ss := newTestSQLStore(t, defaultTestSQLStoreConfig)
	defer ss.Close()

	// Fetch stats on clean database.
	info, err := ss.ObjectsStats(context.Background(), api.ObjectsStatsOpts{})
	if err != nil {
		t.Fatal(err)
	}
	if !reflect.DeepEqual(info, api.ObjectsStatsResponse{MinHealth: 1}) {
		t.Fatal("unexpected stats", info)
	}

	// Create a few objects of different size.
	var objectsSize uint64
	var sectorsSize uint64
	var totalUploadedSize uint64
	for i := 0; i < 2; i++ {
		obj := newTestObject(1)
		objectsSize += uint64(obj.TotalSize())
		for _, slab := range obj.Slabs {
			sectorsSize += uint64(len(slab.Shards) * rhpv2.SectorSize)

			for _, s := range slab.Shards {
				for hpk, fcids := range s.Contracts {
					if err := ss.addTestHost(hpk); err != nil {
						t.Fatal(err)
					}
					for _, fcid := range fcids {
						c, err := ss.addTestContract(fcid, hpk)
						if err != nil {
							t.Fatal(err)
						}
						totalUploadedSize += c.Size
					}
				}
			}
		}

		key := hex.EncodeToString(frand.Bytes(32))
		if _, err := ss.addTestObject(key, obj); err != nil {
			t.Fatal(err)
		}
	}

	// Get all entries in contract_sectors and store them again with a different
	// contract id. This should cause the uploaded size to double.
	var newContractID types.FileContractID
	frand.Read(newContractID[:])
	hks, err := ss.addTestHosts(1)
	if err != nil {
		t.Fatal(err)
	}
	hk := hks[0]
	c, err := ss.addTestContract(newContractID, hk)
	if err != nil {
		t.Fatal(err)
	}
	totalUploadedSize += c.Size
	if _, err := ss.DB().Exec(context.Background(), `
		INSERT INTO contract_sectors (db_contract_id, db_sector_id)
		SELECT (
			SELECT id FROM contracts WHERE fcid = ?
		), db_sector_id
		FROM contract_sectors
	`, sql.FileContractID(newContractID)); err != nil {
		t.Fatal(err)
	}

	// Check sizes.
	for _, opts := range []api.ObjectsStatsOpts{
		{},                   // any bucket
		{Bucket: testBucket}, // specific bucket
	} {
		info, err = ss.ObjectsStats(context.Background(), opts)
		if err != nil {
			t.Fatal(err)
		} else if info.TotalObjectsSize != objectsSize {
			t.Fatal("wrong size", info.TotalObjectsSize, objectsSize)
		} else if info.TotalSectorsSize != sectorsSize {
			t.Fatal("wrong size", info.TotalSectorsSize, sectorsSize)
		} else if info.TotalUploadedSize != totalUploadedSize {
			t.Fatal("wrong size", info.TotalUploadedSize, totalUploadedSize)
		} else if info.NumObjects != 2 {
			t.Fatal("wrong number of objects", info.NumObjects, 2)
		}
	}

	// Check other bucket.
	if err := ss.CreateBucket(context.Background(), "other", api.BucketPolicy{}); err != nil {
		t.Fatal(err)
	} else if info, err := ss.ObjectsStats(context.Background(), api.ObjectsStatsOpts{Bucket: "other"}); err != nil {
		t.Fatal(err)
	} else if info.TotalObjectsSize != 0 {
		t.Fatal("wrong size", info.TotalObjectsSize)
	} else if info.TotalSectorsSize != 0 {
		t.Fatal("wrong size", info.TotalSectorsSize, 0)
	} else if info.TotalUploadedSize != totalUploadedSize {
		t.Fatal("wrong size", info.TotalUploadedSize, totalUploadedSize)
	} else if info.NumObjects != 0 {
		t.Fatal("wrong number of objects", info.NumObjects)
	}
}

func TestPartialSlab(t *testing.T) {
	ss := newTestSQLStore(t, defaultTestSQLStoreConfig)
	defer ss.Close()

	// create 2 hosts
	hks, err := ss.addTestHosts(2)
	if err != nil {
		t.Fatal(err)
	}
	hk1, hk2 := hks[0], hks[1]

	// create 2 contracts
	fcids, _, err := ss.addTestContracts(hks)
	if err != nil {
		t.Fatal(err)
	}
	fcid1, fcid2 := fcids[0], fcids[1]

	// helper function to assert buffer stats returned by SlabBuffers.
	assertBuffer := func(name string, size int64, complete, locked bool) {
		t.Helper()
		buffers, err := ss.SlabBuffers(context.Background())
		if err != nil {
			t.Fatal(err)
		}
		if len(buffers) == 0 {
			t.Fatal("no buffers")
		}
		var buf api.SlabBuffer
		for _, b := range buffers {
			if b.Filename == name {
				buf = b
				break
			}
		}
		if buf == (api.SlabBuffer{}) {
			t.Fatal("buffer not found for name", name)
		}
		if buf.ContractSet != testContractSet {
			t.Fatal("wrong contract set", buf.ContractSet, testContractSet)
		}
		if buf.Filename != name {
			t.Fatal("wrong filename", buf.Filename, name)
		}
		if buf.MaxSize != int64(bufferedSlabSize(1)) {
			t.Fatal("wrong max size", buf.MaxSize, bufferedSlabSize(1))
		}
		if buf.Size != size {
			t.Fatal("wrong size", buf.Size, size)
		}
		if buf.Complete != complete {
			t.Fatal("wrong complete", buf.Complete, complete)
		}
		if buf.Locked != locked {
			t.Fatal("wrong locked", buf.Locked, locked)
		}
	}

	// prepare the data for 3 partial slabs. The first one is very small. The
	// second one almost fills a buffer except for 1 byte. The third one spans 2
	// buffers.
	fullSlabSize := bufferedSlabSize(1)
	slab1Data := []byte{1, 2, 3, 4}
	slab2Data := frand.Bytes(int(fullSlabSize) - len(slab1Data) - 1) // leave 1 byte
	slab3Data := []byte{5, 6}                                        // 1 byte more than fits in the slab

	// Add the first slab.
	ctx := context.Background()
	slabs, bufferSize, err := ss.AddPartialSlab(ctx, slab1Data, 1, 2, testContractSet)
	if err != nil {
		t.Fatal(err)
	}
	if len(slabs) != 1 {
		t.Fatal("expected 1 slab to be created", len(slabs))
	}
	if slabs[0].Length != uint32(len(slab1Data)) || slabs[0].Offset != 0 {
		t.Fatal("wrong offset/length", slabs[0].Offset, slabs[0].Length)
	} else if bufferSize != rhpv2.SectorSize {
		t.Fatal("unexpected buffer size", bufferSize)
	}
	data, err := ss.FetchPartialSlab(ctx, slabs[0].EncryptionKey, slabs[0].Offset, slabs[0].Length)
	if err != nil {
		t.Fatal(err)
	} else if !bytes.Equal(data, slab1Data) {
		t.Fatal("wrong data")
	}

	type bufferedSlab struct {
		ID       uint
		Filename string
	}
	fetchBuffer := func(ec object.EncryptionKey) (b bufferedSlab) {
		t.Helper()
		if err := ss.DB().QueryRow(context.Background(), `
			SELECT bs.id, bs.filename
			FROM buffered_slabs bs
			INNER JOIN slabs sla ON sla.db_buffered_slab_id = bs.id
			WHERE sla.key = ?
		`, sql.EncryptionKey(ec)).
			Scan(&b.ID, &b.Filename); err != nil && !errors.Is(err, dsql.ErrNoRows) {
			t.Fatal(err)
		}
		return
	}

	buffer := fetchBuffer(slabs[0].EncryptionKey)
	if buffer.Filename == "" {
		t.Fatal("empty filename")
	}
	buffer1Name := buffer.Filename
	assertBuffer(buffer1Name, 4, false, false)

	// Use the added partial slab to create an object.
	testObject := func(partialSlabs []object.SlabSlice) object.Object {
		obj := object.Object{
			Key: object.GenerateEncryptionKey(),
			Slabs: []object.SlabSlice{
				{
					Slab: object.Slab{
						Health:        1.0,
						EncryptionKey: object.GenerateEncryptionKey(),
						MinShards:     1,
						Shards: []object.Sector{
							newTestShard(hk1, fcid1, frand.Entropy256()),
							newTestShard(hk2, fcid2, frand.Entropy256()),
						},
					},
					Offset: 0,
					Length: rhpv2.SectorSize,
				},
			},
		}
		obj.Slabs = append(obj.Slabs, partialSlabs...)
		return obj
	}
	obj := testObject(slabs)
	fetched, err := ss.addTestObject("key", obj)
	if err != nil {
		t.Fatal(err)
	}
	if !reflect.DeepEqual(obj, *fetched.Object) {
		t.Fatal("mismatch", cmp.Diff(obj, fetched.Object, cmp.AllowUnexported(object.EncryptionKey{})))
	}

	// Add the second slab.
	slabs, bufferSize, err = ss.AddPartialSlab(ctx, slab2Data, 1, 2, testContractSet)
	if err != nil {
		t.Fatal(err)
	}
	if len(slabs) != 1 {
		t.Fatal("expected 1 slab to be created", len(slabs))
	}
	if slabs[0].Length != uint32(len(slab2Data)) || slabs[0].Offset != uint32(len(slab1Data)) {
		t.Fatal("wrong offset/length", slabs[0].Offset, slabs[0].Length)
	} else if bufferSize != rhpv2.SectorSize {
		t.Fatal("unexpected buffer size", bufferSize)
	}
	data, err = ss.FetchPartialSlab(ctx, slabs[0].EncryptionKey, slabs[0].Offset, slabs[0].Length)
	if err != nil {
		t.Fatal(err)
	} else if !bytes.Equal(data, slab2Data) {
		t.Fatal("wrong data")
	}
	assertBuffer(buffer1Name, 4194303, false, false)

	// Create an object again.
	obj2 := testObject(slabs)
	fetched, err = ss.addTestObject("key2", obj2)
	if err != nil {
		t.Fatal(err)
	}
	if !reflect.DeepEqual(obj2, *fetched.Object) {
		t.Fatal("mismatch", cmp.Diff(obj2, fetched.Object))
	}

	// Add third slab.
	slabs, bufferSize, err = ss.AddPartialSlab(ctx, slab3Data, 1, 2, testContractSet)
	if err != nil {
		t.Fatal(err)
	}
	if len(slabs) != 2 {
		t.Fatal("expected 2 slabs to be created", len(slabs))
	}
	if slabs[0].Length != 1 || slabs[0].Offset != uint32(len(slab1Data)+len(slab2Data)) {
		t.Fatal("wrong offset/length", slabs[0].Offset, slabs[0].Length)
	}
	if slabs[1].Length != uint32(len(slab3Data)-1) || slabs[1].Offset != 0 {
		t.Fatal("wrong offset/length", slabs[0].Offset, slabs[0].Length)
	}
	if bufferSize != 2*rhpv2.SectorSize {
		t.Fatal("unexpected buffer size", bufferSize)
	}
	if data1, err := ss.FetchPartialSlab(ctx, slabs[0].EncryptionKey, slabs[0].Offset, slabs[0].Length); err != nil {
		t.Fatal(err)
	} else if data2, err := ss.FetchPartialSlab(ctx, slabs[1].EncryptionKey, slabs[1].Offset, slabs[1].Length); err != nil {
		t.Fatal(err)
	} else if !bytes.Equal(slab3Data, append(data1, data2...)) {
		t.Fatal("wrong data")
	}
	assertBuffer(buffer1Name, rhpv2.SectorSize, true, false)

	buffer = fetchBuffer(slabs[1].EncryptionKey)
	buffer2Name := buffer.Filename
	assertBuffer(buffer2Name, 1, false, false)

	// Create an object again.
	obj3 := testObject(slabs)
	fetched, err = ss.addTestObject("key3", obj3)
	if err != nil {
		t.Fatal(err)
	}
	if !reflect.DeepEqual(obj3, *fetched.Object) {
		t.Fatal("mismatch", cmp.Diff(obj3, fetched.Object, cmp.AllowUnexported(object.EncryptionKey{})))
	}

	// Fetch the buffer for uploading
	packedSlabs, err := ss.PackedSlabsForUpload(ctx, time.Hour, 1, 2, testContractSet, 100)
	if err != nil {
		t.Fatal(err)
	}
	if len(packedSlabs) != 1 {
		t.Fatal("expected 1 slab to be returned", len(packedSlabs))
	}
	assertBuffer(buffer1Name, rhpv2.SectorSize, true, true)
	assertBuffer(buffer2Name, 1, false, false)

	buffer = fetchBuffer(packedSlabs[0].EncryptionKey)
	if buffer.ID != packedSlabs[0].BufferID {
		t.Fatalf("wrong buffer id, %v != %v", buffer.ID, packedSlabs[0].BufferID)
	}

	// Mark slab as uploaded.
	err = ss.MarkPackedSlabsUploaded(context.Background(), []api.UploadedPackedSlab{
		{
			BufferID: buffer.ID,
			Shards: []object.Sector{
				newTestShard(hk1, fcid1, types.Hash256{3}),
				newTestShard(hk2, fcid2, types.Hash256{4}),
			},
		},
	})
	if err != nil {
		t.Fatal(err)
	}

	buffer = fetchBuffer(packedSlabs[0].EncryptionKey)
	if buffer != (bufferedSlab{}) {
		t.Fatal("shouldn't be able to find buffer", err)
	}
	assertBuffer(buffer2Name, 1, false, false)

	_, err = ss.FetchPartialSlab(ctx, slabs[0].EncryptionKey, slabs[0].Offset, slabs[0].Length)
	if !errors.Is(err, api.ErrObjectNotFound) {
		t.Fatal("expected ErrObjectNotFound", err)
	}

	files, err := os.ReadDir(ss.slabBufferMgr.dir)
	if err != nil {
		t.Fatal(err)
	}
	filesFound := make(map[string]struct{})
	for _, file := range files {
		filesFound[file.Name()] = struct{}{}
	}
	if _, exists := filesFound[buffer1Name]; exists {
		t.Fatal("buffer file should have been deleted", buffer1Name)
	} else if _, exists := filesFound[buffer2Name]; !exists {
		t.Fatal("buffer file should not have been deleted", buffer2Name)
	}

	// Add 2 more partial slabs.
	slices1, _, err := ss.AddPartialSlab(ctx, frand.Bytes(rhpv2.SectorSize/2), 1, 2, testContractSet)
	if err != nil {
		t.Fatal(err)
	}
	slices2, bufferSize, err := ss.AddPartialSlab(ctx, frand.Bytes(rhpv2.SectorSize/2), 1, 2, testContractSet)
	if err != nil {
		t.Fatal(err)
	}

	// Associate them with an object.
	if _, err := ss.addTestObject(t.Name(), object.Object{
		Key:   object.GenerateEncryptionKey(),
		Slabs: append(slices1, slices2...),
	}); err != nil {
		t.Fatal(err)
	}

	// Fetch the buffers we have. Should be 1 completed and 1 incomplete.
	buffersBefore, err := ss.SlabBuffers(context.Background())
	if err != nil {
		t.Fatal(err)
	}
	if len(buffersBefore) != 2 {
		t.Fatal("expected 2 buffers", len(buffersBefore))
	}
	if !buffersBefore[0].Complete {
		t.Fatal("expected buffer to be complete")
	} else if buffersBefore[1].Complete {
		t.Fatal("expected buffer to be incomplete")
	}
	if bufferSize != 2*rhpv2.SectorSize {
		t.Fatal("unexpected buffer size", bufferSize)
	}

	// Close manager to make sure we can restart the database without
	// issues due to open files.
	// NOTE: Close on the database doesn't work because that will wipe the
	// in-memory ss.
	if err := ss.slabBufferMgr.Close(); err != nil {
		t.Fatal(err)
	}

	// Restart it. The buffer should still be there.
	ss2 := ss.Reopen()
	defer ss2.Close()
	buffersAfter, err := ss2.SlabBuffers(context.Background())
	if err != nil {
		t.Fatal(err)
	}
	if !cmp.Equal(buffersBefore, buffersAfter) {
		t.Fatal("buffers don't match", cmp.Diff(buffersBefore, buffersAfter))
	}
}

func TestContractSizes(t *testing.T) {
	ss := newTestSQLStore(t, defaultTestSQLStoreConfig)
	defer ss.Close()

	// define a helper function that calculates the amount of data that can be
	// pruned by inspecting the contract sizes
	prunableData := func(fcid *types.FileContractID) (n uint64) {
		t.Helper()

		sizes, err := ss.ContractSizes(context.Background())
		if err != nil {
			t.Fatal(err)
		}

		for id, size := range sizes {
			if fcid != nil && id != *fcid {
				continue
			}
			n += size.Prunable
		}
		return
	}

	// create hosts
	hks, err := ss.addTestHosts(2)
	if err != nil {
		t.Fatal(err)
	}

	// create contracts
	fcids, _, err := ss.addTestContracts(hks)
	if err != nil {
		t.Fatal(err)
	}

	// add an object to both contracts
	for i := 0; i < 2; i++ {
		if _, err := ss.addTestObject(fmt.Sprintf("obj_%d", i+1), object.Object{
			Key: object.GenerateEncryptionKey(),
			Slabs: []object.SlabSlice{
				{
					Slab: object.Slab{
						EncryptionKey: object.GenerateEncryptionKey(),
						MinShards:     1,
						Shards:        newTestShards(hks[i], fcids[i], types.Hash256{byte(i)}),
					},
				},
			},
		}); err != nil {
			t.Fatal(err)
		}
		if err := ss.RecordContractSpending(context.Background(), []api.ContractSpendingRecord{
			{
				ContractID:     fcids[i],
				RevisionNumber: 1,
				Size:           rhpv2.SectorSize,
			},
		}); err != nil {
			t.Fatal(err)
		}
	}

	// assert there's two objects
	s, err := ss.ObjectsStats(context.Background(), api.ObjectsStatsOpts{})
	if err != nil {
		t.Fatal(err)
	}
	if s.NumObjects != 2 {
		t.Fatal("expected 2 objects", s.NumObjects)
	}

	// assert there's no data to be pruned
	if n := prunableData(nil); n != 0 {
		t.Fatal("expected no prunable data", n)
	}

	// remove the first object
	if err := ss.RemoveObjectBlocking(context.Background(), testBucket, "obj_1"); err != nil {
		t.Fatal(err)
	}

	// assert there's one sector that can be pruned and assert it's from fcid 1
	if n := prunableData(nil); n != rhpv2.SectorSize {
		t.Fatalf("unexpected amount of prunable data %v", n)
	} else if n := prunableData(&fcids[1]); n != 0 {
		t.Fatalf("expected no prunable data %v", n)
	}

	// remove the second object
	if err := ss.RemoveObjectBlocking(context.Background(), testBucket, "obj_2"); err != nil {
		t.Fatal(err)
	}

	// assert there's now two sectors that can be pruned
	if n := prunableData(nil); n != rhpv2.SectorSize*2 {
		t.Fatalf("unexpected amount of prunable data %v", n)
	} else if n := prunableData(&fcids[0]); n != rhpv2.SectorSize {
		t.Fatalf("unexpected amount of prunable data %v", n)
	} else if n := prunableData(&fcids[1]); n != rhpv2.SectorSize {
		t.Fatalf("unexpected amount of prunable data %v", n)
	}

	if size, err := ss.ContractSize(context.Background(), fcids[0]); err != nil {
		t.Fatal("unexpected err", err)
	} else if size.Prunable != rhpv2.SectorSize {
		t.Fatal("unexpected prunable data", size.Prunable)
	}

	if size, err := ss.ContractSize(context.Background(), fcids[1]); err != nil {
		t.Fatal("unexpected err", err)
	} else if size.Prunable != rhpv2.SectorSize {
		t.Fatal("unexpected prunable data", size.Prunable)
	}

	// archive all contracts
	if err := ss.ArchiveAllContracts(context.Background(), t.Name()); err != nil {
		t.Fatal(err)
	}

	// assert there's no data to be pruned
	if n := prunableData(nil); n != 0 {
		t.Fatal("expected no prunable data", n)
	}
}

func TestBuckets(t *testing.T) {
	ss := newTestSQLStore(t, defaultTestSQLStoreConfig)
	defer ss.Close()

	// List the buckets. Should be the default one.
	buckets, err := ss.Buckets(context.Background())
	if err != nil {
		t.Fatal(err)
	} else if len(buckets) != 1 {
		t.Fatal("expected 1 bucket", len(buckets))
	} else if buckets[0].Name != testBucket {
		t.Fatal("expected default bucket")
	}

	// Create 2 more buckets and delete the default one. This should result in
	// 2 buckets.
	b1, b2 := "bucket1", "bucket2"
	if err := ss.CreateBucket(context.Background(), b1, api.BucketPolicy{}); err != nil {
		t.Fatal(err)
	} else if err := ss.CreateBucket(context.Background(), b2, api.BucketPolicy{}); err != nil {
		t.Fatal(err)
	} else if err := ss.DeleteBucket(context.Background(), testBucket); err != nil {
		t.Fatal(err)
	} else if buckets, err := ss.Buckets(context.Background()); err != nil {
		t.Fatal(err)
	} else if len(buckets) != 2 {
		t.Fatal("expected 2 buckets", len(buckets))
	} else if buckets[0].Name != b1 {
		t.Fatal("unexpected bucket", buckets[0])
	} else if buckets[1].Name != b2 {
		t.Fatal("unexpected bucket", buckets[1])
	}

	// Creating an existing buckets shouldn't work and neither should deleting
	// one that doesn't exist.
	if err := ss.CreateBucket(context.Background(), b1, api.BucketPolicy{}); !errors.Is(err, api.ErrBucketExists) {
		t.Fatal("expected ErrBucketExists", err)
	} else if err := ss.DeleteBucket(context.Background(), "foo"); !errors.Is(err, api.ErrBucketNotFound) {
		t.Fatal("expected ErrBucketNotFound", err)
	}
}

func TestBucketObjects(t *testing.T) {
	ss := newTestSQLStore(t, defaultTestSQLStoreConfig)
	defer ss.Close()

	// Adding an object to a bucket that doesn't exist shouldn't work.
	obj := newTestObject(1)
	err := ss.UpdateObject(context.Background(), "unknown-bucket", "foo", testContractSet, testETag, testMimeType, testMetadata, obj)
	if !errors.Is(err, api.ErrBucketNotFound) {
		t.Fatal("expected ErrBucketNotFound", err)
	}

	// Create buckest for the test.
	b1, b2 := "bucket1", "bucket2"
	if err := ss.CreateBucket(context.Background(), b1, api.BucketPolicy{}); err != nil {
		t.Fatal(err)
	} else if err := ss.CreateBucket(context.Background(), b2, api.BucketPolicy{}); err != nil {
		t.Fatal(err)
	} else if err := ss.CreateBucket(context.Background(), b2, api.BucketPolicy{}); !errors.Is(err, api.ErrBucketExists) {
		t.Fatal(err)
	}

	// Create some objects for the test spread over 2 buckets.
	objects := []struct {
		path   string
		size   int64
		bucket string
	}{
		{"/foo/bar", 1, b1},
		{"/foo/bar", 2, b2},
		{"/bar", 3, b1},
		{"/bar", 4, b2},
	}
	ctx := context.Background()
	for _, o := range objects {
		obj := newTestObject(frand.Intn(9) + 1)
		obj.Slabs = obj.Slabs[:1]
		obj.Slabs[0].Length = uint32(o.size)
		err := ss.UpdateObject(ctx, o.bucket, o.path, testContractSet, testETag, testMimeType, testMetadata, obj)
		if err != nil {
			t.Fatal(err)
		}
	}

	// Deleting a bucket with objects shouldn't work.
	if err := ss.DeleteBucket(ctx, b1); !errors.Is(err, api.ErrBucketNotEmpty) {
		t.Fatal(err)
	}

	// List the objects in the buckets.
<<<<<<< HEAD
	if resp, err := ss.Objects(context.Background(), b1, "/foo/", "", "", "", "", "", -1); err != nil {
=======
	if resp, err := ss.ListObjects(context.Background(), b1, "/foo/", "", "", "", "", "", -1, object.EncryptionKey{}); err != nil {
>>>>>>> d3277987
		t.Fatal(err)
	} else if entries := resp.Objects; len(entries) != 1 {
		t.Fatal("expected 1 entry", len(entries))
	} else if entries[0].Size != 1 {
		t.Fatal("unexpected size", entries[0].Size)
<<<<<<< HEAD
	} else if resp, err := ss.Objects(context.Background(), b2, "/foo/", "", "", "", "", "", -1); err != nil {
=======
	} else if resp, err := ss.ListObjects(context.Background(), b2, "/foo/", "", "", "", "", "", -1, object.EncryptionKey{}); err != nil {
>>>>>>> d3277987
		t.Fatal(err)
	} else if entries := resp.Objects; len(entries) != 1 {
		t.Fatal("expected 1 entry", len(entries))
	} else if entries[0].Size != 2 {
		t.Fatal("unexpected size", entries[0].Size)
	} else if resp, err := ss.ListObjects(context.Background(), "", "/foo/", "", "", "", "", "", -1, object.EncryptionKey{}); err != nil {
		t.Fatal(err)
	} else if entries := resp.Objects; len(entries) != 2 {
		t.Fatal("expected 2 entries", len(entries))
	}

	// Search the objects in the buckets.
<<<<<<< HEAD
	if resp, err := ss.Objects(context.Background(), b1, "", "", "", "", "", "", -1); err != nil {
=======
	if resp, err := ss.ListObjects(context.Background(), b1, "", "", "", "", "", "", -1, object.EncryptionKey{}); err != nil {
>>>>>>> d3277987
		t.Fatal(err)
	} else if objects := resp.Objects; len(objects) != 2 {
		t.Fatal("expected 2 objects", len(objects))
	} else if objects[0].Size != 3 || objects[1].Size != 1 {
		t.Fatal("unexpected size", objects[0].Size, objects[1].Size)
<<<<<<< HEAD
	} else if resp, err := ss.Objects(context.Background(), b2, "", "", "", "", "", "", -1); err != nil {
=======
	} else if resp, err := ss.ListObjects(context.Background(), b2, "", "", "", "", "", "", -1, object.EncryptionKey{}); err != nil {
>>>>>>> d3277987
		t.Fatal(err)
	} else if objects := resp.Objects; len(objects) != 2 {
		t.Fatal("expected 2 objects", len(objects))
	} else if objects[0].Size != 4 || objects[1].Size != 2 {
		t.Fatal("unexpected size", objects[0].Size, objects[1].Size)
	} else if resp, err := ss.ListObjects(context.Background(), "", "", "", "", "", "", "", -1, object.EncryptionKey{}); err != nil {
		t.Fatal(err)
	} else if objects := resp.Objects; len(objects) != 4 {
		t.Fatal("expected 4 objects", len(objects))
	}

	// Rename object foo/bar in bucket 1 to foo/baz but not in bucket 2.
	if err := ss.RenameObjectBlocking(context.Background(), b1, "/foo/bar", "/foo/baz", false); err != nil {
		t.Fatal(err)
<<<<<<< HEAD
	} else if resp, err := ss.Objects(context.Background(), b1, "/foo/", "", "", "", "", "", -1); err != nil {
=======
	} else if resp, err := ss.ListObjects(context.Background(), b1, "/foo/", "", "", "", "", "", -1, object.EncryptionKey{}); err != nil {
>>>>>>> d3277987
		t.Fatal(err)
	} else if entries := resp.Objects; len(entries) != 1 {
		t.Fatal("expected 2 entries", len(entries))
	} else if entries[0].Key != "/foo/baz" {
		t.Fatal("unexpected name", entries[0].Key)
<<<<<<< HEAD
	} else if resp, err := ss.Objects(context.Background(), b2, "/foo/", "", "", "", "", "", -1); err != nil {
=======
	} else if resp, err := ss.ListObjects(context.Background(), b2, "/foo/", "", "", "", "", "", -1, object.EncryptionKey{}); err != nil {
>>>>>>> d3277987
		t.Fatal(err)
	} else if entries := resp.Objects; len(entries) != 1 {
		t.Fatal("expected 2 entries", len(entries))
	} else if entries[0].Key != "/foo/bar" {
		t.Fatal("unexpected name", entries[0].Key)
	}

	// Rename foo/bar in bucket 2 using the batch rename.
	if err := ss.RenameObjectsBlocking(context.Background(), b2, "/foo/bar", "/foo/bam", false); err != nil {
		t.Fatal(err)
<<<<<<< HEAD
	} else if resp, err := ss.Objects(context.Background(), b1, "/foo/", "", "", "", "", "", -1); err != nil {
=======
	} else if resp, err := ss.ListObjects(context.Background(), b1, "/foo/", "", "", "", "", "", -1, object.EncryptionKey{}); err != nil {
>>>>>>> d3277987
		t.Fatal(err)
	} else if entries := resp.Objects; len(entries) != 1 {
		t.Fatal("expected 2 entries", len(entries))
	} else if entries[0].Key != "/foo/baz" {
		t.Fatal("unexpected name", entries[0].Key)
<<<<<<< HEAD
	} else if resp, err := ss.Objects(context.Background(), b2, "/foo/", "", "", "", "", "", -1); err != nil {
=======
	} else if resp, err := ss.ListObjects(context.Background(), b2, "/foo/", "", "", "", "", "", -1, object.EncryptionKey{}); err != nil {
>>>>>>> d3277987
		t.Fatal(err)
	} else if entries := resp.Objects; len(entries) != 1 {
		t.Fatal("expected 2 entries", len(entries))
	} else if entries[0].Key != "/foo/bam" {
		t.Fatal("unexpected name", entries[0].Key)
	}

	// Delete foo/baz in bucket 1 but first try bucket 2 since that should fail.
	if err := ss.RemoveObjectBlocking(context.Background(), b2, "/foo/baz"); !errors.Is(err, api.ErrObjectNotFound) {
		t.Fatal(err)
	} else if err := ss.RemoveObjectBlocking(context.Background(), b1, "/foo/baz"); err != nil {
		t.Fatal(err)
<<<<<<< HEAD
	} else if resp, err := ss.Objects(context.Background(), b1, "/foo/", "", "", "", "", "", -1); err != nil {
		t.Fatal(err)
	} else if entries := resp.Objects; len(entries) > 0 {
		t.Fatal("expected 0 entries", len(entries))
	} else if resp, err := ss.Objects(context.Background(), b2, "/foo/", "", "", "", "", "", -1); err != nil {
=======
	} else if resp, err := ss.ListObjects(context.Background(), b1, "/foo/", "", "", "", "", "", -1, object.EncryptionKey{}); err != nil {
		t.Fatal(err)
	} else if entries := resp.Objects; len(entries) > 0 {
		t.Fatal("expected 0 entries", len(entries))
	} else if resp, err := ss.ListObjects(context.Background(), b2, "/foo/", "", "", "", "", "", -1, object.EncryptionKey{}); err != nil {
>>>>>>> d3277987
		t.Fatal(err)
	} else if entries := resp.Objects; len(entries) != 1 {
		t.Fatal("expected 1 entry", len(entries))
	}

	// Delete all files in bucket 2.
<<<<<<< HEAD
	if resp, err := ss.Objects(context.Background(), b2, "/", "", "", "", "", "", -1); err != nil {
=======
	if resp, err := ss.ListObjects(context.Background(), b2, "/", "", "", "", "", "", -1, object.EncryptionKey{}); err != nil {
>>>>>>> d3277987
		t.Fatal(err)
	} else if entries := resp.Objects; len(entries) != 2 {
		t.Fatal("expected 2 entries", len(entries))
	} else if err := ss.RemoveObjectsBlocking(context.Background(), b2, "/"); err != nil {
		t.Fatal(err)
<<<<<<< HEAD
	} else if resp, err := ss.Objects(context.Background(), b2, "/", "", "", "", "", "", -1); err != nil {
		t.Fatal(err)
	} else if entries := resp.Objects; len(entries) != 0 {
		t.Fatal("expected 0 entries", len(entries))
	} else if resp, err := ss.Objects(context.Background(), b1, "/", "", "", "", "", "", -1); err != nil {
=======
	} else if resp, err := ss.ListObjects(context.Background(), b2, "/", "", "", "", "", "", -1, object.EncryptionKey{}); err != nil {
		t.Fatal(err)
	} else if entries := resp.Objects; len(entries) != 0 {
		t.Fatal("expected 0 entries", len(entries))
	} else if resp, err := ss.ListObjects(context.Background(), b1, "/", "", "", "", "", "", -1, object.EncryptionKey{}); err != nil {
>>>>>>> d3277987
		t.Fatal(err)
	} else if entries := resp.Objects; len(entries) != 1 {
		t.Fatal("expected 1 entry", len(entries))
	}

	// Fetch /bar from bucket 1.
	if obj, err := ss.Object(context.Background(), b1, "/bar"); err != nil {
		t.Fatal(err)
	} else if obj.Size != 3 {
		t.Fatal("unexpected size", obj.Size)
	} else if _, err := ss.Object(context.Background(), b2, "/bar"); !errors.Is(err, api.ErrObjectNotFound) {
		t.Fatal(err)
	}

	// See if we can fetch the object by slab.
	if obj, err := ss.Object(context.Background(), b1, "/bar"); err != nil {
		t.Fatal(err)
	} else if res, err := ss.ListObjects(context.Background(), b1, "", "", "", "", "", "", -1, obj.Slabs[0].EncryptionKey); err != nil {
		t.Fatal(err)
	} else if len(res.Objects) != 1 {
		t.Fatal("expected 1 object", len(objects))
	} else if res, err := ss.ListObjects(context.Background(), b2, "", "", "", "", "", "", -1, obj.Slabs[0].EncryptionKey); err != nil {
		t.Fatal(err)
	} else if len(res.Objects) != 0 {
		t.Fatal("expected 0 objects", len(objects))
	}
}

func TestCopyObject(t *testing.T) {
	ss := newTestSQLStore(t, defaultTestSQLStoreConfig)
	defer ss.Close()

	// Create the buckets.
	ctx := context.Background()
	if err := ss.CreateBucket(ctx, "src", api.BucketPolicy{}); err != nil {
		t.Fatal(err)
	} else if err := ss.CreateBucket(ctx, "dst", api.BucketPolicy{}); err != nil {
		t.Fatal(err)
	}

	// Create one object.
	obj := newTestObject(1)
	err := ss.UpdateObject(ctx, "src", "/foo", testContractSet, testETag, testMimeType, testMetadata, obj)
	if err != nil {
		t.Fatal(err)
	}

	// Copy it within the same bucket.
	if om, err := ss.CopyObject(ctx, "src", "src", "/foo", "/bar", "", nil); err != nil {
		t.Fatal(err)
<<<<<<< HEAD
	} else if resp, err := ss.Objects(ctx, "src", "/", "", "", "", "", "", -1); err != nil {
=======
	} else if resp, err := ss.ListObjects(ctx, "src", "/", "", "", "", "", "", -1, object.EncryptionKey{}); err != nil {
>>>>>>> d3277987
		t.Fatal(err)
	} else if entries := resp.Objects; len(entries) != 2 {
		t.Fatal("expected 2 entries", len(entries))
	} else if entries[0].Key != "/bar" || entries[1].Key != "/foo" {
		t.Fatal("unexpected names", entries[0].Key, entries[1].Key)
	} else if om.ModTime.IsZero() {
		t.Fatal("expected mod time to be set")
	}

	// Copy it cross buckets.
	if om, err := ss.CopyObject(ctx, "src", "dst", "/foo", "/bar", "", nil); err != nil {
		t.Fatal(err)
<<<<<<< HEAD
	} else if resp, err := ss.Objects(ctx, "dst", "/", "", "", "", "", "", -1); err != nil {
=======
	} else if resp, err := ss.ListObjects(ctx, "dst", "/", "", "", "", "", "", -1, object.EncryptionKey{}); err != nil {
>>>>>>> d3277987
		t.Fatal(err)
	} else if entries := resp.Objects; len(entries) != 1 {
		t.Fatal("expected 1 entry", len(entries))
	} else if entries[0].Key != "/bar" {
		t.Fatal("unexpected names", entries[0].Key, entries[1].Key)
	} else if om.ModTime.IsZero() {
		t.Fatal("expected mod time to be set")
	}
}

func TestMarkSlabUploadedAfterRenew(t *testing.T) {
	ss := newTestSQLStore(t, defaultTestSQLStoreConfig)
	defer ss.Close()

	// create host.
	hks, err := ss.addTestHosts(1)
	if err != nil {
		t.Fatal(err)
	}
	hk := hks[0]

	// create contracts
	fcids, _, err := ss.addTestContracts(hks)
	if err != nil {
		t.Fatal(err)
	}
	fcid := fcids[0]

	// create a full buffered slab.
	completeSize := bufferedSlabSize(1)
	slabs, _, err := ss.AddPartialSlab(context.Background(), frand.Bytes(completeSize), 1, 1, testContractSet)
	if err != nil {
		t.Fatal(err)
	}

	// add it to an object to prevent it from getting pruned.
	_, err = ss.addTestObject(t.Name(), object.Object{
		Key:   object.GenerateEncryptionKey(),
		Slabs: slabs,
	})
	if err != nil {
		t.Fatal(err)
	}

	// fetch it for upload.
	packedSlabs, err := ss.PackedSlabsForUpload(context.Background(), time.Hour, 1, 1, testContractSet, 100)
	if err != nil {
		t.Fatal(err)
	}
	if len(packedSlabs) != 1 {
		t.Fatal("expected 1 slab to be returned", len(packedSlabs))
	}

	// renew the contract.
	fcidRenewed := types.FileContractID{2, 2, 2, 2, 2}
	err = ss.renewTestContract(hk, fcid, fcidRenewed, 1)
	if err != nil {
		t.Fatal(err)
	}

	// mark it as uploaded.
	err = ss.MarkPackedSlabsUploaded(context.Background(), []api.UploadedPackedSlab{
		{
			BufferID: packedSlabs[0].BufferID,
			Shards:   newTestShards(hk, fcid, types.Hash256{1}),
		},
	})
	if err != nil {
		t.Fatal(err)
	} else if count := ss.Count("contract_sectors"); count != 1 {
		t.Fatal("expected 1 sector", count)
	}
}

func TestObjectsNoDelimiter(t *testing.T) {
	ss := newTestSQLStore(t, defaultTestSQLStoreConfig)
	defer ss.Close()
	objects := []struct {
		key  string
		size int64
	}{
		{"/foo/bar", 1},
		{"/foo/bat", 2},
		{"/foo/baz/quux", 3},
		{"/foo/baz/quuz", 4},
		{"/gab/guub", 5},
		{"/FOO/bar", 6}, // test case sensitivity
	}

	// assert mod time & clear it afterwards so we can compare
	assertModTime := func(entries []api.ObjectMetadata) {
		for i := range entries {
			if !strings.HasSuffix(entries[i].Key, "/") && entries[i].ModTime.IsZero() {
				t.Fatal("mod time should be set")
			}
			entries[i].ModTime = api.TimeRFC3339{}
		}
	}

	ctx := context.Background()
	for _, o := range objects {
		obj := newTestObject(frand.Intn(9) + 1)
		obj.Slabs = obj.Slabs[:1]
		obj.Slabs[0].Length = uint32(o.size)
		if _, err := ss.addTestObject(o.key, obj); err != nil {
			t.Fatal(err)
		}
	}

	// override health of some slabs
	if err := ss.overrideSlabHealth("/foo/baz/quuz", 0.5); err != nil {
		t.Fatal(err)
	}
	if err := ss.overrideSlabHealth("/foo/baz/quux", 0.75); err != nil {
		t.Fatal(err)
	}

	// update health of objects to match the overridden health of the slabs
	if err := updateAllObjectsHealth(ss.DB()); err != nil {
		t.Fatal()
	}

	tests := []struct {
		prefix  string
		sortBy  string
		sortDir string
		marker  string
		want    []api.ObjectMetadata
	}{
		{"/", "", "", "", []api.ObjectMetadata{{Key: "/FOO/bar", Size: 6, Health: 1}, {Key: "/foo/bar", Size: 1, Health: 1}, {Key: "/foo/bat", Size: 2, Health: 1}, {Key: "/foo/baz/quux", Size: 3, Health: .75}, {Key: "/foo/baz/quuz", Size: 4, Health: .5}, {Key: "/gab/guub", Size: 5, Health: 1}}},
		{"/", "", "ASC", "", []api.ObjectMetadata{{Key: "/FOO/bar", Size: 6, Health: 1}, {Key: "/foo/bar", Size: 1, Health: 1}, {Key: "/foo/bat", Size: 2, Health: 1}, {Key: "/foo/baz/quux", Size: 3, Health: .75}, {Key: "/foo/baz/quuz", Size: 4, Health: .5}, {Key: "/gab/guub", Size: 5, Health: 1}}},
		{"/", "", "DESC", "", []api.ObjectMetadata{{Key: "/gab/guub", Size: 5, Health: 1}, {Key: "/foo/baz/quuz", Size: 4, Health: .5}, {Key: "/foo/baz/quux", Size: 3, Health: .75}, {Key: "/foo/bat", Size: 2, Health: 1}, {Key: "/foo/bar", Size: 1, Health: 1}, {Key: "/FOO/bar", Size: 6, Health: 1}}},
		{"/", "health", "ASC", "", []api.ObjectMetadata{{Key: "/foo/baz/quuz", Size: 4, Health: .5}, {Key: "/foo/baz/quux", Size: 3, Health: .75}, {Key: "/FOO/bar", Size: 6, Health: 1}, {Key: "/foo/bar", Size: 1, Health: 1}, {Key: "/foo/bat", Size: 2, Health: 1}, {Key: "/gab/guub", Size: 5, Health: 1}}},
		{"/", "health", "DESC", "", []api.ObjectMetadata{{Key: "/FOO/bar", Size: 6, Health: 1}, {Key: "/foo/bar", Size: 1, Health: 1}, {Key: "/foo/bat", Size: 2, Health: 1}, {Key: "/gab/guub", Size: 5, Health: 1}, {Key: "/foo/baz/quux", Size: 3, Health: .75}, {Key: "/foo/baz/quuz", Size: 4, Health: .5}}},
		{"/foo/b", "", "", "", []api.ObjectMetadata{{Key: "/foo/bar", Size: 1, Health: 1}, {Key: "/foo/bat", Size: 2, Health: 1}, {Key: "/foo/baz/quux", Size: 3, Health: .75}, {Key: "/foo/baz/quuz", Size: 4, Health: .5}}},
		{"o/baz/quu", "", "", "", []api.ObjectMetadata{}},
		{"/foo", "", "", "", []api.ObjectMetadata{{Key: "/foo/bar", Size: 1, Health: 1}, {Key: "/foo/bat", Size: 2, Health: 1}, {Key: "/foo/baz/quux", Size: 3, Health: .75}, {Key: "/foo/baz/quuz", Size: 4, Health: .5}}},
		{"/foo", "size", "ASC", "", []api.ObjectMetadata{{Key: "/foo/bar", Size: 1, Health: 1}, {Key: "/foo/bat", Size: 2, Health: 1}, {Key: "/foo/baz/quux", Size: 3, Health: .75}, {Key: "/foo/baz/quuz", Size: 4, Health: .5}}},
		{"/foo", "size", "DESC", "", []api.ObjectMetadata{{Key: "/foo/baz/quuz", Size: 4, Health: .5}, {Key: "/foo/baz/quux", Size: 3, Health: .75}, {Key: "/foo/bat", Size: 2, Health: 1}, {Key: "/foo/bar", Size: 1, Health: 1}}},
	}
	// set common fields
	for i := range tests {
		for j := range tests[i].want {
			tests[i].want[j].Bucket = testBucket
			tests[i].want[j].ETag = testETag
			tests[i].want[j].MimeType = testMimeType
		}
	}
	for _, test := range tests {
<<<<<<< HEAD
		res, err := ss.Objects(ctx, api.DefaultBucketName, test.prefix, "", "", test.sortBy, test.sortDir, "", -1)
=======
		res, err := ss.ListObjects(ctx, testBucket, test.prefix, "", "", test.sortBy, test.sortDir, "", -1, object.EncryptionKey{})
>>>>>>> d3277987
		if err != nil {
			t.Fatal(err)
		}

		// assert mod time & clear it afterwards so we can compare
		assertModTime(res.Objects)

		got := res.Objects
		if !(len(got) == 0 && len(test.want) == 0) && !reflect.DeepEqual(got, test.want) {
			t.Fatalf("\nkey: %v\ngot: %v\nwant: %v", test.prefix, got, test.want)
		}
		if len(res.Objects) > 0 {
			marker := ""
			for offset := 0; offset < len(test.want); offset++ {
<<<<<<< HEAD
				res, err := ss.Objects(ctx, api.DefaultBucketName, test.prefix, "", "", test.sortBy, test.sortDir, marker, 1)
=======
				res, err := ss.ListObjects(ctx, testBucket, test.prefix, "", "", test.sortBy, test.sortDir, marker, 1, object.EncryptionKey{})
>>>>>>> d3277987
				if err != nil {
					t.Fatal(err)
				}

				// assert mod time & clear it afterwards so we can compare
				assertModTime(res.Objects)

				got := res.Objects
				if len(got) != 1 {
					t.Fatalf("expected 1 object, got %v", len(got))
				} else if got[0].Key != test.want[offset].Key {
					t.Fatalf("expected %v, got %v, offset %v, marker %v", test.want[offset].Key, got[0].Key, offset, marker)
				}
				marker = res.NextMarker
			}
		}
	}
}

func TestDeleteHostSector(t *testing.T) {
	ss := newTestSQLStore(t, defaultTestSQLStoreConfig)
	defer ss.Close()

	// create 2 hosts.
	hks, err := ss.addTestHosts(2)
	if err != nil {
		t.Fatal(err)
	}
	hk1, hk2 := hks[0], hks[1]

	// create 2 contracts with each
	fcids, _, err := ss.addTestContracts([]types.PublicKey{hk1, hk1, hk2, hk2})
	if err != nil {
		t.Fatal(err)
	}

	// create a healthy slab with one sector that is uploaded to all contracts.
	root := types.Hash256{1, 2, 3}
	ss.InsertSlab(object.Slab{
		EncryptionKey: object.GenerateEncryptionKey(),
		MinShards:     1,
		Shards: []object.Sector{
			{
				Contracts: map[types.PublicKey][]types.FileContractID{
					hk1: fcids,
				},
				Root:       root,
				LatestHost: hk1,
			},
		},
	})

	// Make sure 4 contractSector entries exist.
	if n := ss.Count("contract_sectors"); n != 4 {
		t.Fatal("expected 4 contract-sector links", n)
	}

	// Prune the sector from hk1.
	if n, err := ss.DeleteHostSector(context.Background(), hk1, root); err != nil {
		t.Fatal(err)
	} else if n != 2 {
		t.Fatal("no sectors were pruned", n)
	}

	// Make sure 2 contractSector entries exist.
	if n := ss.Count("contract_sectors"); n != 2 {
		t.Fatal("expected 2 contract-sector links", n)
	}

	// Find the slab. It should have an invalid health.
	var slabID int64
	var validUntil int64
	if err := ss.DB().QueryRow(context.Background(), "SELECT id, health_valid_until FROM slabs").Scan(&slabID, &validUntil); err != nil {
		t.Fatal(err)
	} else if time.Now().Before(time.Unix(validUntil, 0)) {
		t.Fatal("expected health to be invalid")
	}

	sectorContractCnt := func(root types.Hash256) (n int) {
		t.Helper()
		err := ss.DB().QueryRow(context.Background(), `
			SELECT COUNT(*)
			FROM contract_sectors cs
			INNER JOIN sectors s ON s.id = cs.db_sector_id
			WHERE s.root = ?
		`, (*sql.Hash256)(&root)).Scan(&n)
		if err != nil {
			t.Fatal(err)
		}
		return
	}

	// helper to fetch sectors
	type sector struct {
		LatestHost types.PublicKey
		Root       types.Hash256
		SlabID     int64
	}
	fetchSectors := func() (sectors []sector) {
		t.Helper()
		rows, err := ss.DB().Query(context.Background(), "SELECT root, latest_host, db_slab_id FROM sectors")
		if err != nil {
			t.Fatal(err)
		}
		defer rows.Close()
		for rows.Next() {
			var s sector
			if err := rows.Scan((*sql.PublicKey)(&s.Root), (*sql.Hash256)(&s.LatestHost), &s.SlabID); err != nil {
				t.Fatal(err)
			}
			sectors = append(sectors, s)
		}
		return
	}

	// Fetch the sector and assert the contracts association.
	if sectors := fetchSectors(); len(sectors) != 1 {
		t.Fatal("expected 1 sector", len(sectors))
	} else if cnt := sectorContractCnt(types.Hash256(sectors[0].Root)); cnt != 2 {
		t.Fatal("expected 2 contracts", cnt)
	} else if sectors[0].LatestHost != hk2 {
		t.Fatalf("expected latest host to be hk2, got %v", sectors[0].LatestHost)
	} else if sectors[0].SlabID != slabID {
		t.Fatalf("expected slab id to be %v, got %v", slabID, sectors[0].SlabID)
	}

	hi, err := ss.Host(context.Background(), hk1)
	if err != nil {
		t.Fatal(err)
	} else if hi.Interactions.LostSectors != 2 {
		t.Fatalf("expected 2 lost sector, got %v", hi.Interactions.LostSectors)
	}

	// Reset lost sectors again.
	if err := ss.ResetLostSectors(context.Background(), hk1); err != nil {
		t.Fatal(err)
	}

	hi, err = ss.Host(context.Background(), hk1)
	if err != nil {
		t.Fatal(err)
	} else if hi.Interactions.LostSectors != 0 {
		t.Fatalf("expected 0 lost sector, got %v", hi.Interactions.LostSectors)
	}

	// Prune the sector from hk2.
	if n, err := ss.DeleteHostSector(context.Background(), hk2, root); err != nil {
		t.Fatal(err)
	} else if n != 2 {
		t.Fatal("no sectors were pruned", n)
	}

	hi, err = ss.Host(context.Background(), hk2)
	if err != nil {
		t.Fatal(err)
	} else if hi.Interactions.LostSectors != 2 {
		t.Fatalf("expected 0 lost sector, got %v", hi.Interactions.LostSectors)
	}

	// Fetch the sector and check the public key has the default value
	if sectors := fetchSectors(); len(sectors) != 1 {
		t.Fatal("expected 1 sector", len(sectors))
	} else if cnt := sectorContractCnt(types.Hash256(sectors[0].Root)); cnt != 0 {
		t.Fatal("expected 0 contracts", cnt)
	} else if sector := sectors[0]; sector.LatestHost != [32]byte{} {
		t.Fatal("expected latest host to be empty", sector.LatestHost)
	} else if sectors[0].SlabID != slabID {
		t.Fatalf("expected slab id to be %v, got %v", slabID, sectors[0].SlabID)
	}
}

func newTestShards(hk types.PublicKey, fcid types.FileContractID, root types.Hash256) []object.Sector {
	return []object.Sector{
		newTestShard(hk, fcid, root),
	}
}

func newTestShard(hk types.PublicKey, fcid types.FileContractID, root types.Hash256) object.Sector {
	return object.Sector{
		LatestHost: hk,
		Contracts: map[types.PublicKey][]types.FileContractID{
			hk: {fcid},
		},
		Root: root,
	}
}

func TestUpdateSlabSanityChecks(t *testing.T) {
	ss := newTestSQLStore(t, defaultTestSQLStoreConfig)
	defer ss.Close()

	// create hosts and contracts.
	hks, err := ss.addTestHosts(5)
	if err != nil {
		t.Fatal(err)
	}
	_, contracts, err := ss.addTestContracts(hks)
	if err != nil {
		t.Fatal(err)
	}

	// prepare a slab.
	var shards []object.Sector
	for i := 0; i < 5; i++ {
		shards = append(shards, newTestShard(hks[i], contracts[i].ID, types.Hash256{byte(i + 1)}))
	}
	slab := object.Slab{
		EncryptionKey: object.GenerateEncryptionKey(),
		Shards:        shards,
		Health:        1,
	}

	// set slab.
	_, err = ss.addTestObject(t.Name(), object.Object{
		Key:   object.GenerateEncryptionKey(),
		Slabs: []object.SlabSlice{{Slab: slab}},
	})
	if err != nil {
		t.Fatal(err)
	}

	// verify slab.
	rSlab, err := ss.Slab(context.Background(), slab.EncryptionKey)
	if err != nil {
		t.Fatal(err)
	} else if !reflect.DeepEqual(slab, rSlab) {
		t.Fatal("unexpected slab", cmp.Diff(slab, rSlab, cmp.AllowUnexported(object.EncryptionKey{})))
	}

	// change the length to fail the update.
	if err := ss.UpdateSlab(context.Background(), object.Slab{
		EncryptionKey: slab.EncryptionKey,
		Shards:        shards[:len(shards)-1],
	}, testContractSet); !errors.Is(err, isql.ErrInvalidNumberOfShards) {
		t.Fatal(err)
	}

	// reverse the order of the shards to fail the update.
	reversedShards := append([]object.Sector{}, shards...)
	for i := 0; i < len(reversedShards)/2; i++ {
		j := len(reversedShards) - i - 1
		reversedShards[i], reversedShards[j] = reversedShards[j], reversedShards[i]
	}
	reversedSlab := object.Slab{
		EncryptionKey: slab.EncryptionKey,
		Shards:        reversedShards,
	}
	if err := ss.UpdateSlab(context.Background(), reversedSlab, testContractSet); !errors.Is(err, isql.ErrShardRootChanged) {
		t.Fatal(err)
	}
}

func TestSlabHealthInvalidation(t *testing.T) {
	// create db
	ss := newTestSQLStore(t, defaultTestSQLStoreConfig)
	defer ss.Close()

	// define a helper to assert the health validity of a given slab
	assertHealthValid := func(slabKey object.EncryptionKey, expected bool) {
		t.Helper()

		var validUntil int64
		if err := ss.DB().QueryRow(context.Background(), "SELECT health_valid_until FROM slabs WHERE `key` = ?", sql.EncryptionKey(slabKey)).Scan(&validUntil); err != nil {
			t.Fatal(err)
		} else if valid := time.Now().Before(time.Unix(validUntil, 0)); valid != expected {
			t.Fatal("unexpected health valid", valid)
		}
	}

	// define a helper to refresh the health
	refreshHealth := func(slabKeys ...object.EncryptionKey) {
		t.Helper()

		// refresh health
		if err := ss.RefreshHealth(context.Background()); err != nil {
			t.Fatal(err)
		}

		// assert all slabs
		for _, slabKey := range slabKeys {
			assertHealthValid(slabKey, true)
		}
	}

	// add hosts and contracts
	hks, err := ss.addTestHosts(4)
	if err != nil {
		t.Fatal(err)
	}
	fcids, _, err := ss.addTestContracts(hks)
	if err != nil {
		t.Fatal(err)
	}

	// prepare a slab with pieces on h1 and h2
	s1 := object.GenerateEncryptionKey()
	_, err = ss.addTestObject("o1", object.Object{
		Key: object.GenerateEncryptionKey(),
		Slabs: []object.SlabSlice{{Slab: object.Slab{
			EncryptionKey: s1,
			Shards: []object.Sector{
				newTestShard(hks[0], fcids[0], types.Hash256{0}),
				newTestShard(hks[1], fcids[1], types.Hash256{1}),
			},
		}}},
	})
	if err != nil {
		t.Fatal(err)
	}

	// prepare a slab with pieces on h3 and h4
	s2 := object.GenerateEncryptionKey()
	err = ss.UpdateObject(context.Background(), testBucket, "o2", testContractSet, testETag, testMimeType, testMetadata, object.Object{
		Key: object.GenerateEncryptionKey(),
		Slabs: []object.SlabSlice{{Slab: object.Slab{
			EncryptionKey: s2,
			Shards: []object.Sector{
				newTestShard(hks[2], fcids[2], types.Hash256{2}),
				newTestShard(hks[3], fcids[3], types.Hash256{3}),
			},
		}}},
	})
	if err != nil {
		t.Fatal(err)
	}

	// assert there are 0 contracts in the contract set
	cscs, err := ss.Contracts(context.Background(), api.ContractsOpts{ContractSet: testContractSet})
	if err != nil {
		t.Fatal(err)
	} else if len(cscs) != 0 {
		t.Fatal("expected 0 contracts", len(cscs))
	}

	// refresh health
	refreshHealth(s1, s2)

	// add 2 contracts to the contract set
	if err := ss.UpdateContractSet(context.Background(), testContractSet, fcids[:2], nil); err != nil {
		t.Fatal(err)
	}
	assertHealthValid(s1, false)
	assertHealthValid(s2, true)

	// refresh health
	refreshHealth(s1, s2)

	// switch out the contract set with two new contracts
	if err := ss.UpdateContractSet(context.Background(), testContractSet, fcids[2:], fcids[:2]); err != nil {
		t.Fatal(err)
	}
	assertHealthValid(s1, false)
	assertHealthValid(s2, false)

	// assert there are 2 contracts in the contract set
	cscs, err = ss.Contracts(context.Background(), api.ContractsOpts{ContractSet: testContractSet})
	if err != nil {
		t.Fatal(err)
	} else if len(cscs) != 2 {
		t.Fatal("expected 2 contracts", len(cscs))
	} else if cscs[0].ID != (types.FileContractID{3}) || cscs[1].ID != (types.FileContractID{4}) {
		t.Fatal("unexpected contracts", cscs)
	}

	// refresh health
	refreshHealth(s1, s2)

	// archive the contract for h3 and assert s2 was invalidated
	if err := ss.ArchiveContract(context.Background(), types.FileContractID{3}, "test"); err != nil {
		t.Fatal(err)
	}
	assertHealthValid(s1, true)
	assertHealthValid(s2, false)

	// archive the contract for h1 and assert s1 was invalidated
	if err := ss.ArchiveContract(context.Background(), types.FileContractID{1}, "test"); err != nil {
		t.Fatal(err)
	}
	assertHealthValid(s1, false)
	assertHealthValid(s2, false)

	// assert the health validity is always updated to a random time in the future that matches the boundaries
	for i := 0; i < 1e3; i++ {
		// reset health validity
		if _, err := ss.DB().Exec(context.Background(), "UPDATE slabs SET health_valid_until = 0;"); err != nil {
			t.Fatal(err)
		}

		// refresh health
		now := time.Now()
		if err := ss.RefreshHealth(context.Background()); err != nil {
			t.Fatal(err)
		}

		// fetch health_valid_until
		var validUntil int64
		if err := ss.DB().QueryRow(context.Background(), "SELECT health_valid_until FROM slabs").Scan(&validUntil); err != nil {
			t.Fatal(err)
		}

		// assert it's validity is within expected bounds
		minValidity := now.Add(refreshHealthMinHealthValidity).Add(-time.Second) // avoid NDF
		maxValidity := now.Add(refreshHealthMaxHealthValidity).Add(time.Second)  // avoid NDF
		validUntilUnix := time.Unix(validUntil, 0)
		if !(minValidity.Before(validUntilUnix) && maxValidity.After(validUntilUnix)) {
			t.Fatal("valid until not in boundaries", minValidity, maxValidity, validUntil, now)
		}
	}
}

func TestRenewedContract(t *testing.T) {
	ss := newTestSQLStore(t, defaultTestSQLStoreConfig)
	defer ss.Close()

	// add test host
	hk := types.PublicKey{1}
	if err := ss.addTestHost(hk); err != nil {
		t.Fatal(err)
	}

	// add test contract
	fcid := types.FileContractID{1}
	c, err := ss.addTestContract(fcid, hk)
	if err != nil {
		t.Fatal(err)
	}

	// assert it's a freshly formed contract
	if c.RenewedFrom != (types.FileContractID{}) {
		t.Fatal("unexpected")
	}

	// assert we can't fetch the renewed contract
	_, err = ss.RenewedContract(context.Background(), fcid)
	if !errors.Is(err, api.ErrContractNotFound) {
		t.Fatal("unexpected", err)
	}

	// assert it has no ancestors
	ancestors, err := ss.AncestorContracts(context.Background(), fcid, 0)
	if err != nil {
		t.Fatal(err)
	} else if len(ancestors) != 0 {
		t.Fatal("unexpected", len(ancestors))
	}

	// create a contract set
	if err := ss.UpdateContractSet(context.Background(), t.Name(), []types.FileContractID{fcid}, nil); err != nil {
		t.Fatal(err)
	}

	// create an object
	obj := object.Object{
		Key: object.GenerateEncryptionKey(),
		Slabs: []object.SlabSlice{
			{
				Slab: object.Slab{
					EncryptionKey: object.GenerateEncryptionKey(),
					MinShards:     1,
					Shards:        newTestShards(hk, fcid, types.Hash256{1}),
				},
			},
		},
	}

	// add the object.
	if _, err := ss.addTestObject(t.Name(), obj); err != nil {
		t.Fatal(err)
	}

	// no slabs should be unhealthy
	if err := ss.RefreshHealth(context.Background()); err != nil {
		t.Fatal(err)
	}
	if slabs, err := ss.UnhealthySlabs(context.Background(), 0.99, t.Name(), 10); err != nil {
		t.Fatal(err)
	} else if len(slabs) > 0 {
		t.Fatal("shouldn't return any slabs", len(slabs))
	}

	// renew it
	fcidR := types.FileContractID{2}
	if err := ss.renewTestContract(hk, fcid, fcidR, 1); err != nil {
		t.Fatal("unexpected")
	}

	// assert we can now fetch the renewed contract
	renewal, err := ss.RenewedContract(context.Background(), fcid)
	if err != nil {
		t.Fatal("unexpected", err)
	} else if renewal.ID != fcidR {
		t.Fatal("unexpected")
	}

	// assert the original contract is now an ancestor
	ancestors, err = ss.AncestorContracts(context.Background(), fcidR, 0)
	if err != nil {
		t.Fatal(err)
	} else if len(ancestors) != 1 {
		t.Fatal("unexpected", len(ancestors))
	} else if ancestors[0].ID != fcid {
		t.Fatal("unexpected")
	}

	// assert the contract set was updated.
	csc, err := ss.Contracts(context.Background(), api.ContractsOpts{ContractSet: t.Name()})
	if err != nil {
		t.Fatal(err)
	} else if len(csc) != 1 {
		t.Fatal("unexpected", len(csc))
	} else if csc[0].ID != fcidR {
		t.Fatal("unexpected")
	}

	// slab should still be in good shape.
	if err := ss.RefreshHealth(context.Background()); err != nil {
		t.Fatal(err)
	}
	if slabs, err := ss.UnhealthySlabs(context.Background(), 0.99, t.Name(), 10); err != nil {
		t.Fatal(err)
	} else if len(slabs) > 0 {
		t.Fatal("shouldn't return any slabs", len(slabs))
	}

	// assert the contract is not being returned
	_, err = ss.Contract(context.Background(), fcid)
	if !errors.Is(err, api.ErrContractNotFound) {
		t.Fatal("unexpected", err)
	}

	// assert it's not returned when listing all contracts either
	cs, err := ss.Contracts(context.Background(), api.ContractsOpts{})
	if err != nil {
		t.Fatal(err)
	} else if len(cs) != 1 {
		t.Fatal("unexpected number of contracts", len(cs))
	} else if cs[0].ID != fcidR {
		t.Fatal("unexpected")
	}

	// assert it's returned if we change the filter mode
	cs, err = ss.Contracts(context.Background(), api.ContractsOpts{FilterMode: api.ContractFilterModeAll})
	if err != nil {
		t.Fatal(err)
	} else if len(cs) != 2 {
		t.Fatal("unexpected number of contracts", len(cs))
	}

	// assert the archived contract is not in the set
	cs, err = ss.Contracts(context.Background(), api.ContractsOpts{ContractSet: t.Name(), FilterMode: api.ContractFilterModeAll})
	if err != nil {
		t.Fatal(err)
	} else if len(cs) != 1 {
		t.Fatal("unexpected number of contracts", len(cs))
	} else if cs[0].ID != fcidR {
		t.Fatal("unexpected contract", cs[0])
	}
}

func TestRefreshHealth(t *testing.T) {
	ss := newTestSQLStore(t, defaultTestSQLStoreConfig)
	defer ss.Close()

	// define a helper function to return an object's health
	health := func(name string) float64 {
		t.Helper()
		o, err := ss.Object(context.Background(), testBucket, name)
		if err != nil {
			t.Fatal(err)
		}
		return o.Health
	}

	// add test hosts
	hks, err := ss.addTestHosts(8)
	if err != nil {
		t.Fatal(err)
	}

	// add test contract & set it as contract set
	fcids, _, err := ss.addTestContracts(hks)
	if err != nil {
		t.Fatal(err)
	}
	err = ss.UpdateContractSet(context.Background(), testContractSet, fcids, nil)
	if err != nil {
		t.Fatal(err)
	}

	// add two test objects
	o1 := t.Name() + "1"
	if added, err := ss.addTestObject(o1, object.Object{
		Key: object.GenerateEncryptionKey(),
		Slabs: []object.SlabSlice{{Slab: object.Slab{
			MinShards:     2,
			EncryptionKey: object.GenerateEncryptionKey(),
			Shards: []object.Sector{
				newTestShard(hks[0], fcids[0], types.Hash256{0}),
				newTestShard(hks[1], fcids[1], types.Hash256{1}),
				newTestShard(hks[2], fcids[2], types.Hash256{2}),
				newTestShard(hks[3], fcids[3], types.Hash256{3}),
			},
		}}},
	}); err != nil {
		t.Fatal(err)
	} else if added.Health != 1 {
		t.Fatal("expected health to be 1, got", added.Health)
	}

	o2 := t.Name() + "2"
	if added, err := ss.addTestObject(o2, object.Object{
		Key: object.GenerateEncryptionKey(),
		Slabs: []object.SlabSlice{{Slab: object.Slab{
			MinShards:     2,
			EncryptionKey: object.GenerateEncryptionKey(),
			Shards: []object.Sector{
				newTestShard(hks[4], fcids[4], types.Hash256{4}),
				newTestShard(hks[5], fcids[5], types.Hash256{5}),
				newTestShard(hks[6], fcids[6], types.Hash256{6}),
				newTestShard(hks[7], fcids[7], types.Hash256{7}),
			},
		}}},
	}); err != nil {
		t.Fatal(err)
	} else if added.Health != 1 {
		t.Fatal("expected health to be 1, got", added.Health)
	}

	// update contract set to not contain the first contract
	err = ss.UpdateContractSet(context.Background(), testContractSet, fcids[1:], fcids[:1])
	if err != nil {
		t.Fatal(err)
	}
	err = ss.RefreshHealth(context.Background())
	if err != nil {
		t.Fatal(err)
	}
	if health(o1) != .5 {
		t.Fatal("expected health to be .5, got", health(o1))
	} else if health(o2) != 1 {
		t.Fatal("expected health to be 1, got", health(o2))
	}

	// update contract set again to increase health of o1 again and lower health
	// of o2
	err = ss.UpdateContractSet(context.Background(), testContractSet, fcids[:6], fcids[6:])
	if err != nil {
		t.Fatal(err)
	}
	err = ss.RefreshHealth(context.Background())
	if err != nil {
		t.Fatal(err)
	}
	if health(o1) != 1 {
		t.Fatal("expected health to be .4, got", health(o1))
	} else if health(o2) != 0 {
		t.Fatal("expected health to be 0, got", health(o2))
	}

	// add another object that is empty
	o3 := t.Name() + "3"
	if added, err := ss.addTestObject(o3, object.Object{
		Key: object.GenerateEncryptionKey(),
	}); err != nil {
		t.Fatal(err)
	} else if added.Health != 1 {
		t.Fatal("expected health to be 1, got", added.Health)
	}

	// a refresh should keep the health at 1
	if err := ss.RefreshHealth(context.Background()); err != nil {
		t.Fatal(err)
	} else if health(o3) != 1 {
		t.Fatalf("expected health to be 1, got %v", health(o3))
	}
}

func TestSlabCleanup(t *testing.T) {
	ss := newTestSQLStore(t, defaultTestSQLStoreConfig)
	defer ss.Close()

	// create contract set
	err := ss.db.Transaction(context.Background(), func(tx sql.DatabaseTx) error {
		return tx.UpdateContractSet(context.Background(), testContractSet, nil, nil)
	})
	if err != nil {
		t.Fatal(err)
	}
	csID := ss.ContractSetID(testContractSet)

	// create buffered slab
	bsID := uint(1)
	if _, err := ss.DB().Exec(context.Background(), "INSERT INTO buffered_slabs (filename) VALUES ('foo');"); err != nil {
		t.Fatal(err)
	}

	var dirID int64
	err = ss.db.Transaction(context.Background(), func(tx sql.DatabaseTx) error {
		var err error
		dirID, err = tx.MakeDirsForPath(context.Background(), "1")
		return err
	})
	if err != nil {
		t.Fatal(err)
	}

	// create objects
	insertObjStmt, err := ss.DB().Prepare(context.Background(), "INSERT INTO objects (db_directory_id, object_id, db_bucket_id, health) VALUES (?, ?, ?, ?);")
	if err != nil {
		t.Fatal(err)
	}
	defer insertObjStmt.Close()

	var obj1ID, obj2ID int64
	if res, err := insertObjStmt.Exec(context.Background(), dirID, "1", ss.DefaultBucketID(), 1); err != nil {
		t.Fatal(err)
	} else if obj1ID, err = res.LastInsertId(); err != nil {
		t.Fatal(err)
	} else if res, err := insertObjStmt.Exec(context.Background(), dirID, "2", ss.DefaultBucketID(), 1); err != nil {
		t.Fatal(err)
	} else if obj2ID, err = res.LastInsertId(); err != nil {
		t.Fatal(err)
	}

	// create a slab
	var slabID int64
	if res, err := ss.DB().Exec(context.Background(), "INSERT INTO slabs (db_contract_set_id, `key`, health_valid_until) VALUES (?, ?, ?);", csID, sql.EncryptionKey(object.GenerateEncryptionKey()), 100); err != nil {
		t.Fatal(err)
	} else if slabID, err = res.LastInsertId(); err != nil {
		t.Fatal(err)
	}

	// statement to reference slabs by inserting a slice for an object
	insertSlabRefStmt, err := ss.DB().Prepare(context.Background(), "INSERT INTO slices (db_object_id, db_slab_id) VALUES (?, ?);")
	if err != nil {
		t.Fatal(err)
	}
	defer insertSlabRefStmt.Close()

	// reference the slab
	if _, err := insertSlabRefStmt.Exec(context.Background(), obj1ID, slabID); err != nil {
		t.Fatal(err)
	} else if _, err := insertSlabRefStmt.Exec(context.Background(), obj2ID, slabID); err != nil {
		t.Fatal(err)
	}

	// delete the object
	err = ss.RemoveObjectBlocking(context.Background(), testBucket, "1")
	if err != nil {
		t.Fatal(err)
	}

	// check slab count
	if slabCntr := ss.Count("slabs"); slabCntr != 1 {
		t.Fatalf("expected 1 slabs, got %v", slabCntr)
	}

	// delete second object
	err = ss.RemoveObjectBlocking(context.Background(), testBucket, "2")
	if err != nil {
		t.Fatal(err)
	} else if slabCntr := ss.Count("slabs"); slabCntr != 0 {
		t.Fatalf("expected 0 slabs, got %v", slabCntr)
	}

	// create another slab referencing the buffered slab
	var bufferedSlabID int64
	if res, err := ss.DB().Exec(context.Background(), "INSERT INTO slabs (db_buffered_slab_id, db_contract_set_id, `key`, health_valid_until) VALUES (?, ?, ?, ?);", bsID, csID, sql.EncryptionKey(object.GenerateEncryptionKey()), 100); err != nil {
		t.Fatal(err)
	} else if bufferedSlabID, err = res.LastInsertId(); err != nil {
		t.Fatal(err)
	}

	var obj3ID int64
	if res, err := insertObjStmt.Exec(context.Background(), dirID, "3", ss.DefaultBucketID(), 1); err != nil {
		t.Fatal(err)
	} else if obj3ID, err = res.LastInsertId(); err != nil {
		t.Fatal(err)
	} else if _, err := insertSlabRefStmt.Exec(context.Background(), obj3ID, bufferedSlabID); err != nil {
		t.Fatal(err)
	}
	if slabCntr := ss.Count("slabs"); slabCntr != 1 {
		t.Fatalf("expected 1 slabs, got %v", slabCntr)
	}

	// delete third object
	err = ss.RemoveObjectBlocking(context.Background(), testBucket, "3")
	if err != nil {
		t.Fatal(err)
	} else if slabCntr := ss.Count("slabs"); slabCntr != 1 {
		t.Fatalf("expected 1 slabs, got %v", slabCntr)
	}
}

func TestUpdateObjectReuseSlab(t *testing.T) {
	ss := newTestSQLStore(t, defaultTestSQLStoreConfig)
	defer ss.Close()

	minShards, totalShards := 10, 30

	// create 90 hosts, enough for 3 slabs with 30 each
	hks, err := ss.addTestHosts(3 * totalShards)
	if err != nil {
		t.Fatal(err)
	}

	// create one contract each
	fcids, _, err := ss.addTestContracts(hks)
	if err != nil {
		t.Fatal(err)
	}

	// create an object
	obj := object.Object{
		Key: object.GenerateEncryptionKey(),
	}
	// add 2 slabs
	for i := 0; i < 2; i++ {
		obj.Slabs = append(obj.Slabs, object.SlabSlice{
			Offset: 0,
			Length: uint32(minShards) * rhpv2.SectorSize,
			Slab: object.Slab{
				EncryptionKey: object.GenerateEncryptionKey(),
				MinShards:     uint8(minShards),
			},
		})
	}
	// 30 shards each
	for i := 0; i < len(obj.Slabs); i++ {
		for j := 0; j < totalShards; j++ {
			obj.Slabs[i].Shards = append(obj.Slabs[i].Shards, object.Sector{
				Contracts: map[types.PublicKey][]types.FileContractID{
					hks[i*totalShards+j]: {
						fcids[i*totalShards+j],
					},
				},
				LatestHost: hks[i*totalShards+j],
				Root:       frand.Entropy256(),
			})
		}
	}

	// add the object
	_, err = ss.addTestObject("1", obj)
	if err != nil {
		t.Fatal(err)
	}

	// helper to fetch relevant fields from an object
	fetchObj := func(bid int64, oid string) (id, bucketID int64, objectID string, health float64, size int64) {
		t.Helper()
		err := ss.DB().QueryRow(context.Background(), `
			SELECT id, db_bucket_id, object_id, health, size
			FROM objects
			WHERE db_bucket_id = ? AND object_id = ?
		`, bid, oid).Scan(&id, &bucketID, &objectID, &health, &size)
		if err != nil {
			t.Fatal(err)
		}
		return
	}

	// fetch the object
	id, bid, oid, health, size := fetchObj(ss.DefaultBucketID(), "1")
	if id != 1 {
		t.Fatal("unexpected id", id)
	} else if bid != ss.DefaultBucketID() {
		t.Fatal("bucket id mismatch", bid)
	} else if oid != "1" {
		t.Fatal("object id mismatch", oid)
	} else if health != 1 {
		t.Fatal("health mismatch", health)
	} else if size != obj.TotalSize() {
		t.Fatal("size mismatch", size)
	}

	// helper to fetch object's slices
	type slice struct {
		ID          int64
		ObjectIndex int64
		Offset      int64
		Length      int64
		SlabID      int64
	}
	fetchSlicesByObjectID := func(oid int64) (slices []slice) {
		t.Helper()
		rows, err := ss.DB().Query(context.Background(), "SELECT id, object_index, offset, length, db_slab_id FROM slices WHERE db_object_id = ?", oid)
		if err != nil {
			t.Fatal(err)
		}
		defer rows.Close()
		for rows.Next() {
			var s slice
			if err := rows.Scan(&s.ID, &s.ObjectIndex, &s.Offset, &s.Length, &s.SlabID); err != nil {
				t.Fatal(err)
			}
			slices = append(slices, s)
		}
		return
	}

	// fetch its slices
	slices := fetchSlicesByObjectID(id)
	if len(slices) != 2 {
		t.Fatal("invalid number of slices", len(slices))
	}

	// helper to fetch sectors
	type sector struct {
		ID         int64
		SlabID     int64
		LatestHost types.PublicKey
		Root       types.Hash256
	}
	fetchSectorsBySlabID := func(slabID int64) (sectors []sector) {
		t.Helper()
		rows, err := ss.DB().Query(context.Background(), "SELECT id, db_slab_id, root, latest_host FROM sectors WHERE db_slab_id = ?", slabID)
		if err != nil {
			t.Fatal(err)
		}
		defer rows.Close()
		for rows.Next() {
			var s sector
			if err := rows.Scan(&s.ID, &s.SlabID, (*sql.PublicKey)(&s.Root), (*sql.Hash256)(&s.LatestHost)); err != nil {
				t.Fatal(err)
			}
			sectors = append(sectors, s)
		}
		return
	}

	// helper type to fetch a slab
	type slab struct {
		ID               int64
		ContractSetID    int64
		Health           float64
		HealthValidUntil int64
		MinShards        uint8
		TotalShards      uint8
		Key              object.EncryptionKey
	}
	fetchSlabStmt, err := ss.DB().Prepare(context.Background(), "SELECT id, db_contract_set_id, health, health_valid_until, min_shards, total_shards, `key` FROM slabs WHERE id = ?")
	if err != nil {
		t.Fatal(err)
	}
	defer fetchSlabStmt.Close()

	for i, slice := range slices {
		if slice.ID != int64(i+1) {
			t.Fatal("unexpected id", slice.ID)
		} else if slice.ObjectIndex != int64(i+1) {
			t.Fatal("unexpected object index", slice.ObjectIndex)
		} else if slice.Offset != 0 || slice.Length != int64(minShards)*rhpv2.SectorSize {
			t.Fatal("invalid offset/length", slice.Offset, slice.Length)
		}

		// fetch the slab
		var slab slab
		err = fetchSlabStmt.QueryRow(context.Background(), slice.SlabID).
			Scan(&slab.ID, &slab.ContractSetID, &slab.Health, &slab.HealthValidUntil, &slab.MinShards, &slab.TotalShards, (*sql.EncryptionKey)(&slab.Key))
		if err != nil {
			t.Fatal(err)
		} else if slab.ID != int64(i+1) {
			t.Fatal("unexpected id", slab.ID)
		} else if slab.ContractSetID != 1 {
			t.Fatal("invalid contract set id", slab.ContractSetID)
		} else if slab.Health != 1 {
			t.Fatal("invalid health", slab.Health)
		} else if slab.HealthValidUntil != 0 {
			t.Fatal("invalid health validity", slab.HealthValidUntil)
		} else if slab.MinShards != uint8(minShards) {
			t.Fatal("invalid minShards", slab.MinShards)
		} else if slab.TotalShards != uint8(totalShards) {
			t.Fatal("invalid totalShards", slab.TotalShards)
		} else if slab.Key.String() != obj.Slabs[i].EncryptionKey.String() {
			t.Fatal("wrong key")
		}

		// fetch the sectors
		sectors := fetchSectorsBySlabID(int64(slab.ID))
		if len(sectors) != totalShards {
			t.Fatal("invalid number of sectors", len(sectors))
		}
		for j, sector := range sectors {
			if sector.ID != int64(i*totalShards+j+1) {
				t.Fatal("invalid id", sector.ID)
			} else if sector.SlabID != int64(slab.ID) {
				t.Fatal("invalid slab id", sector.SlabID)
			} else if sector.LatestHost != hks[i*totalShards+j] {
				t.Fatal("invalid host")
			} else if sector.Root != obj.Slabs[i].Shards[j].Root {
				t.Fatal("invalid root")
			}
		}
	}

	obj2 := object.Object{
		Key: object.GenerateEncryptionKey(),
	}
	// add 1 slab with 30 shards
	obj2.Slabs = append(obj2.Slabs, object.SlabSlice{
		Offset: 0,
		Length: uint32(minShards) * rhpv2.SectorSize,
		Slab: object.Slab{
			EncryptionKey: object.GenerateEncryptionKey(),
			MinShards:     uint8(minShards),
		},
	})
	// 30 shards each
	for i := 0; i < totalShards; i++ {
		obj2.Slabs[0].Shards = append(obj2.Slabs[0].Shards, object.Sector{
			Contracts: map[types.PublicKey][]types.FileContractID{
				hks[len(obj.Slabs)*totalShards+i]: {
					fcids[len(obj.Slabs)*totalShards+i],
				},
			},
			LatestHost: hks[len(obj.Slabs)*totalShards+i],
			Root:       frand.Entropy256(),
		})
	}
	// add the second slab of the first object too
	obj2.Slabs = append(obj2.Slabs, obj.Slabs[1])

	// add the object
	_, err = ss.addTestObject("2", obj2)
	if err != nil {
		t.Fatal(err)
	}

	// fetch the object
	id2, bid2, oid2, health2, size2 := fetchObj(ss.DefaultBucketID(), "2")
	if id2 != 2 {
		t.Fatal("unexpected id", id)
	} else if bid2 != ss.DefaultBucketID() {
		t.Fatal("bucket id mismatch", bid)
	} else if oid2 != "2" {
		t.Fatal("object id mismatch", oid)
	} else if health2 != 1 {
		t.Fatal("health mismatch", health)
	} else if size2 != obj.TotalSize() {
		t.Fatal("size mismatch", size)
	}

	// fetch its slices
	slices2 := fetchSlicesByObjectID(id2)
	if len(slices2) != 2 {
		t.Fatal("invalid number of slices", len(slices2))
	}

	// check the first one
	slice2 := slices2[0]
	if slice2.ID != int64(len(slices)+1) {
		t.Fatal("unexpected id", slice2.ID)
	} else if slice2.ObjectIndex != 1 {
		t.Fatal("unexpected object index", slice2.ObjectIndex)
	} else if slice2.Offset != 0 || slice2.Length != int64(minShards)*rhpv2.SectorSize {
		t.Fatal("invalid offset/length", slice2.Offset, slice2.Length)
	}

	// fetch the slab
	var slab2 slab
	err = fetchSlabStmt.QueryRow(context.Background(), slice2.SlabID).
		Scan(&slab2.ID, &slab2.ContractSetID, &slab2.Health, &slab2.HealthValidUntil, &slab2.MinShards, &slab2.TotalShards, (*sql.EncryptionKey)(&slab2.Key))
	if err != nil {
		t.Fatal(err)
	} else if slab2.ID != int64(len(slices)+1) {
		t.Fatal("unexpected id", slab2.ID)
	} else if slab2.ContractSetID != 1 {
		t.Fatal("invalid contract set id", slab2.ContractSetID)
	} else if slab2.Health != 1 {
		t.Fatal("invalid health", slab2.Health)
	} else if slab2.HealthValidUntil != 0 {
		t.Fatal("invalid health validity", slab2.HealthValidUntil)
	} else if slab2.MinShards != uint8(minShards) {
		t.Fatal("invalid minShards", slab2.MinShards)
	} else if slab2.TotalShards != uint8(totalShards) {
		t.Fatal("invalid totalShards", slab2.TotalShards)
	} else if slab2.Key.String() != obj2.Slabs[0].EncryptionKey.String() {
		t.Fatal("wrong key")
	}

	// fetch the sectors
	sectors2 := fetchSectorsBySlabID(int64(slab2.ID))
	if len(sectors2) != totalShards {
		t.Fatal("invalid number of sectors", len(sectors2))
	}
	for j, sector := range sectors2 {
		if sector.ID != int64((len(obj.Slabs))*totalShards+j+1) {
			t.Fatal("invalid id", sector.ID)
		} else if sector.SlabID != int64(slab2.ID) {
			t.Fatal("invalid slab id", sector.SlabID)
		} else if sector.LatestHost != hks[(len(obj.Slabs))*totalShards+j] {
			t.Fatal("invalid host")
		} else if sector.Root != obj2.Slabs[0].Shards[j].Root {
			t.Fatal("invalid root")
		}
	}

	// the second slab of obj2 should be the same as the first in obj
	if slices2[1].SlabID != 2 {
		t.Fatal("wrong slab")
	}

	type contractSector struct {
		ContractID int64
		SectorID   int64
	}
	var contractSectors []contractSector
	rows, err := ss.DB().Query(context.Background(), "SELECT db_contract_id, db_sector_id FROM contract_sectors")
	if err != nil {
		t.Fatal(err)
	}
	defer rows.Close()
	for rows.Next() {
		var cs contractSector
		if err := rows.Scan(&cs.ContractID, &cs.SectorID); err != nil {
			t.Fatal(err)
		}
		contractSectors = append(contractSectors, cs)
	}
	if len(contractSectors) != 3*totalShards {
		t.Fatal("invalid number of contract sectors", len(contractSectors))
	}
	for i, cs := range contractSectors {
		if cs.ContractID != int64(i+1) {
			t.Fatal("invalid contract id")
		} else if cs.SectorID != int64(i+1) {
			t.Fatal("invalid sector id")
		}
	}
}

// TestUpdateObjectParallel calls UpdateObject from multiple threads in parallel
// while retries are disabled to make sure calling the same method from multiple
// threads won't cause deadlocks.
//
// NOTE: This test only covers the optimistic case of inserting objects without
// overwriting them. As soon as combining deletions and insertions within the
// same transaction, deadlocks become more likely due to the gap locks MySQL
// uses.
func TestUpdateObjectParallel(t *testing.T) {
	if config.MySQLConfigFromEnv().URI == "" {
		// it's pretty much impossile to optimise for both sqlite and mysql at
		// the same time so we skip this test for SQLite for now
		// TODO: once we moved away from gorm and implement separate interfaces
		// for SQLite and MySQL, we have more control over the used queries and
		// can revisit this
		t.SkipNow()
	}
	ss := newTestSQLStore(t, defaultTestSQLStoreConfig)
	ss.retryTransactionIntervals = []time.Duration{0} // don't retry
	defer ss.Close()

	// create 2 hosts
	hks, err := ss.addTestHosts(2)
	if err != nil {
		t.Fatal(err)
	}
	hk1, hk2 := hks[0], hks[1]

	// create 2 contracts
	fcids, _, err := ss.addTestContracts(hks)
	if err != nil {
		t.Fatal(err)
	}
	fcid1, fcid2 := fcids[0], fcids[1]

	c := make(chan string)
	ctx, cancel := context.WithCancel(context.Background())
	work := func() {
		t.Helper()
		defer cancel()
		for name := range c {
			// create an object
			obj := object.Object{
				Key: object.GenerateEncryptionKey(),
				Slabs: []object.SlabSlice{
					{
						Slab: object.Slab{
							Health:        1.0,
							EncryptionKey: object.GenerateEncryptionKey(),
							MinShards:     1,
							Shards:        newTestShards(hk1, fcid1, frand.Entropy256()),
						},
						Offset: 10,
						Length: 100,
					},
					{
						Slab: object.Slab{
							Health:        1.0,
							EncryptionKey: object.GenerateEncryptionKey(),
							MinShards:     2,
							Shards:        newTestShards(hk2, fcid2, frand.Entropy256()),
						},
						Offset: 20,
						Length: 200,
					},
				},
			}

			// update the object
			if err := ss.UpdateObject(context.Background(), testBucket, name, testContractSet, testETag, testMimeType, testMetadata, obj); err != nil {
				t.Error(err)
				return
			}
		}
	}

	var wg sync.WaitGroup
	for i := 0; i < 4; i++ {
		wg.Add(1)
		go func() {
			work()
			wg.Done()
		}()
	}

	// create 1000 objects and then overwrite them
	for i := 0; i < 1000; i++ {
		select {
		case c <- fmt.Sprintf("object-%d", i):
		case <-ctx.Done():
			return
		}
	}

	close(c)
	wg.Wait()
}

func TestDirectories(t *testing.T) {
	ss := newTestSQLStore(t, defaultTestSQLStoreConfig)
	defer ss.Close()

	objects := []string{
		"/foo",
		"/bar/baz",
		"///somefile",
		"/dir/fakedir/",
		"/",
		"/bar/fileinsamedirasbefore",
	}

	for _, o := range objects {
		var dirID int64
		err := ss.db.Transaction(context.Background(), func(tx sql.DatabaseTx) error {
			var err error
			dirID, err = tx.MakeDirsForPath(context.Background(), o)
			return err
		})
		if err != nil {
			t.Fatal(err)
		} else if dirID == 0 {
			t.Fatalf("unexpected dir id %v", dirID)
		}
	}

	expectedDirs := []struct {
		name     string
		id       int64
		parentID int64
	}{
		{
			name:     "/",
			id:       1,
			parentID: 0,
		},
		{
			name:     "/bar/",
			id:       2,
			parentID: 1,
		},
		{
			name:     "//",
			id:       3,
			parentID: 1,
		},
		{
			name:     "///",
			id:       4,
			parentID: 3,
		},
		{
			name:     "/dir/",
			id:       5,
			parentID: 1,
		},
	}

	type row struct {
		ID       int64
		ParentID int64
		Name     string
	}
	rows, err := ss.DB().Query(context.Background(), "SELECT id, COALESCE(db_parent_id, 0), name FROM directories ORDER BY id ASC")
	if err != nil {
		t.Fatal(err)
	}
	defer rows.Close()
	var nDirs int
	for i := 0; rows.Next(); i++ {
		var dir row
		if err := rows.Scan(&dir.ID, &dir.ParentID, &dir.Name); err != nil {
			t.Fatal(err)
		} else if dir.ID != expectedDirs[i].id {
			t.Fatalf("unexpected id %v", dir.ID)
		} else if dir.ParentID != expectedDirs[i].parentID {
			t.Fatalf("unexpected parent id %v", dir.ParentID)
		} else if dir.Name != expectedDirs[i].name {
			t.Fatalf("unexpected name '%v' != '%v'", dir.Name, expectedDirs[i].name)
		}
		nDirs++
	}
	if len(expectedDirs) != nDirs {
		t.Fatalf("expected %v dirs, got %v", len(expectedDirs), nDirs)
	}

	now := time.Now()
	ss.Retry(100, 100*time.Millisecond, func() error {
		ss.triggerSlabPruning()
		return ss.waitForPruneLoop(now)
	})

	if n := ss.Count("directories"); n != 1 {
		t.Fatal("expected 1 dir, got", n)
	}
}

func TestPutContract(t *testing.T) {
	ss := newTestSQLStore(t, defaultTestSQLStoreConfig)
	defer ss.Close()

	hk := types.PublicKey{1}
	if err := ss.addTestHost(hk); err != nil {
		t.Fatal(err)
	}

	c := api.ContractMetadata{
		ID:      types.FileContractID{1},
		HostKey: hk,

		ProofHeight:    2,
		RenewedFrom:    types.FileContractID{3},
		RevisionHeight: 4,
		RevisionNumber: 5,
		Size:           6,
		StartHeight:    7,
		State:          api.ContractStateComplete,
		WindowStart:    8,
		WindowEnd:      9,

		ContractPrice:      types.NewCurrency64(10),
		InitialRenterFunds: types.NewCurrency64(11),
		Spending: api.ContractSpending{
			Deletions:   types.NewCurrency64(12),
			FundAccount: types.NewCurrency64(13),
			SectorRoots: types.NewCurrency64(14),
			Uploads:     types.NewCurrency64(15),
		},

		ArchivalReason: api.ContractArchivalReasonHostPruned,
		RenewedTo:      types.FileContractID{16},
	}
	if err := ss.PutContract(context.Background(), c); err != nil {
		t.Fatal(err)
	}

	// insert and assert the returned metadata is equal to the inserted metadata
	if contracts, err := ss.Contracts(context.Background(), api.ContractsOpts{FilterMode: api.ContractFilterModeAll}); err != nil {
		t.Fatal(err)
	} else if len(contracts) != 1 {
		t.Fatalf("expected 1 contract, instead got %d", len(contracts))
	} else if !reflect.DeepEqual(contracts[0], c) {
		t.Fatalf("contracts are not equal, diff: %s", cmp.Diff(contracts[0], c))
	}

	u := api.ContractMetadata{
		ID:      types.FileContractID{1},
		HostKey: hk,

		ProofHeight:    17,
		RenewedFrom:    types.FileContractID{18},
		RevisionHeight: 19,
		RevisionNumber: 20,
		Size:           21,
		StartHeight:    22,
		State:          api.ContractStateFailed,
		WindowStart:    23,
		WindowEnd:      24,

		ContractPrice:      types.NewCurrency64(25),
		InitialRenterFunds: types.NewCurrency64(26),
		Spending: api.ContractSpending{
			Deletions:   types.NewCurrency64(27),
			FundAccount: types.NewCurrency64(28),
			SectorRoots: types.NewCurrency64(29),
			Uploads:     types.NewCurrency64(30),
		},

		ArchivalReason: api.ContractArchivalReasonRemoved,
		RenewedTo:      types.FileContractID{31},
	}
	if err := ss.PutContract(context.Background(), u); err != nil {
		t.Fatal(err)
	}

	// update and assert the returned metadata is equal to the metadata
	if contracts, err := ss.Contracts(context.Background(), api.ContractsOpts{FilterMode: api.ContractFilterModeAll}); err != nil {
		t.Fatal(err)
	} else if len(contracts) != 1 {
		t.Fatalf("expected 1 contract, instead got %d", len(contracts))
	} else if !reflect.DeepEqual(contracts[0], u) {
		t.Fatalf("contracts are not equal, diff: %s", cmp.Diff(contracts[0], u))
	}
}<|MERGE_RESOLUTION|>--- conflicted
+++ resolved
@@ -1033,11 +1033,7 @@
 	}
 
 	// assert health is returned correctly by ObjectEntries
-<<<<<<< HEAD
-	resp, err := ss.Objects(context.Background(), api.DefaultBucketName, "/", "", "", "", "", "", -1)
-=======
-	resp, err := ss.ListObjects(context.Background(), testBucket, "/", "", "", "", "", "", -1, object.EncryptionKey{})
->>>>>>> d3277987
+	resp, err := ss.Objects(context.Background(), testBucket, "/", "", "", "", "", "", -1, object.EncryptionKey{})
 	entries := resp.Objects
 	if err != nil {
 		t.Fatal(err)
@@ -1048,11 +1044,7 @@
 	}
 
 	// assert health is returned correctly by SearchObject
-<<<<<<< HEAD
-	resp, err = ss.Objects(context.Background(), api.DefaultBucketName, "/", "foo", "", "", "", "", -1)
-=======
-	resp, err = ss.ListObjects(context.Background(), testBucket, "/", "foo", "", "", "", "", -1, object.EncryptionKey{})
->>>>>>> d3277987
+	resp, err = ss.Objects(context.Background(), testBucket, "/", "foo", "", "", "", "", -1, object.EncryptionKey{})
 	if err != nil {
 		t.Fatal(err)
 	} else if entries := resp.Objects; len(entries) != 1 {
@@ -1200,11 +1192,7 @@
 		}
 	}
 	for _, test := range tests {
-<<<<<<< HEAD
-		resp, err := ss.Objects(ctx, api.DefaultBucketName, test.path+test.prefix, "", "/", test.sortBy, test.sortDir, "", -1)
-=======
-		resp, err := ss.ListObjects(ctx, testBucket, test.path+test.prefix, "", "/", test.sortBy, test.sortDir, "", -1, object.EncryptionKey{})
->>>>>>> d3277987
+		resp, err := ss.Objects(ctx, testBucket, test.path+test.prefix, "", "/", test.sortBy, test.sortDir, "", -1, object.EncryptionKey{})
 		if err != nil {
 			t.Fatal(err)
 		}
@@ -1217,11 +1205,7 @@
 
 		var marker string
 		for offset := 0; offset < len(test.want); offset++ {
-<<<<<<< HEAD
-			resp, err := ss.Objects(ctx, api.DefaultBucketName, test.path+test.prefix, "", "/", test.sortBy, test.sortDir, marker, 1)
-=======
-			resp, err := ss.ListObjects(ctx, testBucket, test.path+test.prefix, "", "/", test.sortBy, test.sortDir, marker, 1, object.EncryptionKey{})
->>>>>>> d3277987
+			resp, err := ss.Objects(ctx, testBucket, test.path+test.prefix, "", "/", test.sortBy, test.sortDir, marker, 1, object.EncryptionKey{})
 			if err != nil {
 				t.Fatal(err)
 			}
@@ -1243,11 +1227,7 @@
 				continue
 			}
 
-<<<<<<< HEAD
-			resp, err = ss.Objects(ctx, api.DefaultBucketName, test.path+test.prefix, "", "/", test.sortBy, test.sortDir, test.want[offset].Key, 1)
-=======
-			resp, err = ss.ListObjects(ctx, testBucket, test.path+test.prefix, "", "/", test.sortBy, test.sortDir, test.want[offset].Key, 1, object.EncryptionKey{})
->>>>>>> d3277987
+			resp, err = ss.Objects(ctx, testBucket, test.path+test.prefix, "", "/", test.sortBy, test.sortDir, test.want[offset].Key, 1, object.EncryptionKey{})
 			if err != nil {
 				t.Fatal(err)
 			}
@@ -1320,11 +1300,7 @@
 		}
 	}
 	for _, test := range tests {
-<<<<<<< HEAD
-		got, err := ss.Objects(ctx, api.DefaultBucketName, test.path+test.prefix, "", "/", test.sortBy, test.sortDir, "", -1)
-=======
-		got, err := ss.ListObjects(ctx, testBucket, test.path+test.prefix, "", "/", test.sortBy, test.sortDir, "", -1, object.EncryptionKey{})
->>>>>>> d3277987
+		got, err := ss.Objects(ctx, testBucket, test.path+test.prefix, "", "/", test.sortBy, test.sortDir, "", -1, object.EncryptionKey{})
 		if err != nil {
 			t.Fatal(err)
 		}
@@ -1337,9 +1313,6 @@
 	}
 }
 
-<<<<<<< HEAD
-// TestObjectsSubstring is a test for the ListObjects fuzzy
-=======
 func TestListObjectsSlabEncryptionKey(t *testing.T) {
 	ss := newTestSQLStore(t, defaultTestSQLStoreConfig)
 	defer ss.Close()
@@ -1385,7 +1358,7 @@
 	}
 
 	// Fetch the objects by slab.
-	res, err := ss.ListObjects(context.Background(), "", "", "", "", "", "", "", -1, slab.EncryptionKey)
+	res, err := ss.Objects(context.Background(), "", "", "", "", "", "", "", -1, slab.EncryptionKey)
 	if err != nil {
 		t.Fatal(err)
 	}
@@ -1402,8 +1375,7 @@
 	}
 }
 
-// TestListObjectsSubstring is a test for the ListObjects fuzzy
->>>>>>> d3277987
+// TestObjectsSubstring is a test for the ListObjects fuzzy
 // search via the "substring" argument.
 func TestObjectsSubstring(t *testing.T) {
 	ss := newTestSQLStore(t, defaultTestSQLStoreConfig)
@@ -1458,11 +1430,7 @@
 		{"uu", []api.ObjectMetadata{{Key: "/foo/baz/quux", Size: 3, Health: 1}, {Key: "/foo/baz/quuz", Size: 4, Health: 1}, {Key: "/gab/guub", Size: 5, Health: 1}}},
 	}
 	for _, test := range tests {
-<<<<<<< HEAD
-		resp, err := ss.Objects(ctx, api.DefaultBucketName, "", test.key, "", "", "", "", -1)
-=======
-		resp, err := ss.ListObjects(ctx, testBucket, "", test.key, "", "", "", "", -1, object.EncryptionKey{})
->>>>>>> d3277987
+		resp, err := ss.Objects(ctx, testBucket, "", test.key, "", "", "", "", -1, object.EncryptionKey{})
 		if err != nil {
 			t.Fatal(err)
 		}
@@ -1470,11 +1438,7 @@
 		assertEqual(got, test.want)
 		var marker string
 		for offset := 0; offset < len(test.want); offset++ {
-<<<<<<< HEAD
-			if resp, err := ss.Objects(ctx, api.DefaultBucketName, "", test.key, "", "", "", marker, 1); err != nil {
-=======
-			if resp, err := ss.ListObjects(ctx, testBucket, "", test.key, "", "", "", marker, 1, object.EncryptionKey{}); err != nil {
->>>>>>> d3277987
+			if resp, err := ss.Objects(ctx, testBucket, "", test.key, "", "", "", marker, 1, object.EncryptionKey{}); err != nil {
 				t.Fatal(err)
 			} else if got := resp.Objects; len(got) != 1 {
 				t.Errorf("\nkey: %v unexpected number of objects, %d != 1", test.key, len(got))
@@ -2304,11 +2268,7 @@
 	}
 
 	// Assert that number of objects matches.
-<<<<<<< HEAD
-	resp, err := ss.Objects(ctx, api.DefaultBucketName, "", "/", "", "", "", "", 100)
-=======
-	resp, err := ss.ListObjects(ctx, testBucket, "", "/", "", "", "", "", 100, object.EncryptionKey{})
->>>>>>> d3277987
+	resp, err := ss.Objects(ctx, testBucket, "", "/", "", "", "", "", 100, object.EncryptionKey{})
 	if err != nil {
 		t.Fatal(err)
 	}
@@ -3023,54 +2983,38 @@
 	}
 
 	// List the objects in the buckets.
-<<<<<<< HEAD
-	if resp, err := ss.Objects(context.Background(), b1, "/foo/", "", "", "", "", "", -1); err != nil {
-=======
-	if resp, err := ss.ListObjects(context.Background(), b1, "/foo/", "", "", "", "", "", -1, object.EncryptionKey{}); err != nil {
->>>>>>> d3277987
+	if resp, err := ss.Objects(context.Background(), b1, "/foo/", "", "", "", "", "", -1, object.EncryptionKey{}); err != nil {
 		t.Fatal(err)
 	} else if entries := resp.Objects; len(entries) != 1 {
 		t.Fatal("expected 1 entry", len(entries))
 	} else if entries[0].Size != 1 {
 		t.Fatal("unexpected size", entries[0].Size)
-<<<<<<< HEAD
-	} else if resp, err := ss.Objects(context.Background(), b2, "/foo/", "", "", "", "", "", -1); err != nil {
-=======
-	} else if resp, err := ss.ListObjects(context.Background(), b2, "/foo/", "", "", "", "", "", -1, object.EncryptionKey{}); err != nil {
->>>>>>> d3277987
+	} else if resp, err := ss.Objects(context.Background(), b2, "/foo/", "", "", "", "", "", -1, object.EncryptionKey{}); err != nil {
 		t.Fatal(err)
 	} else if entries := resp.Objects; len(entries) != 1 {
 		t.Fatal("expected 1 entry", len(entries))
 	} else if entries[0].Size != 2 {
 		t.Fatal("unexpected size", entries[0].Size)
-	} else if resp, err := ss.ListObjects(context.Background(), "", "/foo/", "", "", "", "", "", -1, object.EncryptionKey{}); err != nil {
+	} else if resp, err := ss.Objects(context.Background(), "", "/foo/", "", "", "", "", "", -1, object.EncryptionKey{}); err != nil {
 		t.Fatal(err)
 	} else if entries := resp.Objects; len(entries) != 2 {
 		t.Fatal("expected 2 entries", len(entries))
 	}
 
 	// Search the objects in the buckets.
-<<<<<<< HEAD
-	if resp, err := ss.Objects(context.Background(), b1, "", "", "", "", "", "", -1); err != nil {
-=======
-	if resp, err := ss.ListObjects(context.Background(), b1, "", "", "", "", "", "", -1, object.EncryptionKey{}); err != nil {
->>>>>>> d3277987
+	if resp, err := ss.Objects(context.Background(), b1, "", "", "", "", "", "", -1, object.EncryptionKey{}); err != nil {
 		t.Fatal(err)
 	} else if objects := resp.Objects; len(objects) != 2 {
 		t.Fatal("expected 2 objects", len(objects))
 	} else if objects[0].Size != 3 || objects[1].Size != 1 {
 		t.Fatal("unexpected size", objects[0].Size, objects[1].Size)
-<<<<<<< HEAD
-	} else if resp, err := ss.Objects(context.Background(), b2, "", "", "", "", "", "", -1); err != nil {
-=======
-	} else if resp, err := ss.ListObjects(context.Background(), b2, "", "", "", "", "", "", -1, object.EncryptionKey{}); err != nil {
->>>>>>> d3277987
+	} else if resp, err := ss.Objects(context.Background(), b2, "", "", "", "", "", "", -1, object.EncryptionKey{}); err != nil {
 		t.Fatal(err)
 	} else if objects := resp.Objects; len(objects) != 2 {
 		t.Fatal("expected 2 objects", len(objects))
 	} else if objects[0].Size != 4 || objects[1].Size != 2 {
 		t.Fatal("unexpected size", objects[0].Size, objects[1].Size)
-	} else if resp, err := ss.ListObjects(context.Background(), "", "", "", "", "", "", "", -1, object.EncryptionKey{}); err != nil {
+	} else if resp, err := ss.Objects(context.Background(), "", "", "", "", "", "", "", -1, object.EncryptionKey{}); err != nil {
 		t.Fatal(err)
 	} else if objects := resp.Objects; len(objects) != 4 {
 		t.Fatal("expected 4 objects", len(objects))
@@ -3079,21 +3023,13 @@
 	// Rename object foo/bar in bucket 1 to foo/baz but not in bucket 2.
 	if err := ss.RenameObjectBlocking(context.Background(), b1, "/foo/bar", "/foo/baz", false); err != nil {
 		t.Fatal(err)
-<<<<<<< HEAD
-	} else if resp, err := ss.Objects(context.Background(), b1, "/foo/", "", "", "", "", "", -1); err != nil {
-=======
-	} else if resp, err := ss.ListObjects(context.Background(), b1, "/foo/", "", "", "", "", "", -1, object.EncryptionKey{}); err != nil {
->>>>>>> d3277987
+	} else if resp, err := ss.Objects(context.Background(), b1, "/foo/", "", "", "", "", "", -1, object.EncryptionKey{}); err != nil {
 		t.Fatal(err)
 	} else if entries := resp.Objects; len(entries) != 1 {
 		t.Fatal("expected 2 entries", len(entries))
 	} else if entries[0].Key != "/foo/baz" {
 		t.Fatal("unexpected name", entries[0].Key)
-<<<<<<< HEAD
-	} else if resp, err := ss.Objects(context.Background(), b2, "/foo/", "", "", "", "", "", -1); err != nil {
-=======
-	} else if resp, err := ss.ListObjects(context.Background(), b2, "/foo/", "", "", "", "", "", -1, object.EncryptionKey{}); err != nil {
->>>>>>> d3277987
+	} else if resp, err := ss.Objects(context.Background(), b2, "/foo/", "", "", "", "", "", -1, object.EncryptionKey{}); err != nil {
 		t.Fatal(err)
 	} else if entries := resp.Objects; len(entries) != 1 {
 		t.Fatal("expected 2 entries", len(entries))
@@ -3104,21 +3040,13 @@
 	// Rename foo/bar in bucket 2 using the batch rename.
 	if err := ss.RenameObjectsBlocking(context.Background(), b2, "/foo/bar", "/foo/bam", false); err != nil {
 		t.Fatal(err)
-<<<<<<< HEAD
-	} else if resp, err := ss.Objects(context.Background(), b1, "/foo/", "", "", "", "", "", -1); err != nil {
-=======
-	} else if resp, err := ss.ListObjects(context.Background(), b1, "/foo/", "", "", "", "", "", -1, object.EncryptionKey{}); err != nil {
->>>>>>> d3277987
+	} else if resp, err := ss.Objects(context.Background(), b1, "/foo/", "", "", "", "", "", -1, object.EncryptionKey{}); err != nil {
 		t.Fatal(err)
 	} else if entries := resp.Objects; len(entries) != 1 {
 		t.Fatal("expected 2 entries", len(entries))
 	} else if entries[0].Key != "/foo/baz" {
 		t.Fatal("unexpected name", entries[0].Key)
-<<<<<<< HEAD
-	} else if resp, err := ss.Objects(context.Background(), b2, "/foo/", "", "", "", "", "", -1); err != nil {
-=======
-	} else if resp, err := ss.ListObjects(context.Background(), b2, "/foo/", "", "", "", "", "", -1, object.EncryptionKey{}); err != nil {
->>>>>>> d3277987
+	} else if resp, err := ss.Objects(context.Background(), b2, "/foo/", "", "", "", "", "", -1, object.EncryptionKey{}); err != nil {
 		t.Fatal(err)
 	} else if entries := resp.Objects; len(entries) != 1 {
 		t.Fatal("expected 2 entries", len(entries))
@@ -3131,48 +3059,28 @@
 		t.Fatal(err)
 	} else if err := ss.RemoveObjectBlocking(context.Background(), b1, "/foo/baz"); err != nil {
 		t.Fatal(err)
-<<<<<<< HEAD
-	} else if resp, err := ss.Objects(context.Background(), b1, "/foo/", "", "", "", "", "", -1); err != nil {
+	} else if resp, err := ss.Objects(context.Background(), b1, "/foo/", "", "", "", "", "", -1, object.EncryptionKey{}); err != nil {
 		t.Fatal(err)
 	} else if entries := resp.Objects; len(entries) > 0 {
 		t.Fatal("expected 0 entries", len(entries))
-	} else if resp, err := ss.Objects(context.Background(), b2, "/foo/", "", "", "", "", "", -1); err != nil {
-=======
-	} else if resp, err := ss.ListObjects(context.Background(), b1, "/foo/", "", "", "", "", "", -1, object.EncryptionKey{}); err != nil {
-		t.Fatal(err)
-	} else if entries := resp.Objects; len(entries) > 0 {
-		t.Fatal("expected 0 entries", len(entries))
-	} else if resp, err := ss.ListObjects(context.Background(), b2, "/foo/", "", "", "", "", "", -1, object.EncryptionKey{}); err != nil {
->>>>>>> d3277987
+	} else if resp, err := ss.Objects(context.Background(), b2, "/foo/", "", "", "", "", "", -1, object.EncryptionKey{}); err != nil {
 		t.Fatal(err)
 	} else if entries := resp.Objects; len(entries) != 1 {
 		t.Fatal("expected 1 entry", len(entries))
 	}
 
 	// Delete all files in bucket 2.
-<<<<<<< HEAD
-	if resp, err := ss.Objects(context.Background(), b2, "/", "", "", "", "", "", -1); err != nil {
-=======
-	if resp, err := ss.ListObjects(context.Background(), b2, "/", "", "", "", "", "", -1, object.EncryptionKey{}); err != nil {
->>>>>>> d3277987
+	if resp, err := ss.Objects(context.Background(), b2, "/", "", "", "", "", "", -1, object.EncryptionKey{}); err != nil {
 		t.Fatal(err)
 	} else if entries := resp.Objects; len(entries) != 2 {
 		t.Fatal("expected 2 entries", len(entries))
 	} else if err := ss.RemoveObjectsBlocking(context.Background(), b2, "/"); err != nil {
 		t.Fatal(err)
-<<<<<<< HEAD
-	} else if resp, err := ss.Objects(context.Background(), b2, "/", "", "", "", "", "", -1); err != nil {
+	} else if resp, err := ss.Objects(context.Background(), b2, "/", "", "", "", "", "", -1, object.EncryptionKey{}); err != nil {
 		t.Fatal(err)
 	} else if entries := resp.Objects; len(entries) != 0 {
 		t.Fatal("expected 0 entries", len(entries))
-	} else if resp, err := ss.Objects(context.Background(), b1, "/", "", "", "", "", "", -1); err != nil {
-=======
-	} else if resp, err := ss.ListObjects(context.Background(), b2, "/", "", "", "", "", "", -1, object.EncryptionKey{}); err != nil {
-		t.Fatal(err)
-	} else if entries := resp.Objects; len(entries) != 0 {
-		t.Fatal("expected 0 entries", len(entries))
-	} else if resp, err := ss.ListObjects(context.Background(), b1, "/", "", "", "", "", "", -1, object.EncryptionKey{}); err != nil {
->>>>>>> d3277987
+	} else if resp, err := ss.Objects(context.Background(), b1, "/", "", "", "", "", "", -1, object.EncryptionKey{}); err != nil {
 		t.Fatal(err)
 	} else if entries := resp.Objects; len(entries) != 1 {
 		t.Fatal("expected 1 entry", len(entries))
@@ -3190,11 +3098,11 @@
 	// See if we can fetch the object by slab.
 	if obj, err := ss.Object(context.Background(), b1, "/bar"); err != nil {
 		t.Fatal(err)
-	} else if res, err := ss.ListObjects(context.Background(), b1, "", "", "", "", "", "", -1, obj.Slabs[0].EncryptionKey); err != nil {
+	} else if res, err := ss.Objects(context.Background(), b1, "", "", "", "", "", "", -1, obj.Slabs[0].EncryptionKey); err != nil {
 		t.Fatal(err)
 	} else if len(res.Objects) != 1 {
 		t.Fatal("expected 1 object", len(objects))
-	} else if res, err := ss.ListObjects(context.Background(), b2, "", "", "", "", "", "", -1, obj.Slabs[0].EncryptionKey); err != nil {
+	} else if res, err := ss.Objects(context.Background(), b2, "", "", "", "", "", "", -1, obj.Slabs[0].EncryptionKey); err != nil {
 		t.Fatal(err)
 	} else if len(res.Objects) != 0 {
 		t.Fatal("expected 0 objects", len(objects))
@@ -3223,11 +3131,7 @@
 	// Copy it within the same bucket.
 	if om, err := ss.CopyObject(ctx, "src", "src", "/foo", "/bar", "", nil); err != nil {
 		t.Fatal(err)
-<<<<<<< HEAD
-	} else if resp, err := ss.Objects(ctx, "src", "/", "", "", "", "", "", -1); err != nil {
-=======
-	} else if resp, err := ss.ListObjects(ctx, "src", "/", "", "", "", "", "", -1, object.EncryptionKey{}); err != nil {
->>>>>>> d3277987
+	} else if resp, err := ss.Objects(ctx, "src", "/", "", "", "", "", "", -1, object.EncryptionKey{}); err != nil {
 		t.Fatal(err)
 	} else if entries := resp.Objects; len(entries) != 2 {
 		t.Fatal("expected 2 entries", len(entries))
@@ -3240,11 +3144,7 @@
 	// Copy it cross buckets.
 	if om, err := ss.CopyObject(ctx, "src", "dst", "/foo", "/bar", "", nil); err != nil {
 		t.Fatal(err)
-<<<<<<< HEAD
-	} else if resp, err := ss.Objects(ctx, "dst", "/", "", "", "", "", "", -1); err != nil {
-=======
-	} else if resp, err := ss.ListObjects(ctx, "dst", "/", "", "", "", "", "", -1, object.EncryptionKey{}); err != nil {
->>>>>>> d3277987
+	} else if resp, err := ss.Objects(ctx, "dst", "/", "", "", "", "", "", -1, object.EncryptionKey{}); err != nil {
 		t.Fatal(err)
 	} else if entries := resp.Objects; len(entries) != 1 {
 		t.Fatal("expected 1 entry", len(entries))
@@ -3394,11 +3294,7 @@
 		}
 	}
 	for _, test := range tests {
-<<<<<<< HEAD
-		res, err := ss.Objects(ctx, api.DefaultBucketName, test.prefix, "", "", test.sortBy, test.sortDir, "", -1)
-=======
-		res, err := ss.ListObjects(ctx, testBucket, test.prefix, "", "", test.sortBy, test.sortDir, "", -1, object.EncryptionKey{})
->>>>>>> d3277987
+		res, err := ss.Objects(ctx, testBucket, test.prefix, "", "", test.sortBy, test.sortDir, "", -1, object.EncryptionKey{})
 		if err != nil {
 			t.Fatal(err)
 		}
@@ -3413,11 +3309,7 @@
 		if len(res.Objects) > 0 {
 			marker := ""
 			for offset := 0; offset < len(test.want); offset++ {
-<<<<<<< HEAD
-				res, err := ss.Objects(ctx, api.DefaultBucketName, test.prefix, "", "", test.sortBy, test.sortDir, marker, 1)
-=======
-				res, err := ss.ListObjects(ctx, testBucket, test.prefix, "", "", test.sortBy, test.sortDir, marker, 1, object.EncryptionKey{})
->>>>>>> d3277987
+				res, err := ss.Objects(ctx, testBucket, test.prefix, "", "", test.sortBy, test.sortDir, marker, 1, object.EncryptionKey{})
 				if err != nil {
 					t.Fatal(err)
 				}
