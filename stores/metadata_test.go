--- conflicted
+++ resolved
@@ -38,11 +38,7 @@
 			},
 		},
 	}
-<<<<<<< HEAD
-	err := s.UpdateObject(context.Background(), api.DefaultBucketName, "/"+hex.EncodeToString(frand.Bytes(16)), testContractSet, "", "", api.ObjectUserMetadata{}, obj)
-=======
 	err := s.UpdateObject(context.Background(), testBucket, "/"+hex.EncodeToString(frand.Bytes(16)), testContractSet, "", "", api.ObjectUserMetadata{}, obj)
->>>>>>> ce6eb6b1
 	if err != nil {
 		s.t.Fatal(err)
 	}
@@ -138,11 +134,7 @@
 	// add 4 objects
 	for i := 1; i <= 4; i++ {
 		if _, err := ss.addTestObject(fmt.Sprintf("/%s_%d", t.Name(), i), object.Object{
-<<<<<<< HEAD
-			Key: object.GenerateEncryptionKey(),
-=======
 			Key: object.GenerateEncryptionKey(object.EncryptionKeyTypeSalted),
->>>>>>> ce6eb6b1
 			Slabs: []object.SlabSlice{
 				{
 					Slab: object.Slab{
@@ -174,17 +166,10 @@
 	}
 
 	// delete every other object
-<<<<<<< HEAD
-	if err := ss.RemoveObjectBlocking(context.Background(), api.DefaultBucketName, fmt.Sprintf("/%s_1", t.Name())); err != nil {
-		t.Fatal(err)
-	}
-	if err := ss.RemoveObjectBlocking(context.Background(), api.DefaultBucketName, fmt.Sprintf("/%s_3", t.Name())); err != nil {
-=======
 	if err := ss.RemoveObjectBlocking(context.Background(), testBucket, fmt.Sprintf("/%s_1", t.Name())); err != nil {
 		t.Fatal(err)
 	}
 	if err := ss.RemoveObjectBlocking(context.Background(), testBucket, fmt.Sprintf("/%s_3", t.Name())); err != nil {
->>>>>>> ce6eb6b1
 		t.Fatal(err)
 	}
 
@@ -270,11 +255,7 @@
 	}
 
 	// fetch the object again and assert we receive an indication it was corrupted
-<<<<<<< HEAD
-	_, err = ss.Object(context.Background(), api.DefaultBucketName, "/"+t.Name())
-=======
 	_, err = ss.Object(context.Background(), testBucket, "/"+t.Name())
->>>>>>> ce6eb6b1
 	if !errors.Is(err, api.ErrObjectCorrupted) {
 		t.Fatal("unexpected err", err)
 	}
@@ -363,11 +344,7 @@
 	}
 
 	// remove the object
-<<<<<<< HEAD
-	if err := ss.RemoveObjectBlocking(context.Background(), api.DefaultBucketName, "/"+t.Name()); err != nil {
-=======
 	if err := ss.RemoveObjectBlocking(context.Background(), testBucket, "/"+t.Name()); err != nil {
->>>>>>> ce6eb6b1
 		t.Fatal(err)
 	}
 
@@ -552,281 +529,6 @@
 	}
 }
 
-<<<<<<< HEAD
-// TestRenewContract is a test for AddRenewedContract.
-func TestRenewedContract(t *testing.T) {
-	ss := newTestSQLStore(t, defaultTestSQLStoreConfig)
-	defer ss.Close()
-
-	// Create a host for the contract and another one for redundancy.
-	hks, err := ss.addTestHosts(2)
-	if err != nil {
-		t.Fatal(err)
-	}
-	hk, hk2 := hks[0], hks[1]
-
-	// Add announcements.
-	if err := ss.announceHost(hk, "address"); err != nil {
-		t.Fatal(err)
-	}
-	if err := ss.announceHost(hk2, "address2"); err != nil {
-		t.Fatal(err)
-	}
-
-	// Create random unlock conditions for the hosts.
-	uc := randomMultisigUC()
-	uc.PublicKeys[1].Key = hk[:]
-	uc.Timelock = 192837
-
-	uc2 := randomMultisigUC()
-	uc2.PublicKeys[1].Key = hk2[:]
-	uc2.Timelock = 192837
-
-	// Insert the contracts.
-	fcid1 := types.FileContractID{1, 1, 1, 1, 1}
-	c := rhpv2.ContractRevision{
-		Revision: types.FileContractRevision{
-			ParentID:         fcid1,
-			UnlockConditions: uc,
-			FileContract: types.FileContract{
-				Filesize:       1,
-				WindowStart:    2,
-				WindowEnd:      3,
-				RevisionNumber: 4,
-			},
-		},
-	}
-	oldContractPrice := types.NewCurrency64(1)
-	oldContractTotal := types.NewCurrency64(111)
-	oldContractStartHeight := uint64(100)
-	ctx := context.Background()
-	added, err := ss.AddContract(ctx, c, oldContractPrice, oldContractTotal, oldContractStartHeight, api.ContractStatePending)
-	if err != nil {
-		t.Fatal(err)
-	}
-
-	// Assert the contract is returned.
-	if added.RenewedFrom != (types.FileContractID{}) {
-		t.Fatal("unexpected")
-	}
-
-	fcid2 := types.FileContractID{9, 9, 9, 9, 9}
-	c2 := c
-	c2.Revision.ParentID = fcid2
-	c2.Revision.UnlockConditions = uc2
-	_, err = ss.AddContract(ctx, c2, oldContractPrice, oldContractTotal, oldContractStartHeight, api.ContractStatePending)
-	if err != nil {
-		t.Fatal(err)
-	}
-
-	// add an object for that contract.
-	obj := object.Object{
-		Key: object.GenerateEncryptionKey(),
-		Slabs: []object.SlabSlice{
-			// good slab
-			{
-				Slab: object.Slab{
-					Key:       object.GenerateEncryptionKey(),
-					MinShards: 1,
-					Shards:    append(newTestShards(hk, fcid1, types.Hash256{1}), newTestShards(hk2, fcid2, types.Hash256{2})...),
-				},
-			},
-		},
-	}
-
-	// create a contract set with both contracts.
-	if err := ss.UpdateContractSet(context.Background(), "test", []types.FileContractID{fcid1, fcid2}, nil); err != nil {
-		t.Fatal(err)
-	}
-
-	// add the object.
-	if _, err := ss.addTestObject("/"+t.Name(), obj); err != nil {
-		t.Fatal(err)
-	}
-
-	// mock recording of spending records to ensure the cached fields get updated
-	spending := api.ContractSpending{
-		Uploads:     types.Siacoins(1),
-		Downloads:   types.Siacoins(2),
-		FundAccount: types.Siacoins(3),
-		Deletions:   types.Siacoins(4),
-		SectorRoots: types.Siacoins(5),
-	}
-	if err := ss.RecordContractSpending(context.Background(), []api.ContractSpendingRecord{
-		{ContractID: fcid1, RevisionNumber: 1, Size: rhpv2.SectorSize, ContractSpending: spending},
-		{ContractID: fcid2, RevisionNumber: 1, Size: rhpv2.SectorSize, ContractSpending: spending},
-	}); err != nil {
-		t.Fatal(err)
-	}
-
-	// no slabs should be unhealthy.
-	if err := ss.RefreshHealth(context.Background()); err != nil {
-		t.Fatal(err)
-	}
-	slabs, err := ss.UnhealthySlabs(context.Background(), 0.99, "test", 10)
-	if err != nil {
-		t.Fatal(err)
-	}
-	if len(slabs) > 0 {
-		t.Fatal("shouldn't return any slabs", len(slabs))
-	}
-
-	// Assert we can't fetch the renewed contract.
-	_, err = ss.RenewedContract(context.Background(), fcid1)
-	if !errors.Is(err, api.ErrContractNotFound) {
-		t.Fatal("unexpected", err)
-	}
-
-	// Renew it.
-	fcid1Renewed := types.FileContractID{2, 2, 2, 2, 2}
-	rev := rhpv2.ContractRevision{
-		Revision: types.FileContractRevision{
-			ParentID:         fcid1Renewed,
-			UnlockConditions: uc,
-			FileContract: types.FileContract{
-				Filesize:           2 * rhpv2.SectorSize,
-				MissedProofOutputs: []types.SiacoinOutput{},
-				ValidProofOutputs:  []types.SiacoinOutput{},
-			},
-		},
-	}
-	newContractPrice := types.NewCurrency64(2)
-	newContractTotal := types.NewCurrency64(222)
-	newContractStartHeight := uint64(200)
-	if _, err := ss.AddRenewedContract(ctx, rev, newContractPrice, newContractTotal, newContractStartHeight, fcid1, api.ContractStatePending); err != nil {
-		t.Fatal(err)
-	}
-
-	// Assert we can fetch the renewed contract.
-	renewed, err := ss.RenewedContract(context.Background(), fcid1)
-	if err != nil {
-		t.Fatal("unexpected", err)
-	}
-	if renewed.ID != fcid1Renewed {
-		t.Fatal("unexpected")
-	}
-
-	// make sure the contract set was updated.
-	setContracts, err := ss.Contracts(ctx, api.ContractsOpts{ContractSet: "test"})
-	if err != nil {
-		t.Fatal(err)
-	}
-	if len(setContracts) != 2 || (setContracts[0].ID != fcid1Renewed && setContracts[1].ID != fcid1Renewed) {
-		t.Fatal("contract set wasn't updated", setContracts)
-	}
-
-	// slab should still be in good shape.
-	if err := ss.RefreshHealth(context.Background()); err != nil {
-		t.Fatal(err)
-	}
-	slabs, err = ss.UnhealthySlabs(context.Background(), 0.99, "test", 10)
-	if err != nil {
-		t.Fatal(err)
-	}
-	if len(slabs) > 0 {
-		t.Fatal("shouldn't return any slabs", len(slabs))
-	}
-
-	// Contract should be gone from active contracts.
-	_, err = ss.Contract(ctx, fcid1)
-	if !errors.Is(err, api.ErrContractNotFound) {
-		t.Fatal(err)
-	}
-
-	// New contract should exist.
-	newContract, err := ss.Contract(ctx, fcid1Renewed)
-	if err != nil {
-		t.Fatal(err)
-	}
-	expected := api.ContractMetadata{
-		ID:          fcid1Renewed,
-		HostIP:      "address",
-		HostKey:     hk,
-		StartHeight: newContractStartHeight,
-		RenewedFrom: fcid1,
-		Size:        2 * rhpv2.SectorSize,
-		State:       api.ContractStatePending,
-		Spending: api.ContractSpending{
-			Uploads:     types.ZeroCurrency,
-			Downloads:   types.ZeroCurrency,
-			FundAccount: types.ZeroCurrency,
-		},
-		ContractPrice: types.NewCurrency64(2),
-		ContractSets:  []string{"test"},
-		TotalCost:     newContractTotal,
-	}
-	if !reflect.DeepEqual(newContract, expected) {
-		t.Fatal("mismatch")
-	}
-
-	// Archived contract should exist.
-	ancestors, err := ss.AncestorContracts(context.Background(), fcid1Renewed, 0)
-	if err != nil {
-		t.Fatal(err)
-	} else if len(ancestors) != 1 {
-		t.Fatalf("expected 1 ancestor but got %v", len(ancestors))
-	}
-	ac := ancestors[0]
-
-	expectedContract := api.ArchivedContract{
-		ID:        fcid1,
-		HostIP:    "address",
-		HostKey:   c.HostKey(),
-		RenewedTo: fcid1Renewed,
-		Spending: api.ContractSpending{
-			Uploads:     types.Siacoins(1),
-			Downloads:   types.Siacoins(2),
-			FundAccount: types.Siacoins(3),
-			Deletions:   types.Siacoins(4),
-			SectorRoots: types.ZeroCurrency, // currently not persisted
-		},
-
-		ArchivalReason: api.ContractArchivalReasonRenewed,
-		ContractPrice:  oldContractPrice,
-		ProofHeight:    0,
-		RenewedFrom:    types.FileContractID{},
-		RevisionHeight: 0,
-		RevisionNumber: 1,
-		Size:           rhpv2.SectorSize,
-		StartHeight:    100,
-		State:          api.ContractStatePending,
-		TotalCost:      oldContractTotal,
-		WindowStart:    2,
-		WindowEnd:      3,
-	}
-
-	if !reflect.DeepEqual(ac, expectedContract) {
-		t.Fatal("mismatch", cmp.Diff(ac, expectedContract))
-	}
-
-	// Renew it once more.
-	fcid3 := types.FileContractID{3, 3, 3, 3, 3}
-	rev = rhpv2.ContractRevision{
-		Revision: types.FileContractRevision{
-			ParentID:         fcid3,
-			UnlockConditions: uc,
-			FileContract: types.FileContract{
-				MissedProofOutputs: []types.SiacoinOutput{},
-				ValidProofOutputs:  []types.SiacoinOutput{},
-			},
-		},
-	}
-	newContractPrice = types.NewCurrency64(3)
-	newContractTotal = types.NewCurrency64(333)
-	newContractStartHeight = uint64(300)
-
-	// Assert the renewed contract is returned
-	renewedContract, err := ss.AddRenewedContract(ctx, rev, newContractPrice, newContractTotal, newContractStartHeight, fcid1Renewed, api.ContractStatePending)
-	if err != nil {
-		t.Fatal(err)
-	}
-	if renewedContract.RenewedFrom != fcid1Renewed {
-		t.Fatal("unexpected")
-	}
-}
-
-=======
->>>>>>> ce6eb6b1
 // TestAncestorsContracts verifies that AncestorContracts returns the right
 // ancestors in the correct order.
 func TestAncestorsContracts(t *testing.T) {
@@ -2144,29 +1846,10 @@
 		t.Fatal(err)
 	}
 
-<<<<<<< HEAD
-	// Create object.
-	obj := object.Object{
-		Key: object.GenerateEncryptionKey(),
-		Slabs: []object.SlabSlice{
-			{
-				Slab: object.Slab{
-					Key:       object.GenerateEncryptionKey(),
-					MinShards: 1,
-					Shards: []object.Sector{
-						sectorGood,
-					},
-				},
-			},
-		},
-	}
-	if _, err := ss.addTestObject("/"+t.Name(), obj); err != nil {
-=======
 	// create two objects
 	obj1 := newTestObject(1)
 	obj1.Slabs[0].Shards[0].Contracts = map[types.PublicKey][]types.FileContractID{hks[0]: {fcids[0]}}
 	if _, err := ss.addTestObject("/"+t.Name()+"_1", obj1); err != nil {
->>>>>>> ce6eb6b1
 		t.Fatal(err)
 	}
 
@@ -2187,15 +1870,6 @@
 		t.Fatal(err)
 	}
 
-<<<<<<< HEAD
-	// Add the object again.
-	if _, err := ss.addTestObject("/"+t.Name(), obj); err != nil {
-		t.Fatal(err)
-	}
-
-	// Delete the object.
-	if err := ss.RemoveObjectBlocking(context.Background(), api.DefaultBucketName, "/"+t.Name()); err != nil {
-=======
 	// assert there's one sector
 	if n := ss.Count("contract_sectors"); n != 1 {
 		t.Fatal("expected one sector", n)
@@ -2203,7 +1877,6 @@
 
 	// delete the object
 	if err := ss.RemoveObjectBlocking(context.Background(), testBucket, "/"+t.Name()+"_2"); err != nil {
->>>>>>> ce6eb6b1
 		t.Fatal(err)
 	}
 
@@ -2250,15 +1923,6 @@
 	}
 	ctx := context.Background()
 	if _, err := ss.addTestObject("/"+t.Name(), obj); err != nil {
-<<<<<<< HEAD
-		t.Fatal(err)
-	}
-
-	// extract the slab key
-	key, err := obj.Slabs[0].Key.MarshalBinary()
-	if err != nil {
-=======
->>>>>>> ce6eb6b1
 		t.Fatal(err)
 	}
 
@@ -2376,11 +2040,7 @@
 		t.Fatal("unexpected number of slabs to migrate", len(toMigrate))
 	}
 
-<<<<<<< HEAD
-	if obj, err := ss.Object(context.Background(), api.DefaultBucketName, "/"+t.Name()); err != nil {
-=======
 	if obj, err := ss.Object(context.Background(), testBucket, "/"+t.Name()); err != nil {
->>>>>>> ce6eb6b1
 		t.Fatal(err)
 	} else if len(obj.Slabs) != 1 {
 		t.Fatalf("unexpected number of slabs, %v != 1", len(obj.Slabs))
@@ -2538,14 +2198,7 @@
 	}
 
 	// Perform some renames.
-<<<<<<< HEAD
-	if err := ss.RenameObjectsBlocking(ctx, api.DefaultBucketName, "/folder/", "/fileś/", false); err != nil {
-		t.Fatal(err)
-	}
-	if err := ss.RenameObjectsBlocking(ctx, api.DefaultBucketName, "/fileś/dir/", "/fileś/", false); err != nil {
-=======
 	if err := ss.RenameObjectsBlocking(ctx, testBucket, "/folder/", "/fileś/", false); err != nil {
->>>>>>> ce6eb6b1
 		t.Fatal(err)
 	}
 	if err := ss.RenameObjectsBlocking(ctx, testBucket, "/fileś/dir/", "/fileś/", false); err != nil {
@@ -2688,30 +2341,11 @@
 		"/videos/horror/ep1",
 	}
 
-<<<<<<< HEAD
-	testBucket := api.DefaultBucketName
-
-=======
->>>>>>> ce6eb6b1
 	// define a helper to assert the number of objects with given prefix
 	ctx := context.Background()
 	assertNumObjects := func(path string, n int) {
 		t.Helper()
 
-<<<<<<< HEAD
-		var err error
-		var objects []api.ObjectMetadata
-		if strings.HasSuffix(path, "/") {
-			objects, _, err = ss.ObjectEntries(ctx, testBucket, path, "", "", "", "", 0, -1)
-		} else {
-			objects, err = ss.SearchObjects(ctx, testBucket, path, 0, -1)
-		}
-
-		if err != nil {
-			t.Fatal(err)
-		} else if len(objects) != n {
-			t.Fatalf("unexpected number of objects %d != %d, objects:\n%+v", len(objects), n, objects)
-=======
 		var delimiter string
 		if strings.HasSuffix(path, "/") {
 			delimiter = "/"
@@ -2722,7 +2356,6 @@
 			t.Fatal(err)
 		} else if len(res.Objects) != n {
 			t.Fatalf("unexpected number of objects %d != %d, objects:\n%+v", len(res.Objects), n, res.Objects)
->>>>>>> ce6eb6b1
 		}
 	}
 
@@ -2736,10 +2369,6 @@
 			t.Fatal(err)
 		}
 	}
-<<<<<<< HEAD
-
-=======
->>>>>>> ce6eb6b1
 	// assert the structure
 	assertNumObjects("/", 4)
 	assertNumObjects("/videos", 6)
@@ -3165,11 +2794,7 @@
 
 	// Associate them with an object.
 	if _, err := ss.addTestObject("/"+t.Name(), object.Object{
-<<<<<<< HEAD
-		Key:   object.GenerateEncryptionKey(),
-=======
 		Key:   object.GenerateEncryptionKey(object.EncryptionKeyTypeSalted),
->>>>>>> ce6eb6b1
 		Slabs: append(slices1, slices2...),
 	}); err != nil {
 		t.Fatal(err)
@@ -3250,11 +2875,7 @@
 	// add an object to both contracts
 	for i := 0; i < 2; i++ {
 		if _, err := ss.addTestObject(fmt.Sprintf("/obj_%d", i+1), object.Object{
-<<<<<<< HEAD
-			Key: object.GenerateEncryptionKey(),
-=======
 			Key: object.GenerateEncryptionKey(object.EncryptionKeyTypeSalted),
->>>>>>> ce6eb6b1
 			Slabs: []object.SlabSlice{
 				{
 					Slab: object.Slab{
@@ -3293,11 +2914,7 @@
 	}
 
 	// remove the first object
-<<<<<<< HEAD
-	if err := ss.RemoveObjectBlocking(context.Background(), api.DefaultBucketName, "/obj_1"); err != nil {
-=======
 	if err := ss.RemoveObjectBlocking(context.Background(), testBucket, "/obj_1"); err != nil {
->>>>>>> ce6eb6b1
 		t.Fatal(err)
 	}
 
@@ -3309,11 +2926,7 @@
 	}
 
 	// remove the second object
-<<<<<<< HEAD
-	if err := ss.RemoveObjectBlocking(context.Background(), api.DefaultBucketName, "/obj_2"); err != nil {
-=======
 	if err := ss.RemoveObjectBlocking(context.Background(), testBucket, "/obj_2"); err != nil {
->>>>>>> ce6eb6b1
 		t.Fatal(err)
 	}
 
@@ -3399,13 +3012,8 @@
 		t.Fatal(err)
 	}
 	for i, name := range []string{"/obj1", "/obj2", "/obj3"} {
-<<<<<<< HEAD
-		if objs[i].Name != name {
-			t.Fatal("unexpected object name", objs[i].Name, name)
-=======
 		if res.Objects[i].Key != name {
 			t.Fatal("unexpected object name", res.Objects[i].Key, name)
->>>>>>> ce6eb6b1
 		}
 		if res.Objects[i].Size != int64(i)+1 {
 			t.Fatal("unexpected object size", res.Objects[i].Size, i+1)
@@ -3706,11 +3314,7 @@
 
 	// add it to an object to prevent it from getting pruned.
 	_, err = ss.addTestObject("/"+t.Name(), object.Object{
-<<<<<<< HEAD
-		Key:   object.GenerateEncryptionKey(),
-=======
 		Key:   object.GenerateEncryptionKey(object.EncryptionKeyTypeSalted),
->>>>>>> ce6eb6b1
 		Slabs: slabs,
 	})
 	if err != nil {
@@ -4045,11 +3649,7 @@
 
 	// set slab.
 	_, err = ss.addTestObject("/"+t.Name(), object.Object{
-<<<<<<< HEAD
-		Key:   object.GenerateEncryptionKey(),
-=======
 		Key:   object.GenerateEncryptionKey(object.EncryptionKeyTypeSalted),
->>>>>>> ce6eb6b1
 		Slabs: []object.SlabSlice{{Slab: slab}},
 	})
 	if err != nil {
@@ -4118,15 +3718,9 @@
 	}
 
 	// prepare a slab with pieces on h1 and h2
-<<<<<<< HEAD
-	s1 := object.GenerateEncryptionKey()
-	_, err = ss.addTestObject("/o1", object.Object{
-		Key: object.GenerateEncryptionKey(),
-=======
 	s1 := object.GenerateEncryptionKey(object.EncryptionKeyTypeSalted)
 	_, err = ss.addTestObject("/o1", object.Object{
 		Key: object.GenerateEncryptionKey(object.EncryptionKeyTypeSalted),
->>>>>>> ce6eb6b1
 		Slabs: []object.SlabSlice{{Slab: object.Slab{
 			EncryptionKey: s1,
 			Shards: []object.Sector{
@@ -4140,15 +3734,9 @@
 	}
 
 	// prepare a slab with pieces on h3 and h4
-<<<<<<< HEAD
-	s2 := object.GenerateEncryptionKey()
-	err = ss.UpdateObject(context.Background(), api.DefaultBucketName, "/o2", testContractSet, testETag, testMimeType, testMetadata, object.Object{
-		Key: object.GenerateEncryptionKey(),
-=======
 	s2 := object.GenerateEncryptionKey(object.EncryptionKeyTypeSalted)
 	err = ss.UpdateObject(context.Background(), testBucket, "/o2", testContractSet, testETag, testMimeType, testMetadata, object.Object{
 		Key: object.GenerateEncryptionKey(object.EncryptionKeyTypeSalted),
->>>>>>> ce6eb6b1
 		Slabs: []object.SlabSlice{{Slab: object.Slab{
 			EncryptionKey: s2,
 			Shards: []object.Sector{
@@ -4548,11 +4136,7 @@
 	var dirID int64
 	err = ss.db.Transaction(context.Background(), func(tx sql.DatabaseTx) error {
 		var err error
-<<<<<<< HEAD
-		dirID, err = tx.InsertDirectories(context.Background(), api.DefaultBucketName, "/")
-=======
 		dirID, err = tx.InsertDirectories(context.Background(), testBucket, "/")
->>>>>>> ce6eb6b1
 		return err
 	})
 	if err != nil {
@@ -4571,20 +4155,12 @@
 	}
 
 	var obj1ID, obj2ID int64
-<<<<<<< HEAD
-	if res, err := insertObjStmt.Exec(context.Background(), dirID, "/1", ss.DefaultBucketID(), 1); err != nil {
-		t.Fatal(err)
-	} else if obj1ID, err = res.LastInsertId(); err != nil {
-		t.Fatal(err)
-	} else if res, err := insertObjStmt.Exec(context.Background(), dirID, "/2", ss.DefaultBucketID(), 1); err != nil {
-=======
 	obj1Key, obj2Key := randomKey(), randomKey()
 	if res, err := insertObjStmt.Exec(context.Background(), dirID, "/1", ss.DefaultBucketID(), 1, obj1Key); err != nil {
 		t.Fatal(err)
 	} else if obj1ID, err = res.LastInsertId(); err != nil {
 		t.Fatal(err)
 	} else if res, err := insertObjStmt.Exec(context.Background(), dirID, "/2", ss.DefaultBucketID(), 1, obj2Key); err != nil {
->>>>>>> ce6eb6b1
 		t.Fatal(err)
 	} else if obj2ID, err = res.LastInsertId(); err != nil {
 		t.Fatal(err)
@@ -4613,11 +4189,7 @@
 	}
 
 	// delete the object
-<<<<<<< HEAD
-	err = ss.RemoveObjectBlocking(context.Background(), api.DefaultBucketName, "/1")
-=======
 	err = ss.RemoveObjectBlocking(context.Background(), testBucket, "/1")
->>>>>>> ce6eb6b1
 	if err != nil {
 		t.Fatal(err)
 	}
@@ -4628,11 +4200,7 @@
 	}
 
 	// delete second object
-<<<<<<< HEAD
-	err = ss.RemoveObjectBlocking(context.Background(), api.DefaultBucketName, "/2")
-=======
 	err = ss.RemoveObjectBlocking(context.Background(), testBucket, "/2")
->>>>>>> ce6eb6b1
 	if err != nil {
 		t.Fatal(err)
 	} else if slabCntr := ss.Count("slabs"); slabCntr != 0 {
@@ -5114,11 +4682,7 @@
 		var dirID int64
 		err := ss.db.Transaction(context.Background(), func(tx sql.DatabaseTx) error {
 			var err error
-<<<<<<< HEAD
-			dirID, err = tx.InsertDirectories(context.Background(), api.DefaultBucketName, p)
-=======
 			dirID, err = tx.InsertDirectories(context.Background(), testBucket, p)
->>>>>>> ce6eb6b1
 			return err
 		})
 		if err != nil {
