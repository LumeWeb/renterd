--- conflicted
+++ resolved
@@ -219,16 +219,12 @@
 	}
 
 	// Add an announcement.
-<<<<<<< HEAD
 	err = ss.insertTestAnnouncement(announcement{
 		hk: hk,
 		HostAnnouncement: chain.HostAnnouncement{
 			NetAddress: "address",
 		},
 	})
-=======
-	err = ss.insertTestAnnouncement(hk, newTestHostDBAnnouncement("address"))
->>>>>>> fc72fa9d
 	if err != nil {
 		t.Fatal(err)
 	}
@@ -519,7 +515,6 @@
 	hk, hk2 := hks[0], hks[1]
 
 	// Add announcements.
-<<<<<<< HEAD
 	err = ss.insertTestAnnouncement(announcement{
 		hk: hk,
 		HostAnnouncement: chain.HostAnnouncement{
@@ -535,13 +530,6 @@
 			NetAddress: "address2",
 		},
 	})
-=======
-	err = ss.insertTestAnnouncement(hk, newTestHostDBAnnouncement("address"))
-	if err != nil {
-		t.Fatal(err)
-	}
-	err = ss.insertTestAnnouncement(hk2, newTestHostDBAnnouncement("address2"))
->>>>>>> fc72fa9d
 	if err != nil {
 		t.Fatal(err)
 	}
@@ -2291,16 +2279,12 @@
 	}
 
 	// Add an announcement.
-<<<<<<< HEAD
 	err = ss.insertTestAnnouncement(announcement{
 		hk: hk,
 		HostAnnouncement: chain.HostAnnouncement{
 			NetAddress: "address",
 		},
 	})
-=======
-	err = ss.insertTestAnnouncement(hk, newTestHostDBAnnouncement("address"))
->>>>>>> fc72fa9d
 	if err != nil {
 		t.Fatal(err)
 	}
