package stores

import (
	"context"
	"database/sql"
	"errors"
	"fmt"
	"net"
	"strings"
	"time"

	rhpv2 "go.sia.tech/core/rhp/v2"
	rhpv3 "go.sia.tech/core/rhp/v3"
	"go.sia.tech/core/types"
	"go.sia.tech/coreutils/chain"
	"go.sia.tech/renterd/api"
<<<<<<< HEAD
	"go.sia.tech/renterd/chain"
=======
>>>>>>> b553df94
	"gorm.io/gorm"
	"gorm.io/gorm/clause"
)

const (
	// consensusInfoID defines the primary key of the entry in the consensusInfo
	// table.
	consensusInfoID = 1

	// hostRetrievalBatchSize is the number of hosts we fetch from the
	// database per batch. Empirically tested to verify that this is a value
	// that performs reasonably well.
	hostRetrievalBatchSize = 10000
)

var (
	ErrNegativeOffset      = errors.New("offset can not be negative")
	ErrNegativeMaxDowntime = errors.New("max downtime can not be negative")
)

type (
	// dbHost defines a api.Interaction as persisted in the DB. Deleting a
	// host from the db will cascade the deletion and also delete the
	// corresponding announcements and interactions with that host.
	//
	// NOTE: updating the host entity requires an update to the field map passed
	// to 'Update' when recording host interactions
	dbHost struct {
		Model

		PublicKey        publicKey `gorm:"unique;index;NOT NULL;size:32"`
		Settings         hostSettings
		PriceTable       hostPriceTable
		PriceTableExpiry sql.NullTime

		TotalScans              uint64
		LastScan                int64 `gorm:"index"` // unix nano
		LastScanSuccess         bool
		SecondToLastScanSuccess bool
		Scanned                 bool `gorm:"index"`
		Uptime                  time.Duration
		Downtime                time.Duration

		// RecentDowntime and RecentScanFailures are used to determine whether a
		// host is eligible for pruning.
		RecentDowntime     time.Duration `gorm:"index"`
		RecentScanFailures uint64        `gorm:"index"`

		SuccessfulInteractions float64
		FailedInteractions     float64

		LostSectors uint64

		LastAnnouncement time.Time
		NetAddress       string `gorm:"index"`

		Allowlist []dbAllowlistEntry `gorm:"many2many:host_allowlist_entry_hosts;constraint:OnDelete:CASCADE"`
		Blocklist []dbBlocklistEntry `gorm:"many2many:host_blocklist_entry_hosts;constraint:OnDelete:CASCADE"`
		Checks    []dbHostCheck      `gorm:"foreignKey:DBHostID;constraint:OnDelete:CASCADE"`
	}

	// dbHostCheck contains information about a host that is collected and used
	// by the autopilot.
	dbHostCheck struct {
		Model

		DBAutopilotID uint
		DBAutopilot   dbAutopilot

		DBHostID uint
		DBHost   dbHost

		// usability
		UsabilityBlocked               bool
		UsabilityOffline               bool
		UsabilityLowScore              bool
		UsabilityRedundantIP           bool
		UsabilityGouging               bool
		UsabilityNotAcceptingContracts bool
		UsabilityNotAnnounced          bool
		UsabilityNotCompletingScan     bool

		// score
		ScoreAge              float64
		ScoreCollateral       float64
		ScoreInteractions     float64
		ScoreStorageRemaining float64
		ScoreUptime           float64
		ScoreVersion          float64
		ScorePrices           float64

		// gouging
		GougingContractErr string
		GougingDownloadErr string
		GougingGougingErr  string
		GougingPruneErr    string
		GougingUploadErr   string
	}

	// dbAllowlistEntry defines a table that stores the host blocklist.
	dbAllowlistEntry struct {
		Model
		Entry publicKey `gorm:"unique;index;NOT NULL;size:32"`
		Hosts []dbHost  `gorm:"many2many:host_allowlist_entry_hosts;constraint:OnDelete:CASCADE"`
	}

	// dbBlocklistEntry defines a table that stores the host blocklist.
	dbBlocklistEntry struct {
		Model
		Entry string   `gorm:"unique;index;NOT NULL"`
		Hosts []dbHost `gorm:"many2many:host_blocklist_entry_hosts;constraint:OnDelete:CASCADE"`
	}

	dbConsensusInfo struct {
		Model
		Height  uint64
		BlockID hash256
	}

	// dbAnnouncement is a table used for storing all announcements. It
	// doesn't have any relations to dbHost which means it won't
	// automatically prune when a host is deleted.
	dbAnnouncement struct {
		Model
		HostKey publicKey `gorm:"NOT NULL"`

		BlockHeight uint64
		BlockID     string
		NetAddress  string
	}

	// announcement describes an announcement for a single host.
	announcement struct {
		chain.HostAnnouncement
		blockHeight uint64
		blockID     types.BlockID
		hk          types.PublicKey
		timestamp   time.Time
	}
)

// convert converts hostSettings to rhp.HostSettings
func (pt hostPriceTable) convert() rhpv3.HostPriceTable {
	return rhpv3.HostPriceTable{
		UID:                          pt.UID,
		Validity:                     pt.Validity,
		HostBlockHeight:              pt.HostBlockHeight,
		UpdatePriceTableCost:         pt.UpdatePriceTableCost,
		AccountBalanceCost:           pt.AccountBalanceCost,
		FundAccountCost:              pt.FundAccountCost,
		LatestRevisionCost:           pt.LatestRevisionCost,
		SubscriptionMemoryCost:       pt.SubscriptionMemoryCost,
		SubscriptionNotificationCost: pt.SubscriptionNotificationCost,
		InitBaseCost:                 pt.InitBaseCost,
		MemoryTimeCost:               pt.MemoryTimeCost,
		DownloadBandwidthCost:        pt.DownloadBandwidthCost,
		UploadBandwidthCost:          pt.UploadBandwidthCost,
		DropSectorsBaseCost:          pt.DropSectorsBaseCost,
		DropSectorsUnitCost:          pt.DropSectorsUnitCost,
		HasSectorBaseCost:            pt.HasSectorBaseCost,
		ReadBaseCost:                 pt.ReadBaseCost,
		ReadLengthCost:               pt.ReadLengthCost,
		RenewContractCost:            pt.RenewContractCost,
		RevisionBaseCost:             pt.RevisionBaseCost,
		SwapSectorBaseCost:           pt.SwapSectorBaseCost,
		WriteBaseCost:                pt.WriteBaseCost,
		WriteLengthCost:              pt.WriteLengthCost,
		WriteStoreCost:               pt.WriteStoreCost,
		TxnFeeMinRecommended:         pt.TxnFeeMinRecommended,
		TxnFeeMaxRecommended:         pt.TxnFeeMaxRecommended,
		ContractPrice:                pt.ContractPrice,
		CollateralCost:               pt.CollateralCost,
		MaxCollateral:                pt.MaxCollateral,
		MaxDuration:                  pt.MaxDuration,
		WindowSize:                   pt.WindowSize,
		RegistryEntriesLeft:          pt.RegistryEntriesLeft,
		RegistryEntriesTotal:         pt.RegistryEntriesTotal,
	}
}

func convertHostPriceTable(pt rhpv3.HostPriceTable) hostPriceTable {
	return hostPriceTable{
		UID:                          pt.UID,
		Validity:                     pt.Validity,
		HostBlockHeight:              pt.HostBlockHeight,
		UpdatePriceTableCost:         pt.UpdatePriceTableCost,
		AccountBalanceCost:           pt.AccountBalanceCost,
		FundAccountCost:              pt.FundAccountCost,
		LatestRevisionCost:           pt.LatestRevisionCost,
		SubscriptionMemoryCost:       pt.SubscriptionMemoryCost,
		SubscriptionNotificationCost: pt.SubscriptionNotificationCost,
		InitBaseCost:                 pt.InitBaseCost,
		MemoryTimeCost:               pt.MemoryTimeCost,
		DownloadBandwidthCost:        pt.DownloadBandwidthCost,
		UploadBandwidthCost:          pt.UploadBandwidthCost,
		DropSectorsBaseCost:          pt.DropSectorsBaseCost,
		DropSectorsUnitCost:          pt.DropSectorsUnitCost,
		HasSectorBaseCost:            pt.HasSectorBaseCost,
		ReadBaseCost:                 pt.ReadBaseCost,
		ReadLengthCost:               pt.ReadLengthCost,
		RenewContractCost:            pt.RenewContractCost,
		RevisionBaseCost:             pt.RevisionBaseCost,
		SwapSectorBaseCost:           pt.SwapSectorBaseCost,
		WriteBaseCost:                pt.WriteBaseCost,
		WriteLengthCost:              pt.WriteLengthCost,
		WriteStoreCost:               pt.WriteStoreCost,
		TxnFeeMinRecommended:         pt.TxnFeeMinRecommended,
		TxnFeeMaxRecommended:         pt.TxnFeeMaxRecommended,
		ContractPrice:                pt.ContractPrice,
		CollateralCost:               pt.CollateralCost,
		MaxCollateral:                pt.MaxCollateral,
		MaxDuration:                  pt.MaxDuration,
		WindowSize:                   pt.WindowSize,
		RegistryEntriesLeft:          pt.RegistryEntriesLeft,
		RegistryEntriesTotal:         pt.RegistryEntriesTotal,
	}
}

// TableName implements the gorm.Tabler interface.
func (dbAnnouncement) TableName() string { return "host_announcements" }

// TableName implements the gorm.Tabler interface.
func (dbConsensusInfo) TableName() string { return "consensus_infos" }

// TableName implements the gorm.Tabler interface.
func (dbHost) TableName() string { return "hosts" }

// TableName implements the gorm.Tabler interface.
func (dbHostCheck) TableName() string { return "host_checks" }

// TableName implements the gorm.Tabler interface.
func (dbAllowlistEntry) TableName() string { return "host_allowlist_entries" }

// TableName implements the gorm.Tabler interface.
func (dbBlocklistEntry) TableName() string { return "host_blocklist_entries" }

// convert converts a host into a api.HostInfo
func (h dbHost) convert(blocked bool, storedData uint64) api.Host {
	var lastScan time.Time
	if h.LastScan > 0 {
		lastScan = time.Unix(0, h.LastScan)
	}
	checks := make(map[string]api.HostCheck)
	for _, check := range h.Checks {
		checks[check.DBAutopilot.Identifier] = check.convert()
	}
	return api.Host{
		KnownSince:       h.CreatedAt,
		LastAnnouncement: h.LastAnnouncement,
		NetAddress:       h.NetAddress,
		Interactions: api.HostInteractions{
			TotalScans:              h.TotalScans,
			LastScan:                lastScan,
			LastScanSuccess:         h.LastScanSuccess,
			SecondToLastScanSuccess: h.SecondToLastScanSuccess,
			Uptime:                  h.Uptime,
			Downtime:                h.Downtime,
			SuccessfulInteractions:  h.SuccessfulInteractions,
			FailedInteractions:      h.FailedInteractions,
			LostSectors:             h.LostSectors,
		},
		PriceTable: api.HostPriceTable{
			HostPriceTable: h.PriceTable.convert(),
			Expiry:         h.PriceTableExpiry.Time,
		},
		PublicKey:  types.PublicKey(h.PublicKey),
		Scanned:    h.Scanned,
		Settings:   rhpv2.HostSettings(h.Settings),
		Blocked:    blocked,
		Checks:     checks,
		StoredData: storedData,
	}
}

func (hi dbHostCheck) convert() api.HostCheck {
	return api.HostCheck{
		Gouging: api.HostGougingBreakdown{
			ContractErr: hi.GougingContractErr,
			DownloadErr: hi.GougingDownloadErr,
			GougingErr:  hi.GougingGougingErr,
			PruneErr:    hi.GougingPruneErr,
			UploadErr:   hi.GougingUploadErr,
		},
		Score: api.HostScoreBreakdown{
			Age:              hi.ScoreAge,
			Collateral:       hi.ScoreCollateral,
			Interactions:     hi.ScoreInteractions,
			StorageRemaining: hi.ScoreStorageRemaining,
			Uptime:           hi.ScoreUptime,
			Version:          hi.ScoreVersion,
			Prices:           hi.ScorePrices,
		},
		Usability: api.HostUsabilityBreakdown{
			Blocked:               hi.UsabilityBlocked,
			Offline:               hi.UsabilityOffline,
			LowScore:              hi.UsabilityLowScore,
			RedundantIP:           hi.UsabilityRedundantIP,
			Gouging:               hi.UsabilityGouging,
			NotAcceptingContracts: hi.UsabilityNotAcceptingContracts,
			NotAnnounced:          hi.UsabilityNotAnnounced,
			NotCompletingScan:     hi.UsabilityNotCompletingScan,
		},
	}
}

func (h *dbHost) BeforeCreate(tx *gorm.DB) (err error) {
	tx.Statement.AddClause(clause.OnConflict{
		Columns:   []clause.Column{{Name: "public_key"}},
		DoUpdates: clause.AssignmentColumns([]string{"last_announcement", "net_address"}),
	})
	return nil
}

func (e *dbAllowlistEntry) AfterCreate(tx *gorm.DB) error {
	// NOTE: the ID is zero here if we ignore a conflict on create
	if e.ID == 0 {
		return nil
	}

	params := map[string]interface{}{
		"entry_id":    e.ID,
		"exact_entry": publicKey(e.Entry),
	}

	// insert entries into the allowlist
	if isSQLite(tx) {
		return tx.Exec(`INSERT OR IGNORE INTO host_allowlist_entry_hosts (db_allowlist_entry_id, db_host_id)
SELECT @entry_id, id FROM (
SELECT id
FROM hosts
WHERE public_key = @exact_entry
)`, params).Error
	}

	return tx.Exec(`INSERT IGNORE INTO host_allowlist_entry_hosts (db_allowlist_entry_id, db_host_id)
SELECT @entry_id, id FROM (
	SELECT id
	FROM hosts
	WHERE public_key=@exact_entry
) AS _`, params).Error
}

func (e *dbAllowlistEntry) BeforeCreate(tx *gorm.DB) (err error) {
	tx.Statement.AddClause(clause.OnConflict{
		Columns:   []clause.Column{{Name: "entry"}},
		DoNothing: true,
	})
	return nil
}

func (e *dbBlocklistEntry) AfterCreate(tx *gorm.DB) error {
	// NOTE: the ID is zero here if we ignore a conflict on create
	if e.ID == 0 {
		return nil
	}

	params := map[string]interface{}{
		"entry_id":    e.ID,
		"exact_entry": e.Entry,
		"like_entry":  fmt.Sprintf("%%.%s", e.Entry),
	}

	// insert entries into the blocklist
	if isSQLite(tx) {
		return tx.Exec(`
INSERT OR IGNORE INTO host_blocklist_entry_hosts (db_blocklist_entry_id, db_host_id)
SELECT @entry_id, id FROM (
	SELECT id
	FROM hosts
	WHERE net_address == @exact_entry OR
		rtrim(rtrim(net_address, replace(net_address, ':', '')),':') == @exact_entry OR
		rtrim(rtrim(net_address, replace(net_address, ':', '')),':') LIKE @like_entry
)`, params).Error
	}

	return tx.Exec(`
INSERT IGNORE INTO host_blocklist_entry_hosts (db_blocklist_entry_id, db_host_id)
SELECT @entry_id, id FROM (
	SELECT id
	FROM hosts
	WHERE net_address=@exact_entry OR
		SUBSTRING_INDEX(net_address,':',1)=@exact_entry OR
		SUBSTRING_INDEX(net_address,':',1) LIKE @like_entry
) AS _`, params).Error
}

func (e *dbBlocklistEntry) BeforeCreate(tx *gorm.DB) (err error) {
	tx.Statement.AddClause(clause.OnConflict{
		Columns:   []clause.Column{{Name: "entry"}},
		DoNothing: true,
	})
	return nil
}

func (e *dbBlocklistEntry) blocks(h dbHost) bool {
	values := []string{h.NetAddress}
	host, _, err := net.SplitHostPort(h.NetAddress)
	if err == nil {
		values = append(values, host)
	}

	for _, value := range values {
		if value == e.Entry || strings.HasSuffix(value, "."+e.Entry) {
			return true
		}
	}
	return false
}

// Host returns information about a host.
func (ss *SQLStore) Host(ctx context.Context, hostKey types.PublicKey) (api.Host, error) {
	hosts, err := ss.SearchHosts(ctx, "", api.HostFilterModeAll, api.UsabilityFilterModeAll, "", []types.PublicKey{hostKey}, 0, 1)
	if err != nil {
		return api.Host{}, err
	} else if len(hosts) == 0 {
		return api.Host{}, api.ErrHostNotFound
	} else {
		return hosts[0], nil
	}
}

func (ss *SQLStore) UpdateHostCheck(ctx context.Context, autopilotID string, hk types.PublicKey, hc api.HostCheck) (err error) {
	err = ss.retryTransaction(ctx, (func(tx *gorm.DB) error {
		// fetch ap id
		var apID uint
		if err := tx.
			Model(&dbAutopilot{}).
			Where("identifier = ?", autopilotID).
			Select("id").
			Take(&apID).
			Error; errors.Is(err, gorm.ErrRecordNotFound) {
			return api.ErrAutopilotNotFound
		} else if err != nil {
			return err
		}

		// fetch host id
		var hID uint
		if err := tx.
			Model(&dbHost{}).
			Where("public_key = ?", publicKey(hk)).
			Select("id").
			Take(&hID).
			Error; errors.Is(err, gorm.ErrRecordNotFound) {
			return api.ErrHostNotFound
		} else if err != nil {
			return err
		}

		// update host info
		return tx.
			Clauses(clause.OnConflict{
				Columns:   []clause.Column{{Name: "db_autopilot_id"}, {Name: "db_host_id"}},
				UpdateAll: true,
			}).
			Create(&dbHostCheck{
				DBAutopilotID: apID,
				DBHostID:      hID,

				UsabilityBlocked:               hc.Usability.Blocked,
				UsabilityOffline:               hc.Usability.Offline,
				UsabilityLowScore:              hc.Usability.LowScore,
				UsabilityRedundantIP:           hc.Usability.RedundantIP,
				UsabilityGouging:               hc.Usability.Gouging,
				UsabilityNotAcceptingContracts: hc.Usability.NotAcceptingContracts,
				UsabilityNotAnnounced:          hc.Usability.NotAnnounced,
				UsabilityNotCompletingScan:     hc.Usability.NotCompletingScan,

				ScoreAge:              hc.Score.Age,
				ScoreCollateral:       hc.Score.Collateral,
				ScoreInteractions:     hc.Score.Interactions,
				ScoreStorageRemaining: hc.Score.StorageRemaining,
				ScoreUptime:           hc.Score.Uptime,
				ScoreVersion:          hc.Score.Version,
				ScorePrices:           hc.Score.Prices,

				GougingContractErr: hc.Gouging.ContractErr,
				GougingDownloadErr: hc.Gouging.DownloadErr,
				GougingGougingErr:  hc.Gouging.GougingErr,
				GougingPruneErr:    hc.Gouging.PruneErr,
				GougingUploadErr:   hc.Gouging.UploadErr,
			}).
			Error
	}))
	return
}

// HostsForScanning returns the address of hosts for scanning.
func (ss *SQLStore) HostsForScanning(ctx context.Context, maxLastScan time.Time, offset, limit int) ([]api.HostAddress, error) {
	if offset < 0 {
		return nil, ErrNegativeOffset
	}

	var hosts []struct {
		PublicKey  publicKey `gorm:"unique;index;NOT NULL"`
		NetAddress string
	}
	var hostAddresses []api.HostAddress

	err := ss.db.
		WithContext(ctx).
		Model(&dbHost{}).
		Where("last_scan < ?", maxLastScan.UnixNano()).
		Offset(offset).
		Limit(limit).
		Order("last_scan ASC").
		FindInBatches(&hosts, hostRetrievalBatchSize, func(tx *gorm.DB, batch int) error {
			for _, h := range hosts {
				hostAddresses = append(hostAddresses, api.HostAddress{
					PublicKey:  types.PublicKey(h.PublicKey),
					NetAddress: h.NetAddress,
				})
			}
			return nil
		}).
		Error
	if err != nil {
		return nil, err
	}
	return hostAddresses, err
}

func (ss *SQLStore) SearchHosts(ctx context.Context, autopilotID, filterMode, usabilityMode, addressContains string, keyIn []types.PublicKey, offset, limit int) ([]api.Host, error) {
	if offset < 0 {
		return nil, ErrNegativeOffset
	}

	// validate filterMode
	switch filterMode {
	case api.HostFilterModeAllowed:
	case api.HostFilterModeBlocked:
	case api.HostFilterModeAll:
	default:
		return nil, fmt.Errorf("invalid filter mode: %v", filterMode)
	}

	ss.mu.Lock()
	hasAllowlist := ss.hasAllowlist
	hasBlocklist := ss.hasBlocklist
	ss.mu.Unlock()

	// prepare query
	query := ss.db.
		Model(&dbHost{}).
		Scopes(
			autopilotFilter(autopilotID),
			hostFilter(filterMode, hasAllowlist, hasBlocklist),
			hostNetAddress(addressContains),
			hostPublicKey(keyIn),
			usabilityFilter(autopilotID, usabilityMode),
		)

	// preload allowlist and blocklist
	if filterMode == api.HostFilterModeAll {
		query = query.
			Preload("Allowlist").
			Preload("Blocklist")
	}

	// fetch stored data for each host
	var storedData []struct {
		HostID     uint
		StoredData uint64
	}
	err := ss.db.Raw("SELECT host_id, SUM(size) as StoredData FROM contracts GROUP BY host_id").
		Scan(&storedData).
		Error
	if err != nil {
		return nil, fmt.Errorf("failed to fetch stored data: %w", err)
	}
	storedDataMap := make(map[uint]uint64)
	for _, host := range storedData {
		storedDataMap[host.HostID] = host.StoredData
	}

	var hosts []api.Host
	var fullHosts []dbHost
	err = query.
		Offset(offset).
		Limit(limit).
		FindInBatches(&fullHosts, hostRetrievalBatchSize, func(tx *gorm.DB, batch int) error {
			for _, fh := range fullHosts {
				var blocked bool
				if filterMode == api.HostFilterModeAll {
					blocked = ss.isBlocked(fh)
				} else {
					blocked = filterMode == api.HostFilterModeBlocked
				}
				hosts = append(hosts, fh.convert(blocked, storedDataMap[fh.ID]))
			}
			return nil
		}).
		Error
	if err != nil {
		return nil, err
	}
	return hosts, err
}

// Hosts returns non-blocked hosts at given offset and limit.
func (ss *SQLStore) Hosts(ctx context.Context, offset, limit int) ([]api.Host, error) {
	return ss.SearchHosts(ctx, "", api.HostFilterModeAllowed, api.UsabilityFilterModeAll, "", nil, offset, limit)
}

func (ss *SQLStore) RemoveOfflineHosts(ctx context.Context, minRecentFailures uint64, maxDowntime time.Duration) (removed uint64, err error) {
	// sanity check 'maxDowntime'
	if maxDowntime < 0 {
		return 0, ErrNegativeMaxDowntime
	}

	// fetch all hosts outside of the transaction
	var hosts []dbHost
	if err := ss.db.
		WithContext(ctx).
		Model(&dbHost{}).
		Where("recent_downtime >= ? AND recent_scan_failures >= ?", maxDowntime, minRecentFailures).
		Find(&hosts).
		Error; err != nil {
		return 0, err
	}

	// return early
	if len(hosts) == 0 {
		return 0, nil
	}

	// remove every host one by one
	var errs []error
	for _, h := range hosts {
		if err := ss.retryTransaction(ctx, func(tx *gorm.DB) error {
			// fetch host contracts
			hcs, err := contractsForHost(tx, h)
			if err != nil {
				return err
			}

			// create map
			toArchive := make(map[types.FileContractID]string)
			for _, c := range hcs {
				toArchive[types.FileContractID(c.FCID)] = api.ContractArchivalReasonHostPruned
			}

			// archive host contracts
			if err := archiveContracts(tx, hcs, toArchive); err != nil {
				return err
			}

			// remove the host
			if err := tx.Delete(&h).Error; err != nil {
				return err
			}
			removed++
			return nil
		}); err != nil {
			errs = append(errs, err)
		}
	}

	if len(errs) > 0 {
		var msgs []string
		for _, err := range errs {
			msgs = append(msgs, err.Error())
		}
		err = errors.New(strings.Join(msgs, ";"))
	}
	return
}

func (ss *SQLStore) UpdateHostAllowlistEntries(ctx context.Context, add, remove []types.PublicKey, clear bool) (err error) {
	// nothing to do
	if len(add)+len(remove) == 0 && !clear {
		return nil
	}
	defer ss.updateHasAllowlist(&err)

	// clear allowlist
	if clear {
		return ss.retryTransaction(ctx, func(tx *gorm.DB) error {
			return tx.Where("TRUE").Delete(&dbAllowlistEntry{}).Error
		})
	}

	var toInsert []dbAllowlistEntry
	for _, entry := range add {
		toInsert = append(toInsert, dbAllowlistEntry{Entry: publicKey(entry)})
	}

	toDelete := make([]publicKey, len(remove))
	for i, entry := range remove {
		toDelete[i] = publicKey(entry)
	}

	return ss.retryTransaction(ctx, func(tx *gorm.DB) error {
		if len(toInsert) > 0 {
			if err := tx.Create(&toInsert).Error; err != nil {
				return err
			}
		}
		if len(toDelete) > 0 {
			if err := tx.Delete(&dbAllowlistEntry{}, "entry IN ?", toDelete).Error; err != nil {
				return err
			}
		}
		return nil
	})
}

func (ss *SQLStore) UpdateHostBlocklistEntries(ctx context.Context, add, remove []string, clear bool) (err error) {
	// nothing to do
	if len(add)+len(remove) == 0 && !clear {
		return nil
	}
	defer ss.updateHasBlocklist(&err)

	// clear blocklist
	if clear {
		return ss.retryTransaction(ctx, func(tx *gorm.DB) error {
			return tx.Where("TRUE").Delete(&dbBlocklistEntry{}).Error
		})
	}

	var toInsert []dbBlocklistEntry
	for _, entry := range add {
		toInsert = append(toInsert, dbBlocklistEntry{Entry: entry})
	}

	return ss.retryTransaction(ctx, func(tx *gorm.DB) error {
		if len(toInsert) > 0 {
			if err := tx.Create(&toInsert).Error; err != nil {
				return err
			}
		}
		if len(remove) > 0 {
			if err := tx.Delete(&dbBlocklistEntry{}, "entry IN ?", remove).Error; err != nil {
				return err
			}
		}
		return nil
	})
}

func (ss *SQLStore) HostAllowlist(ctx context.Context) (allowlist []types.PublicKey, err error) {
	var pubkeys []publicKey
	err = ss.db.
		WithContext(ctx).
		Model(&dbAllowlistEntry{}).
		Pluck("entry", &pubkeys).
		Error

	for _, pubkey := range pubkeys {
		allowlist = append(allowlist, types.PublicKey(pubkey))
	}
	return
}

func (ss *SQLStore) HostBlocklist(ctx context.Context) (blocklist []string, err error) {
	err = ss.db.
		WithContext(ctx).
		Model(&dbBlocklistEntry{}).
		Pluck("entry", &blocklist).
		Error
	return
}

func (ss *SQLStore) RecordHostScans(ctx context.Context, scans []api.HostScan) error {
	if len(scans) == 0 {
		return nil // nothing to do
	}

	// Get keys from input.
	keyMap := make(map[publicKey]struct{})
	var hks []publicKey
	for _, scan := range scans {
		if _, exists := keyMap[publicKey(scan.HostKey)]; !exists {
			hks = append(hks, publicKey(scan.HostKey))
			keyMap[publicKey(scan.HostKey)] = struct{}{}
		}
	}

	// Fetch hosts for which to add scans. This can be done outsisde the
	// transaction to reduce the time we spend in the transaction since we don't
	// need it to be perfectly consistent.
	var hosts []dbHost
	for i := 0; i < len(hks); i += maxSQLVars {
		end := i + maxSQLVars
		if end > len(hks) {
			end = len(hks)
		}
		var batchHosts []dbHost
		if err := ss.db.WithContext(ctx).Where("public_key IN (?)", hks[i:end]).
			Find(&batchHosts).Error; err != nil {
			return err
		}
		hosts = append(hosts, batchHosts...)
	}
	hostMap := make(map[publicKey]dbHost)
	for _, h := range hosts {
		hostMap[h.PublicKey] = h
	}

	// Write the interactions and update to the hosts atomically within a single
	// transaction.
	return ss.retryTransaction(ctx, func(tx *gorm.DB) error {
		// Handle scans
		for _, scan := range scans {
			host, exists := hostMap[publicKey(scan.HostKey)]
			if !exists {
				continue // host doesn't exist
			}
			lastScan := time.Unix(0, host.LastScan)

			if scan.Success {
				// Handle successful scan.
				host.SuccessfulInteractions++
				if host.LastScan > 0 && lastScan.Before(scan.Timestamp) {
					host.Uptime += scan.Timestamp.Sub(lastScan)
				}
				host.RecentDowntime = 0
				host.RecentScanFailures = 0

				// overwrite the NetAddress in the settings with the one we
				// received through the host announcement
				scan.Settings.NetAddress = host.NetAddress
				host.Settings = hostSettings(scan.Settings)

				// scans can only update the price table if the current
				// pricetable is expired anyway, ensuring scans never
				// overwrite a valid price table since the price table from
				// scans are not paid for and thus not useful for anything
				// aside from gouging checks
				if time.Now().After(host.PriceTableExpiry.Time) {
					host.PriceTable = convertHostPriceTable(scan.PriceTable)
					host.PriceTableExpiry = sql.NullTime{
						Time:  time.Now(),
						Valid: true,
					}
				}
			} else {
				// Handle failed scan.
				host.FailedInteractions++
				host.RecentScanFailures++
				if host.LastScan > 0 && lastScan.Before(scan.Timestamp) {
					host.Downtime += scan.Timestamp.Sub(lastScan)
					host.RecentDowntime += scan.Timestamp.Sub(lastScan)
				}
			}

			host.TotalScans++
			host.Scanned = host.Scanned || scan.Success
			host.SecondToLastScanSuccess = host.LastScanSuccess
			host.LastScanSuccess = scan.Success
			host.LastScan = scan.Timestamp.UnixNano()

			// Save to map again.
			hostMap[host.PublicKey] = host
		}

		// Persist.
		for _, h := range hostMap {
			err := tx.Model(&dbHost{}).
				Where("public_key", h.PublicKey).
				Updates(map[string]interface{}{
					"scanned":                     h.Scanned,
					"total_scans":                 h.TotalScans,
					"second_to_last_scan_success": h.SecondToLastScanSuccess,
					"last_scan_success":           h.LastScanSuccess,
					"recent_downtime":             h.RecentDowntime,
					"recent_scan_failures":        h.RecentScanFailures,
					"downtime":                    h.Downtime,
					"uptime":                      h.Uptime,
					"last_scan":                   h.LastScan,
					"settings":                    h.Settings,
					"price_table":                 h.PriceTable,
					"price_table_expiry":          h.PriceTableExpiry,
					"successful_interactions":     h.SuccessfulInteractions,
					"failed_interactions":         h.FailedInteractions,
				}).Error
			if err != nil {
				return err
			}
		}
		return nil
	})
}

func (ss *SQLStore) RecordPriceTables(ctx context.Context, priceTableUpdate []api.HostPriceTableUpdate) error {
	if len(priceTableUpdate) == 0 {
		return nil // nothing to do
	}

	// Get keys from input.
	keyMap := make(map[publicKey]struct{})
	var hks []publicKey
	for _, ptu := range priceTableUpdate {
		if _, exists := keyMap[publicKey(ptu.HostKey)]; !exists {
			hks = append(hks, publicKey(ptu.HostKey))
			keyMap[publicKey(ptu.HostKey)] = struct{}{}
		}
	}

	// Fetch hosts for which to add interactions. This can be done
	// outsisde the transaction to reduce the time we spend in the
	// transaction since we don't need it to be perfectly
	// consistent.
	var hosts []dbHost
	for i := 0; i < len(hks); i += maxSQLVars {
		end := i + maxSQLVars
		if end > len(hks) {
			end = len(hks)
		}
		var batchHosts []dbHost
		if err := ss.db.WithContext(ctx).Where("public_key IN (?)", hks[i:end]).
			Find(&batchHosts).Error; err != nil {
			return err
		}
		hosts = append(hosts, batchHosts...)
	}
	hostMap := make(map[publicKey]dbHost)
	for _, h := range hosts {
		hostMap[h.PublicKey] = h
	}

	// Write the interactions and update to the hosts atomically within a single
	// transaction.
	return ss.retryTransaction(ctx, func(tx *gorm.DB) error {
		// Handle price table updates
		for _, ptu := range priceTableUpdate {
			host, exists := hostMap[publicKey(ptu.HostKey)]
			if !exists {
				continue // host doesn't exist
			}
			if ptu.Success {
				// Handle successful update.
				host.SuccessfulInteractions++
				host.RecentDowntime = 0
				host.RecentScanFailures = 0

				// Update pricetable.
				host.PriceTable = convertHostPriceTable(ptu.PriceTable.HostPriceTable)
				host.PriceTableExpiry = sql.NullTime{
					Time:  ptu.PriceTable.Expiry,
					Valid: ptu.PriceTable.Expiry != time.Time{},
				}
			} else {
				// Handle failed update.
				host.FailedInteractions++
			}

			// Save to map again.
			hostMap[host.PublicKey] = host
		}

		// Persist.
		for _, h := range hostMap {
			err := tx.Model(&dbHost{}).
				Where("public_key", h.PublicKey).
				Updates(map[string]interface{}{
					"recent_downtime":         h.RecentDowntime,
					"recent_scan_failures":    h.RecentScanFailures,
					"price_table":             h.PriceTable,
					"price_table_expiry":      h.PriceTableExpiry,
					"successful_interactions": h.SuccessfulInteractions,
					"failed_interactions":     h.FailedInteractions,
				}).Error
			if err != nil {
				return err
			}
		}
		return nil
	})
}

// hostPublicKey can be used as a scope to filter hosts by their public key.
func hostPublicKey(keyIn []types.PublicKey) func(*gorm.DB) *gorm.DB {
	return func(db *gorm.DB) *gorm.DB {
		if len(keyIn) > 0 {
			pubKeys := make([]publicKey, len(keyIn))
			for i, pk := range keyIn {
				pubKeys[i] = publicKey(pk)
			}
			return db.Where("public_key IN ?", pubKeys)
		}
		return db
	}
}

// autopilotFilter can be used as a scope to filter host checks based on their
// autopilot
func autopilotFilter(autopilotID string) func(*gorm.DB) *gorm.DB {
	return func(db *gorm.DB) *gorm.DB {
		if autopilotID == "" {
			return db.Preload("Checks.DBAutopilot")
		}
		return db.Preload("Checks.DBAutopilot", "identifier = ?", autopilotID)
	}
}

// hostNetAddress can be used as a scope to filter hosts by their net address.
func hostNetAddress(addressContains string) func(*gorm.DB) *gorm.DB {
	return func(db *gorm.DB) *gorm.DB {
		if addressContains != "" {
			return db.Where("net_address LIKE ?", "%"+addressContains+"%")
		}
		return db
	}
}

// hostFilter can be used as a scope to filter hosts based on their filter mode,
// returning either all, allowed or blocked hosts.
func hostFilter(filterMode string, hasAllowlist, hasBlocklist bool) func(*gorm.DB) *gorm.DB {
	return func(db *gorm.DB) *gorm.DB {
		switch filterMode {
		case api.HostFilterModeAllowed:
			if hasAllowlist {
				db = db.Where("EXISTS (SELECT 1 FROM host_allowlist_entry_hosts hbeh WHERE hbeh.db_host_id = hosts.id)")
			}
			if hasBlocklist {
				db = db.Where("NOT EXISTS (SELECT 1 FROM host_blocklist_entry_hosts hbeh WHERE hbeh.db_host_id = hosts.id)")
			}
		case api.HostFilterModeBlocked:
			if hasAllowlist {
				db = db.Where("NOT EXISTS (SELECT 1 FROM host_allowlist_entry_hosts hbeh WHERE hbeh.db_host_id = hosts.id)")
			}
			if hasBlocklist {
				db = db.Where("EXISTS (SELECT 1 FROM host_blocklist_entry_hosts hbeh WHERE hbeh.db_host_id = hosts.id)")
			}
			if !hasAllowlist && !hasBlocklist {
				// if neither an allowlist nor a blocklist exist, all hosts are allowed
				// which means we return none
				db = db.Where("1 = 0")
			}
		case api.HostFilterModeAll:
			// do nothing
		}
		return db
	}
}

func usabilityFilter(autopilotID, usabilityMode string) func(*gorm.DB) *gorm.DB {
	return func(db *gorm.DB) *gorm.DB {
		switch usabilityMode {
		case api.UsabilityFilterModeUsable:
			db = db.
				Joins("INNER JOIN host_checks hc on hc.db_host_id = hosts.id").
				Joins("INNER JOIN autopilots a on a.id = hc.db_autopilot_id AND a.identifier = ?", autopilotID).
				Where("hc.usability_blocked = ? AND hc.usability_offline = ? AND hc.usability_low_score = ? AND hc.usability_redundant_ip = ? AND hc.usability_gouging = ? AND hc.usability_not_accepting_contracts = ? AND hc.usability_not_announced = ? AND hc.usability_not_completing_scan = ?", false, false, false, false, false, false, false, false)
		case api.UsabilityFilterModeUnusable:
			db = db.
				Joins("INNER JOIN host_checks hc on hc.db_host_id = hosts.id").
				Joins("INNER JOIN autopilots a on a.id = hc.db_autopilot_id AND a.identifier = ?", autopilotID).
				Where("hc.usability_blocked = ? OR hc.usability_offline = ? OR hc.usability_low_score = ? OR hc.usability_redundant_ip = ? OR hc.usability_gouging = ? OR hc.usability_not_accepting_contracts = ? OR hc.usability_not_announced = ? OR hc.usability_not_completing_scan = ?", true, true, true, true, true, true, true, true)
		case api.UsabilityFilterModeAll:
			// do nothing
		}
		return db
	}
}

func (ss *SQLStore) isBlocked(h dbHost) (blocked bool) {
	ss.mu.Lock()
	defer ss.mu.Unlock()

	if ss.hasAllowlist && len(h.Allowlist) == 0 {
		blocked = true
	}
	if ss.hasBlocklist && len(h.Blocklist) > 0 {
		blocked = true
	}
	return
}

<<<<<<< HEAD
func (s *SQLStore) ResetLostSectors(ctx context.Context, hk types.PublicKey) error {
	return s.retryTransaction(ctx, func(tx *gorm.DB) error {
		return tx.Model(&dbHost{}).
			Where("public_key", publicKey(hk)).
			Update("lost_sectors", 0).
			Error
	})
=======
func updateChainIndex(tx *gorm.DB, newTip types.ChainIndex) error {
	return tx.Model(&dbConsensusInfo{}).Where(&dbConsensusInfo{
		Model: Model{
			ID: consensusInfoID,
		},
	}).Updates(map[string]interface{}{
		"height":   newTip.Height,
		"block_id": hash256(newTip.ID),
	}).Error
>>>>>>> b553df94
}

func insertAnnouncements(tx *gorm.DB, as []announcement) error {
	var hosts []dbHost
	var announcements []dbAnnouncement
	for _, a := range as {
		hosts = append(hosts, dbHost{
			PublicKey:        publicKey(a.hk),
			LastAnnouncement: a.timestamp.UTC(),
			NetAddress:       a.NetAddress,
		})
		announcements = append(announcements, dbAnnouncement{
			HostKey:     publicKey(a.hk),
			BlockHeight: a.blockHeight,
			BlockID:     a.blockID.String(),
			NetAddress:  a.NetAddress,
		})
	}
	if err := tx.Create(&announcements).Error; err != nil {
		return err
	}
	return tx.Create(&hosts).Error
}

func getBlocklists(tx *gorm.DB) ([]dbAllowlistEntry, []dbBlocklistEntry, error) {
	var allowlist []dbAllowlistEntry
	if err := tx.
		Model(&dbAllowlistEntry{}).
		Find(&allowlist).
		Error; err != nil {
		return nil, nil, err
	}

	var blocklist []dbBlocklistEntry
	if err := tx.
		Model(&dbBlocklistEntry{}).
		Find(&blocklist).
		Error; err != nil {
		return nil, nil, err
	}

	return allowlist, blocklist, nil
}

func updateBlocklist(tx *gorm.DB, hk types.PublicKey, allowlist []dbAllowlistEntry, blocklist []dbBlocklistEntry) error {
	// fetch the host
	var host dbHost
	if err := tx.
		Model(&dbHost{}).
		Where("public_key = ?", publicKey(hk)).
		First(&host).
		Error; err != nil {
		return err
	}

	// update host allowlist
	var dbAllowlist []dbAllowlistEntry
	for _, entry := range allowlist {
		if entry.Entry == host.PublicKey {
			dbAllowlist = append(dbAllowlist, entry)
		}
	}
	if err := tx.Model(&host).Association("Allowlist").Replace(&dbAllowlist); err != nil {
		return err
	}

	// update host blocklist
	var dbBlocklist []dbBlocklistEntry
	for _, entry := range blocklist {
		if entry.blocks(host) {
			dbBlocklist = append(dbBlocklist, entry)
		}
	}
	return tx.Model(&host).Association("Blocklist").Replace(&dbBlocklist)
}<|MERGE_RESOLUTION|>--- conflicted
+++ resolved
@@ -12,12 +12,8 @@
 	rhpv2 "go.sia.tech/core/rhp/v2"
 	rhpv3 "go.sia.tech/core/rhp/v3"
 	"go.sia.tech/core/types"
-	"go.sia.tech/coreutils/chain"
 	"go.sia.tech/renterd/api"
-<<<<<<< HEAD
 	"go.sia.tech/renterd/chain"
-=======
->>>>>>> b553df94
 	"gorm.io/gorm"
 	"gorm.io/gorm/clause"
 )
@@ -1089,7 +1085,6 @@
 	return
 }
 
-<<<<<<< HEAD
 func (s *SQLStore) ResetLostSectors(ctx context.Context, hk types.PublicKey) error {
 	return s.retryTransaction(ctx, func(tx *gorm.DB) error {
 		return tx.Model(&dbHost{}).
@@ -1097,17 +1092,6 @@
 			Update("lost_sectors", 0).
 			Error
 	})
-=======
-func updateChainIndex(tx *gorm.DB, newTip types.ChainIndex) error {
-	return tx.Model(&dbConsensusInfo{}).Where(&dbConsensusInfo{
-		Model: Model{
-			ID: consensusInfoID,
-		},
-	}).Updates(map[string]interface{}{
-		"height":   newTip.Height,
-		"block_id": hash256(newTip.ID),
-	}).Error
->>>>>>> b553df94
 }
 
 func insertAnnouncements(tx *gorm.DB, as []announcement) error {
